--- conflicted
+++ resolved
@@ -1,16 +1,14 @@
 ## [Unreleased](https://github.com/gravitystorm/openstreetmap-carto/compare/v2.43.0...master)
 ### Major Changes
-<<<<<<< HEAD
 - Rendering of restricted access roads and paths significantly changed
+- Changed to use Noto fonts for all languages
+
+### Dependency Changes
+- The fonts required have changed
+
 ### Changes
 - A code of conduct adopted, based on the Go code of conduct
 - Adjustments to city wall rendering
-=======
-- Changed to use Noto fonts for all languages
-
-### Dependency Changes
-- The fonts required have changed
->>>>>>> 71aa1c97
 
 ## [v2.43.0](https://github.com/gravitystorm/openstreetmap-carto/compare/v2.42.0...v2.43.0) - 2016-09-05
 ### Changes
