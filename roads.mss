/* For the main linear features, such as roads and railways. */

//road colors for major roads were generated with scripts/generate_road_colors.py
@motorway-fill: #e892a2; // lch(70, 35, 10) Conversion error on moving from lch to rgb: 0.5 lch(-0.3, -0.5, -0.9)
@trunk-fill: #f9b29c; // lch(79, 33, 42) Conversion error on moving from lch to rgb: 0.8 lch(-0.4, -1.5, 1.1)
@primary-fill: #fcd6a4; // lch(88, 31, 74) Conversion error on moving from lch to rgb: 1.8 lch(-0.3, -0.8, 4.0)
@secondary-fill: #f7fabf; // lch(97, 29, 106) Conversion error on moving from lch to rgb: 1.8 lch(-0.2, 0.7, 4.4)
@tertiary-fill: #ffffff;
@residential-fill: #ffffff;
@service-fill: @residential-fill;
@living-street-fill: #ededed;
@pedestrian-fill: #dddde8;
@raceway-fill: pink;
@road-fill: #ddd;
@path-fill: black;
@footway-fill: salmon;
@steps-fill: @footway-fill;
@cycleway-fill: blue;
@bridleway-fill: green;
@track-fill: #996600;
@aeroway-fill: #bbc;
@runway-fill: @aeroway-fill;
@taxiway-fill: @aeroway-fill;
@helipad-fill: @aeroway-fill;

@motorway-low-zoom: #e66e89; // lch(62, 50, 10) Conversion error on moving from lch to rgb: 0.6 lch(-0.4, -0.4, -1.1)
@trunk-low-zoom: #fa9476; // lch(72, 50, 42) Conversion error on moving from lch to rgb: 0.8 lch(-0.5, -1.9, 0.7)
@primary-low-zoom: #f8c171; // lch(82, 50, 74) Conversion error on moving from lch to rgb: 2.1 lch(-0.5, -1.1, 3.4)

@default-casing: white;
@motorway-casing: #dc2a67; // lch(50, 70, 10) Conversion error on moving from lch to rgb: 1.0 lch(-0.7, -0.1, -1.2)
@trunk-casing: #c84e2f; // lch(50, 65, 42) Conversion error on moving from lch to rgb: 0.8 lch(-0.7, -1.8, 0.0)
@primary-casing: #a06b00; // lch(50, 60, 74) Conversion error on moving from lch to rgb: 1.6 lch(-0.4, -1.7, 2.2)
@secondary-casing: #707d05; // lch(50, 55, 106) Conversion error on moving from lch to rgb: 1.9 lch(-0.2, 1.7, 3.2)
@tertiary-casing: #8F8F8F;
@residential-casing: #bbb;
@service-casing: @residential-casing;
@living-street-casing: @residential-casing;
@pedestrian-casing: #999;
@path-casing: @default-casing;
@footway-casing: @default-casing;
@steps-casing: @default-casing;
@cycleway-casing: @default-casing;
@bridleway-casing: @default-casing;
@track-casing: @default-casing;

@motorway-low-zoom-casing: #d63668; // lch(50, 65, 10) Conversion error on moving from lch to rgb: 0.9 lch(-0.6, -0.2, -1.2)
@trunk-low-zoom-casing: #d76444; // lch(56.7, 60, 42) Conversion error on moving from lch to rgb: 0.8 lch(-0.6, -1.9, 0.3)
@primary-low-zoom-casing: #c48e37; // lch(63.3, 55, 74) Conversion error on moving from lch to rgb: 2.0 lch(-0.5, -1.0, 2.9)
@secondary-low-zoom-casing: #a8b14f; // lch(70, 50, 106) Conversion error on moving from lch to rgb: 2.1 lch(-0.3, 1.4, 3.7)

@residential-construction: #aaa;
@service-construction: #aaa;

@destination-marking: #c2e0ff;
@private-marking: #efa9a9;

@tunnel-casing: grey;
@bridge-casing: black;

@motorway-tunnel-fill: lighten(@motorway-fill, 10%);
@trunk-tunnel-fill: lighten(@trunk-fill, 10%);
@primary-tunnel-fill: lighten(@primary-fill, 10%);
@secondary-tunnel-fill: lighten(@secondary-fill, 5%);
@tertiary-tunnel-fill: lighten(@tertiary-fill, 5%);
@residential-tunnel-fill: darken(@residential-fill, 5%);
@living-street-tunnel-fill: lighten(@living-street-fill, 10%);

@motorway-width-z5:               0.5;
@trunk-width-z5:                  0.4;

@motorway-width-z7:               0.8;
@trunk-width-z7:                  0.8;

@motorway-width-z8:               1;
@trunk-width-z8:                  1;
@primary-width-z8:                1;

@motorway-width-z9:               1.4;
@trunk-width-z9:                  1.4;
@primary-width-z9:                1.4;

@motorway-width-z10:              1.9;
@trunk-width-z10:                 1.9;
@primary-width-z10:               1.9;

@motorway-width-z11:              2.5;
@trunk-width-z11:                 2.5;
@primary-width-z11:               2.5;
@secondary-width-z11:             2;

@motorway-width-z12:              3.5;
@motorway-link-width-z12:         1.5;
@trunk-width-z12:                 3.5;
@primary-width-z12:               3.5;
@secondary-width-z12:             3.5;
@tertiary-width-z12:              2.5;

@motorway-width-z13:              6;
@motorway-link-width-z13:         4;
@trunk-width-z13:                 6;
@primary-width-z13:               5;
@secondary-width-z13:             5;
@tertiary-width-z13:              5;
@residential-width-z13:           3;
@living-street-width-z13:         2;
@pedestrian-width-z13:            2;
@bridleway-width-z13:             0.3;
@footway-width-z13:               0.7;
@cycleway-width-z13:              0.7;
@path-width-z13:                  0.2;
@track-width-z13:                 0.5;
@track-grade1-width-z13:          0.5;
@track-grade2-width-z13:          0.5;
@steps-width-z13:                 0.7;

@secondary-width-z14:             5;
@tertiary-width-z14:              5;
@residential-width-z14:           3;
@living-street-width-z14:         3;
@pedestrian-width-z14:            3;
@service-width-z14:               2;

@motorway-width-z15:             10;
@motorway-link-width-z15:         7.8;
@trunk-width-z15:                10;
@primary-width-z15:              10;
@secondary-width-z15:             9;
@tertiary-width-z15:              9;
@residential-width-z15:           5;
@living-street-width-z15:         5;
@pedestrian-width-z15:            5;
@bridleway-width-z15:             1.2;
@footway-width-z15:               1.5;
@cycleway-width-z15:              1.3;
@path-width-z15:                  0.5;
@track-width-z15:                 1.5;
@track-grade1-width-z15:          0.75;
@track-grade2-width-z15:          0.75;
@steps-width-z15:                 3;

@secondary-width-z16:            10;
@tertiary-width-z16:             10;
@residential-width-z16:           6;
@living-street-width-z16:         6;
@pedestrian-width-z16:            6;
@service-width-z16:               3.5;
@minor-service-width-z16:         2;

@motorway-width-z17:             18;
@motorway-link-width-z17:        12;
@trunk-width-z17:                18;
@primary-width-z17:              18;
@secondary-width-z17:            18;
@tertiary-width-z17:             18;
@residential-width-z17:          12;
@living-street-width-z17:        12;
@pedestrian-width-z17:           12;
@service-width-z17:               7;
@minor-service-width-z17:         3.5;

@motorway-width-z18:             20;
@motorway-link-width-z18:        12;
@trunk-width-z18:                20;
@primary-width-z18:              20;
@secondary-width-z18:            20;
@tertiary-width-z18:             20;
@service-width-z18:               8;
@minor-service-width-z18:         4.25;

@major-casing-width-z11:          0.3;

@casing-width-z12:                0.1;
@secondary-casing-width-z12:      0.3;
@major-casing-width-z12:          0.5;

<<<<<<< HEAD
=======
@footway-width-z19:               1.8;
@cycleway-width-z19:              1.6;

@casing-width-z12:                0.5;
>>>>>>> caaf3e2e
@casing-width-z13:                0.5;
@residential-casing-width-z13:    0.5;
@secondary-casing-width-z13:      0.35;
@major-casing-width-z13:          0.5;

@casing-width-z14:                0.5;
@secondary-casing-width-z14:      0.35;
@major-casing-width-z14:          0.6;

@casing-width-z15:                0.6;
@secondary-casing-width-z15:      0.7;
@major-casing-width-z15:          0.7;

@casing-width-z16:                0.6;
@secondary-casing-width-z16:      0.7;
@major-casing-width-z16:          0.7;

@casing-width-z17:                0.8;
@secondary-casing-width-z17:      1;
@major-casing-width-z17:          1;

@casing-width-z18:                0.8;
@secondary-casing-width-z18:      1;
@major-casing-width-z18:          1;

@bridge-casing-width-z12:         0.1;
@major-bridge-casing-width-z12:   0.5;
@bridge-casing-width-z13:         0.5;
@major-bridge-casing-width-z13:   0.5;
@bridge-casing-width-z14:         0.5;
@major-bridge-casing-width-z14:   0.6;
@bridge-casing-width-z15:         0.75;
@major-bridge-casing-width-z15:   0.75;
@bridge-casing-width-z16:         0.75;
@major-bridge-casing-width-z16:   0.75;
@bridge-casing-width-z17:         0.8;
@major-bridge-casing-width-z17:   1;
@bridge-casing-width-z18:         0.8;
@major-bridge-casing-width-z18:   1;

@paths-background-width:          1;
@paths-bridge-casing-width:       0.5;
@paths-tunnel-casing-width:       1;

@oneway-arrow-color:              #404040;
@junction-text-color:             #960000;

.roads-casing, .bridges-casing, .tunnels-casing {
  ::casing {
    [zoom >= 11] {
      [feature = 'highway_motorway'] {
        line-width: @motorway-width-z11;
        [zoom >= 11] { line-width: @motorway-width-z11; }
        [zoom >= 12] { line-width: @motorway-width-z12; }
        [zoom >= 13] { line-width: @motorway-width-z13; }
        [zoom >= 15] { line-width: @motorway-width-z15; }
        [zoom >= 17] { line-width: @motorway-width-z17; }
        [zoom >= 18] { line-width: @motorway-width-z18; }
        [link = 'yes'] {
          line-width: @motorway-link-width-z12;
          [zoom >= 13] { line-width: @motorway-link-width-z13; }
          [zoom >= 15] { line-width: @motorway-link-width-z15; }
          [zoom >= 17] { line-width: @motorway-link-width-z17; }
          [zoom >= 18] { line-width: @motorway-link-width-z18; }
        }
        line-color: @motorway-low-zoom-casing;
        [zoom >= 13] {
          line-color: @motorway-casing;
        }
        .roads-casing {
          line-join: round;
          line-cap: round;
        }
        .tunnels-casing {
          line-dasharray: 4,2;
        }
        .bridges-casing {
          line-join: round;
          [zoom >= 13] { line-color: @bridge-casing; }
        }
      }
    }

    [feature = 'highway_trunk'] {
      [zoom >= 11] {
        line-color: @trunk-low-zoom-casing;
        [zoom >= 13] {
          line-color: @trunk-casing;
        }
        line-width: @trunk-width-z11;
        [zoom >= 12] { line-width: @trunk-width-z12; }
        [zoom >= 13] { line-width: @trunk-width-z13; }
        [zoom >= 15] { line-width: @trunk-width-z15; }
        [zoom >= 17] { line-width: @trunk-width-z17; }
        [zoom >= 18] { line-width: @trunk-width-z18; }
        .roads-casing {
          line-join: round;
          line-cap: round;
        }
        .tunnels-casing {
          line-dasharray: 4,2;
        }
        .bridges-casing {
          line-join: round;
          [zoom >= 13] { line-color: @bridge-casing; }
        }
      }
    }

    [feature = 'highway_primary'] {
      [zoom >= 11] {
        line-color: @primary-low-zoom-casing;
        [zoom >= 13] {
          line-color: @primary-casing;
        }
        line-width: @primary-width-z11;
        [zoom >= 12] { line-width: @primary-width-z12; }
        [zoom >= 13] { line-width: @primary-width-z13; }
        [zoom >= 15] { line-width: @primary-width-z15; }
        [zoom >= 17] { line-width: @primary-width-z17; }
        [zoom >= 18] { line-width: @primary-width-z18; }
        .roads-casing {
          line-join: round;
          line-cap: round;
        }
        .tunnels-casing {
          line-dasharray: 4,2;
        }
        .bridges-casing {
          line-join: round;
          [zoom >= 13] { line-color: @bridge-casing; }
        }
      }
    }

    [feature = 'highway_secondary'] {
      [zoom >= 11] {
        line-color: @secondary-low-zoom-casing;
        [zoom >= 13] {
          line-color: @secondary-casing;
        }
        line-width: @secondary-width-z11;
        [zoom >= 12] { line-width: @secondary-width-z12; }
        [zoom >= 13] { line-width: @secondary-width-z13; }
        [zoom >= 14] { line-width: @secondary-width-z14; }
        [zoom >= 15] { line-width: @secondary-width-z15; }
        [zoom >= 16] { line-width: @secondary-width-z16; }
        [zoom >= 17] { line-width: @secondary-width-z17; }
        [zoom >= 18] { line-width: @secondary-width-z18; }
        .roads-casing {
          line-join: round;
          line-cap: round;
        }
        .tunnels-casing {
          line-dasharray: 4,2;
        }
        .bridges-casing {
          [zoom >= 13] {
            line-color: @bridge-casing;
            line-join: round;
          }
        }
      }
    }

    [feature = 'highway_tertiary'] {
      [zoom >= 12] {
        line-color: @tertiary-casing;
        line-width: @tertiary-width-z12;
        [zoom >= 13] { line-width: @tertiary-width-z13; }
        [zoom >= 14] { line-width: @tertiary-width-z14; }
        [zoom >= 15] { line-width: @tertiary-width-z15; }
        [zoom >= 16] { line-width: @tertiary-width-z16; }
        [zoom >= 17] { line-width: @tertiary-width-z17; }
        [zoom >= 18] { line-width: @tertiary-width-z18; }
        .roads-casing {
          line-join: round;
          line-cap: round;
        }
        .tunnels-casing {
          line-dasharray: 4,2;
        }
        .bridges-casing {
          [zoom >= 14] {
            line-color: @bridge-casing;
            line-join: round;
          }
        }
      }
    }

    [feature = 'highway_residential'],
    [feature = 'highway_unclassified'] {
      [zoom >= 13] {
        line-color: @residential-casing;
        line-width: @residential-width-z13;
        [zoom >= 14] { line-width: @residential-width-z14; }
        [zoom >= 15] { line-width: @residential-width-z15; }
        [zoom >= 16] { line-width: @residential-width-z16; }
        [zoom >= 17] { line-width: @residential-width-z17; }
        .roads-casing {
          line-join: round;
          line-cap: round;
        }
        .tunnels-casing {
          line-dasharray: 4,2;
        }
        .bridges-casing {
          [zoom >= 14] {
            line-color: @bridge-casing;
            line-join: round;
          }
        }
      }
    }

    [feature = 'highway_road'],
    [feature = 'highway_service'] {
      [zoom >= 14][service = 'INT-normal'],
      [zoom >= 16][service = 'INT-minor'] {
        line-color: @service-casing;
        [service = 'INT-normal'] {
          line-width: @service-width-z14;
          [zoom >= 16] { line-width: @service-width-z16; }
          [zoom >= 17] { line-width: @service-width-z17; }
          [zoom >= 18] { line-width: @service-width-z18; }
        }
        [service = 'INT-minor'] {
          line-width: @minor-service-width-z16;
          [zoom >= 17] { line-width: @minor-service-width-z17; }
          [zoom >= 18] { line-width: @minor-service-width-z18; }
        }
        .roads-casing {
          line-join: round;
          line-cap: round;
        }
        .tunnels-casing { line-dasharray: 4,2; }
        .bridges-casing {
          line-color: @bridge-casing;
          line-join: round;
        }
      }
    }

    [feature = 'highway_pedestrian'] {
      [zoom >= 13] {
        line-color: @pedestrian-casing;
        line-width: @pedestrian-width-z13;
        [zoom >= 14] { line-width: @pedestrian-width-z14; }
        [zoom >= 15] { line-width: @pedestrian-width-z15; }
        [zoom >= 16] { line-width: @pedestrian-width-z16; }
        [zoom >= 17] { line-width: @pedestrian-width-z17; }
        .roads-casing {
          line-join: round;
          line-cap: round;
        }
        .tunnels-casing {
          line-dasharray: 4,2;
        }
        .bridges-casing {
          [zoom >= 14] {
            line-color: @bridge-casing;
            line-join: round;
          }
        }
      }
    }

    [feature = 'highway_living_street'] {
      [zoom >= 13] {
        line-color: @living-street-casing;
        line-width: @living-street-width-z13;
        [zoom >= 14] { line-width: @living-street-width-z14; }
        [zoom >= 15] { line-width: @living-street-width-z15; }
        [zoom >= 16] { line-width: @living-street-width-z16; }
        [zoom >= 17] { line-width: @living-street-width-z17; }
        .roads-casing {
          line-cap: round;
          line-join: round;
        }
        .tunnels-casing {
          line-dasharray: 4,2;
        }
        .bridges-casing {
          [zoom >= 14] {
            line-color: @bridge-casing;
            line-join: round;
          }
        }
      }
    }

    [feature = 'highway_steps'] {
      .bridges-casing {
        [zoom >= 14][access != 'no'],
        [zoom >= 15] {
          line-width: @steps-width-z13 + 2 * (@paths-background-width + @paths-bridge-casing-width);
          [zoom >= 15] { line-width: @steps-width-z15 + 2 * (@paths-background-width + @paths-bridge-casing-width); }
          line-color: @bridge-casing;
          line-join: round;
        }
      }
      .tunnels-casing {
        [zoom >= 13][access != 'no'],
        [zoom >= 15] {
          line-width: @steps-width-z13 + 2 * (@paths-background-width + @paths-tunnel-casing-width);
          [zoom >= 15] { line-width: @steps-width-z15 + 2 * (@paths-background-width + @paths-tunnel-casing-width); }
          line-color: @tunnel-casing;
          line-dasharray: 4,2;
        }
      }
    }

    [feature = 'highway_bridleway'],
    [feature = 'highway_path'][horse = 'designated'] {
      .bridges-casing {
        [zoom >= 14][access != 'no'],
        [zoom >= 15] {
          line-width: @bridleway-width-z13 + 2 * (@paths-background-width + @paths-bridge-casing-width);
          [zoom >= 15] { line-width: @bridleway-width-z15 + 2 * (@paths-background-width + @paths-bridge-casing-width); }
          line-color: @bridge-casing;
          line-join: round;
        }
      }
      .tunnels-casing {
        [zoom >= 13][access != 'no'],
        [zoom >= 15] {
          line-width: @bridleway-width-z13 + 2 * (@paths-background-width + @paths-tunnel-casing-width);
          [zoom >= 15] { line-width: @bridleway-width-z15 + 2 * (@paths-background-width + @paths-tunnel-casing-width); }
          line-color: @tunnel-casing;
          line-dasharray: 4,2;
        }
      }
    }

    [feature = 'highway_footway'],
    [feature = 'highway_path'][bicycle != 'designated'][horse != 'designated'] {
      .bridges-casing {
        [zoom >= 14][access != 'no'],
        [zoom >= 15] {
          line-width: @footway-width-z13 + 2 * (@paths-background-width + @paths-bridge-casing-width);
          [zoom >= 15] { line-width: @footway-width-z15 + 2 * (@paths-background-width + @paths-bridge-casing-width); }
          [zoom >= 19] { line-width: @footway-width-z19 + 2 * (@paths-background-width + @paths-bridge-casing-width); }
          line-color: @bridge-casing;
          line-join: round;
        }
      }
      .tunnels-casing {
        [zoom >= 14][access != 'no'],
        [zoom >= 15] {
          line-width: @footway-width-z13 + 2 * (@paths-background-width + @paths-tunnel-casing-width);
          [zoom >= 15] { line-width: @footway-width-z15 + 2 * (@paths-background-width + @paths-tunnel-casing-width); }
          [zoom >= 19] { line-width: @footway-width-z19 + 2 * (@paths-background-width + @paths-bridge-casing-width); }
          line-color: @tunnel-casing;
          line-dasharray: 4,2;
        }
      }
    }

    [feature = 'highway_cycleway'],
    [feature = 'highway_path'][bicycle = 'designated'] {
      .bridges-casing {
        [zoom >= 14][access != 'no'],
        [zoom >= 15] {
          line-width: @cycleway-width-z13 + 2 * (@paths-background-width + @paths-bridge-casing-width);
          [zoom >= 15] { line-width: @cycleway-width-z15 + 2 * (@paths-background-width + @paths-bridge-casing-width); }
          [zoom >= 19] { line-width: @cycleway-width-z19 + 2 * (@paths-background-width + @paths-bridge-casing-width); }
          line-color: @bridge-casing;
          line-join: round;
        }
      }
      .tunnels-casing {
        [zoom >= 13][access != 'no'],
        [zoom >= 15] {
          line-width: @cycleway-width-z13 + 2 * (@paths-background-width + @paths-tunnel-casing-width);
          [zoom >= 15] { line-width: @cycleway-width-z15 + 2 * (@paths-background-width + @paths-tunnel-casing-width); }
          [zoom >= 19] { line-width: @cycleway-width-z19 + 2 * (@paths-background-width + @paths-bridge-casing-width); }
          line-color: @tunnel-casing;
          line-dasharray: 4,2;
        }
      }
    }

    [feature = 'highway_track'] {
      .bridges-casing {
        [zoom >= 13][access != 'no'] {
          line-color: @bridge-casing;
          line-join: round;
          line-width: @track-width-z13 + 2 * (@paths-background-width + @paths-bridge-casing-width);
          [tracktype = 'grade1'] {
            line-width: @track-grade1-width-z13 + 2 * (@paths-background-width + @paths-bridge-casing-width);
          }
          [tracktype = 'grade2'] {
            line-width: @track-grade2-width-z13 + 2 * (@paths-background-width + @paths-bridge-casing-width);
          }
        }
        [zoom >= 15] {
          line-width: @track-width-z15 + 2 * (@paths-background-width + @paths-bridge-casing-width);
          [tracktype = 'grade1'] {
            line-width: @track-grade1-width-z15 + 2 * (@paths-background-width + @paths-bridge-casing-width);
          }
          [tracktype = 'grade2'] {
            line-width: @track-grade2-width-z15 + 2 * (@paths-background-width + @paths-bridge-casing-width);
          }
        }
      }
      .tunnels-casing {
        [zoom >= 13][access != 'no'],
        [zoom >= 15] {
          line-color: @tunnel-casing;
          line-dasharray: 4,2;
          line-width: @track-width-z13 + 2 * (@paths-background-width + @paths-tunnel-casing-width);
          [tracktype = 'grade1'] {
            line-width: @track-grade1-width-z13 + 2 * (@paths-background-width + @paths-tunnel-casing-width);
          }
          [tracktype = 'grade2'] {
            line-width: @track-grade2-width-z13 + 2 * (@paths-background-width + @paths-tunnel-casing-width);
          }
          [zoom >= 15]{
            line-width: @track-width-z15 + 2 * (@paths-background-width + @paths-tunnel-casing-width);
            [tracktype = 'grade1'] {
              line-width: @track-grade1-width-z15 + 2 * (@paths-background-width + @paths-tunnel-casing-width);
            }
            [tracktype = 'grade2'] {
              line-width: @track-grade2-width-z15 + 2 * (@paths-background-width + @paths-tunnel-casing-width);
            }
          }
        }
      }
    }


    [feature = 'railway_tram'],
    [feature = 'railway_tram-service'][zoom >= 15] {
      .bridges-casing {
        [zoom >= 13] {
          line-width: 4;
          [zoom >= 15] {
            line-width: 5;
          }
          line-color: @bridge-casing;
          line-join: round;
        }
      }
    }

    [feature = 'railway_subway'] {
      .bridges-casing {
        [zoom >= 14] {
          line-width: 5.5;
          line-color: @bridge-casing;
          line-join: round;
        }
      }
    }

    [feature = 'railway_light_rail'],
    [feature = 'railway_funicular'],
    [feature = 'railway_narrow_gauge'] {
      .bridges-casing {
        [zoom >= 14] {
          line-width: 5.5;
          line-color: @bridge-casing;
          line-join: round;
        }
      }
    }

    [feature = 'railway_rail'],
    [feature = 'railway_preserved'],
    [feature = 'railway_monorail'][zoom >= 14] {
      .bridges-casing {
        [zoom >= 13] {
          line-width: 6.5;
          line-color: @bridge-casing;
          line-join: round;
        }
      }
    }

    [feature = 'railway_INT-spur-siding-yard'] {
      .bridges-casing {
        [zoom >= 13] {
          line-width: 5.7;
          line-color: @bridge-casing;
          line-join: round;
        }
      }
    }

    [feature = 'railway_disused'][zoom >= 15],
    [feature = 'railway_construction'],
    [feature = 'railway_miniature'][zoom >= 15],
    [feature = 'railway_INT-preserved-ssy'][zoom >= 14] {
      .bridges-casing {
        [zoom >= 13] {
          line-width: 6;
          line-color: @bridge-casing;
          line-join: round;
        }
      }
    }

    [feature = 'aeroway_runway'] {
      .bridges-casing {
        [zoom >= 14] {
          line-width: 13;
          [zoom >= 15] { line-width: 19; }
          [zoom >= 16] { line-width: 25; }
          line-color: @bridge-casing;
          line-join: round;
        }
      }
    }

    [feature = 'aeroway_taxiway'] {
      .bridges-casing {
        [zoom >= 14] {
          line-width: 5;
          line-color: @bridge-casing;
          line-join: round;
          [zoom >= 15] { line-width: 7; }
        }
      }
    }
  }

  ::bridges_and_tunnels_background {
    [feature = 'highway_bridleway'],
    [feature = 'highway_path'][horse = 'designated'] {
      .bridges-casing {
        [zoom >= 14][access != 'no'],
        [zoom >= 15] {
          line-width: @bridleway-width-z13 + 2 * @paths-background-width;
          [zoom >= 15] { line-width: @bridleway-width-z15 + 2 * @paths-background-width; }
          line-color: @bridleway-casing;
          line-join: round;
        }
      }
      .tunnels-casing {
        [zoom >= 13][access != 'no'],
        [zoom >= 15] {
          line-color: @bridleway-casing;
          line-cap: round;
          line-join: round;
          line-width: @bridleway-width-z13 + 2 * @paths-background-width;
          [zoom >= 15] { line-width: @bridleway-width-z15 + 2 * @paths-background-width; }
        }
      }
    }

    [feature = 'highway_footway'],
    [feature = 'highway_path'][bicycle != 'designated'][horse != 'designated'] {
      .bridges-casing {
        [zoom >= 14][access != 'no'],
        [zoom >= 15] {
          line-width: @footway-width-z13 + 2 * @paths-background-width;
          [zoom >= 15] { line-width: @footway-width-z15 + 2 * @paths-background-width; }
          [zoom >= 19] { line-width: @footway-width-z19 + 2 * @paths-background-width; }
          line-color: @footway-casing;
          line-join: round;
        }
      }
      .tunnels-casing {
        [zoom >= 13][access != 'no'],
        [zoom >= 15] {
          line-color: @footway-casing;
          line-cap: round;
          line-join: round;
          line-width: @footway-width-z13 + 2 * @paths-background-width;
          [zoom >= 15] { line-width: @footway-width-z15 + 2 * @paths-background-width; }
          [zoom >= 19] { line-width: @footway-width-z19 + 2 * @paths-background-width; }
        }
      }
    }

    [feature = 'highway_cycleway'],
    [feature = 'highway_path'][bicycle = 'designated'] {
      .bridges-casing {
        [zoom >= 14][access != 'no'],
        [zoom >= 15] {
          line-width: @cycleway-width-z13 + 2 * @paths-background-width;
          [zoom >= 15] { line-width: @cycleway-width-z15 + 2 * @paths-background-width; }
          [zoom >= 19] { line-width: @cycleway-width-z19 + 2 * @paths-background-width; }
          line-color: @cycleway-casing;
          line-join: round;
        }
      }
      .tunnels-casing {
        [zoom >= 13][access != 'no'],
        [zoom >= 15] {
          line-color: @cycleway-casing;
          line-cap: round;
          line-join: round;
          line-width: @cycleway-width-z13 + 2 * @paths-background-width;
          [zoom >= 15] { line-width: @cycleway-width-z15 + 2 * @paths-background-width; }
          [zoom >= 19] { line-width: @cycleway-width-z19 + 2 * @paths-background-width; }
        }
      }
    }

    [feature = 'highway_steps'] {
      .bridges-casing {
        [zoom >= 14][access != 'no'],
        [zoom >= 15] {
          line-width: @steps-width-z13 + 2 * @paths-background-width;
          [zoom >= 15] { line-width: @steps-width-z15 + 2 * @paths-background-width; }
          line-color: @steps-casing;
          line-join: round;
        }
      }
      .tunnels-casing {
        [zoom >= 13][access != 'no'],
        [zoom >= 15] {
          line-color: @steps-casing;
          line-cap: round;
          line-join: round;
          line-width: @steps-width-z13 + 2 * @paths-background-width;
          [zoom >= 15] { line-width: @steps-width-z15 + 2 * @paths-background-width; }
        }
      }
    }

    [feature = 'highway_track'] {
      /* We don't set opacity here, so it's 1.0. Aside from that, it's basically a copy of roads-fill::background in the track part of ::fill */
      .bridges-casing {
        [zoom >= 13][access != 'no'] {
          line-color: @track-casing;
          line-join: round;
          line-width: @track-width-z13 + 2 * @paths-background-width;
          [tracktype = 'grade1'] {
            line-width: @track-grade1-width-z13 + 2 * @paths-background-width;
          }
          [tracktype = 'grade2'] {
            line-width: @track-grade2-width-z13 + 2 * @paths-background-width;
          }
        }
        [zoom >= 15] {
          line-width: @track-width-z15 + 2 * @paths-background-width;
          [tracktype = 'grade1'] {
            line-width: @track-grade1-width-z15 + 2 * @paths-background-width;
          }
          [tracktype = 'grade2'] {
            line-width: @track-grade2-width-z15 + 2 * @paths-background-width;
          }
        }
      }
      .tunnels-casing {
        [zoom >= 13][access != 'no'],
        [zoom >= 15] {
          line-color: @track-casing;
          line-join: round;
          line-cap: round;
          line-width: @track-width-z13 + 2 * @paths-background-width;
          /* With the heavier dasharrays on grade1 and grade2 it helps to make the casing a bit larger */
          [tracktype = 'grade1'] {
            line-width: @track-grade1-width-z13 + 2 * @paths-background-width;
          }
          [tracktype = 'grade2'] {
            line-width: @track-grade2-width-z13 + 2 * @paths-background-width;
          }

          [zoom >= 15] {
            line-width: @track-width-z15 + 2 * @paths-background-width;
            [tracktype = 'grade1'] {
              line-width: @track-grade1-width-z15 + 2 * @paths-background-width;
            }
            [tracktype = 'grade2'] {
              line-width: @track-grade2-width-z15 + 2 * @paths-background-width;
            }
          }
        }
      }
    }

    [feature = 'railway_rail'][zoom >= 13],
    [feature = 'railway_preserved'][zoom >= 13],
    [feature = 'railway_monorail'][zoom >= 14] {
      .bridges-casing {
        line-width: 5;
        line-color: white;
        line-join: round;
      }
    }

    [feature = 'railway_INT-spur-siding-yard'] {
      .bridges-casing {
        [zoom >= 13] {
          line-width: 4;
          line-color: white;
          line-join: round;
        }
      }
    }

    [feature = 'railway_disused'][zoom >= 15],
    [feature = 'railway_construction'],
    [feature = 'railway_miniature'][zoom >= 15],
    [feature = 'railway_INT-preserved-ssy'][zoom >= 14] {
      .bridges-casing {
        [zoom >= 13] {
          line-width: 4.5;
          line-color: white;
          line-join: round;
        }
      }
    }

    [feature = 'railway_tram'],
    [feature = 'railway_tram-service'][zoom >= 15] {
      .bridges-casing {
        [zoom >= 13] {
          line-width: 3;
          [zoom >= 15] {
            line-width: 4;
          }
          line-color: white;
        }
      }
    }

    [feature = 'railway_subway'] {
      .bridges-casing {
        [zoom >= 14] {
          line-width: 4;
          line-color: white;
          line-join: round;
        }
      }
    }

    [feature = 'railway_light_rail'],
    [feature = 'railway_funicular'],
    [feature = 'railway_narrow_gauge'] {
      .bridges-casing {
        [zoom >= 14] {
          line-width: 4;
          line-color: white;
          line-join: round;
        }
      }
    }
  }
}

/* Data on z<10 comes from osm_planet_roads, data on z>=10 comes from
osm_planet_line. This is for performance reasons: osm_planet_roads contains less
data, and is thus faster. Chosen is for zoom level 10 as cut-off, because
tertiary is rendered from z10 and is not included in osm_planet_roads. */

#roads-low-zoom[zoom < 10],
.roads-fill[zoom >= 10],
.bridges-fill[zoom >= 10],
.tunnels-fill[zoom >= 10] {
  ::fill {
    /*
     * The construction rules for small roads are strange, since if construction is null its assumed that
     * it's a more major road. The line-width = 0 could be removed by playing with the query to set a construction
     * string for non-small roads.
     *
     * Also note that these rules are quite sensitive to re-ordering, since the instances end up swapping round
     * (and then the dashes appear below the fills). See
     * https://github.com/gravitystorm/openstreetmap-carto/issues/23
     * https://github.com/mapbox/carto/issues/235
     * https://github.com/mapbox/carto/issues/237
     */
    [feature = 'highway_construction'] {
      [zoom >= 12] {
        line-width: 2;
        line-color: #9cc;

        [construction = 'motorway'],
        [construction = 'motorway_link'] {
          line-color: @motorway-fill;
        }
        [construction = 'trunk'],
        [construction = 'trunk_link'] {
          line-color: @trunk-fill;
        }
        [construction = 'primary'],
        [construction = 'primary_link'] {
          line-color: @primary-fill;
        }
        [construction = 'secondary'],
        [construction = 'secondary_link'] {
          line-color: @secondary-fill;
        }
        [construction = 'tertiary'],
        [construction = 'tertiary_link'],
        [construction = 'residential'],
        [construction = 'unclassified'],
        [construction = 'living_street'] {
          line-color: @residential-construction;
          [zoom < 13] {
            line-width: 0;
            b/line-width: 0;
          }
          [zoom >= 13][zoom < 14] {
            line-width: 3;
            b/line-width: 2;
            b/line-dasharray: 5,3;
          }
        }
        [construction = 'service'] {
          line-color: @service-construction;
          [zoom < 14] {
            line-width: 0;
            b/line-width: 0;
          }
        }
        b/line-width: 2;
        b/line-dasharray: 4,2;
        b/line-color: white;
        [zoom >= 13] {
          line-width: 4;
          b/line-width: 3.5;
          b/line-dasharray: 6,4;
        }
        [zoom >= 16] {
          line-width: 8;
          b/line-width: 7;
          b/line-dasharray: 8,6;
        }
        [construction = 'footway'],
        [construction = 'cycleway'],
        [construction = 'bridleway'],
        [construction = 'path'],
        [construction = 'track'] {
          [zoom < 14] {
            line-width: 0;
            b/line-width: 0;
          }
          line-color: white;
          line-width: 3;
          line-opacity: 0.4;
          b/line-width: 1.2;
          b/line-color: #69f;
          b/line-dasharray: 2,6;
        }
      }
    }

    [feature = 'highway_motorway'] {
      [zoom >= 5] {
        line-color: @motorway-low-zoom;
        line-width: @motorway-width-z5;
        [zoom >= 11] {
          line-color: @motorway-fill;
        }
      }
      [zoom >= 7] { line-width: @motorway-width-z7; }
      [zoom >= 8] { line-width: @motorway-width-z8; }
      [zoom >= 9] { line-width: @motorway-width-z9; }
      [zoom >= 10] { line-width: @motorway-width-z10; }
      [zoom >= 11] {
        line-width: @motorway-width-z11 - 2 * @major-casing-width-z11; 
        line-cap: round;
        line-join: round;
      }
      [zoom >= 12] {
        line-width: @motorway-width-z12 - 2 * @major-casing-width-z12;
        [zoom >= 13] { line-width: @motorway-width-z13 - 2 * @major-casing-width-z13; }
        [zoom >= 15] { line-width: @motorway-width-z15 - 2 * @major-casing-width-z15; }
        [zoom >= 17] { line-width: @motorway-width-z17 - 2 * @major-casing-width-z17; }
        [zoom >= 18] { line-width: @motorway-width-z18 - 2 * @major-casing-width-z18; }
        [link = 'yes'] {
          line-width: @motorway-link-width-z12 - 2 * @casing-width-z12;
          [zoom >= 13] { line-width: @motorway-link-width-z13 - 2 * @casing-width-z13; }
          [zoom >= 15] { line-width: @motorway-link-width-z15 - 2 * @casing-width-z15; }
          [zoom >= 17] { line-width: @motorway-link-width-z17 - 2 * @casing-width-z17; }
          [zoom >= 18] { line-width: @motorway-link-width-z18 - 2 * @casing-width-z18; }
        }
        .tunnels-fill {
          line-color: @motorway-tunnel-fill;
        }
        .bridges-fill {
          line-width: @motorway-width-z12 - 2 * @major-bridge-casing-width-z12;
          [zoom >= 13] { line-width: @motorway-width-z13 - 2 * @major-bridge-casing-width-z13; }
          [zoom >= 15] { line-width: @motorway-width-z15 - 2 * @major-bridge-casing-width-z15; }
          [zoom >= 17] { line-width: @motorway-width-z17 - 2 * @major-bridge-casing-width-z17; }
          [zoom >= 18] { line-width: @motorway-width-z18 - 2 * @major-bridge-casing-width-z18; }
          [link = 'yes'] {
            line-width: @motorway-link-width-z12 - 2 * @bridge-casing-width-z12;
            [zoom >= 13] { line-width: @motorway-link-width-z13 - 2 * @bridge-casing-width-z13; }
            [zoom >= 15] { line-width: @motorway-link-width-z15 - 2 * @bridge-casing-width-z15; }
            [zoom >= 17] { line-width: @motorway-link-width-z17 - 2 * @bridge-casing-width-z17; }
            [zoom >= 18] { line-width: @motorway-link-width-z18 - 2 * @bridge-casing-width-z18; }
          }
        }
      }
    }

    [feature = 'highway_trunk'] {
      [zoom >= 5] {
        line-width: @trunk-width-z5;
        line-color: @trunk-low-zoom;
        [zoom >= 11] {
          line-color: @trunk-fill;
        }
      }
      [zoom >= 7] { line-width: @trunk-width-z7; }
      [zoom >= 8] { line-width: @trunk-width-z8; }
      [zoom >= 9] { line-width: @trunk-width-z9; }
      [zoom >= 10] { line-width: @trunk-width-z10; }
      [zoom >= 11] {
        line-width: @trunk-width-z11 - 2 * @major-casing-width-z11;
        line-cap: round;
        line-join: round;
      }
      [zoom >= 12] {
        line-width: @trunk-width-z12 - 2 * @major-casing-width-z12;
        [zoom >= 13] { line-width: @trunk-width-z13 - 2 * @major-casing-width-z13; }
        [zoom >= 15] { line-width: @trunk-width-z15 - 2 * @major-casing-width-z15; }
        [zoom >= 17] { line-width: @trunk-width-z17 - 2 * @major-casing-width-z17; }
        [zoom >= 18] { line-width: @trunk-width-z18 - 2 * @major-casing-width-z18; }
        .tunnels-fill {
          line-color: @trunk-tunnel-fill;
        }
        .bridges-fill {
          line-width: @trunk-width-z12 - 2 * @major-bridge-casing-width-z12;
          [zoom >= 13] { line-width: @trunk-width-z13 - 2 * @major-bridge-casing-width-z13; }
          [zoom >= 15] { line-width: @trunk-width-z15 - 2 * @major-bridge-casing-width-z15; }
          [zoom >= 17] { line-width: @trunk-width-z17 - 2 * @major-bridge-casing-width-z17; }
          [zoom >= 18] { line-width: @trunk-width-z18 - 2 * @major-bridge-casing-width-z18; }
        }
      }
    }

    [feature = 'highway_primary'] {
      [zoom >= 8] {
        line-width: @primary-width-z8;
        line-color: @primary-low-zoom;
        [zoom >= 11] {
          line-color: @primary-fill;
        }
      }
      [zoom >= 9] { line-width: @primary-width-z9; }
      [zoom >= 10] { line-width: @primary-width-z10; }
      [zoom >= 11] { 
        line-width: @primary-width-z11 - 2 * @major-casing-width-z11; 
        line-cap: round;
        line-join: round;
      }
      [zoom >= 12] {
        line-width: @primary-width-z12 - 2 * @major-casing-width-z12;
        [zoom >= 13] { line-width: @primary-width-z13 - 2 * @major-casing-width-z13; }
        [zoom >= 15] { line-width: @primary-width-z15 - 2 * @major-casing-width-z15; }
        [zoom >= 17] { line-width: @primary-width-z17 - 2 * @major-casing-width-z17; }
        [zoom >= 18] { line-width: @primary-width-z18 - 2 * @major-casing-width-z18; }
        .tunnels-fill {
          line-color: @primary-tunnel-fill;
        }
        .bridges-fill {
          line-width: @primary-width-z12 - 2 * @major-bridge-casing-width-z12;
          [zoom >= 13] { line-width: @primary-width-z13 - 2 * @major-bridge-casing-width-z13; }
          [zoom >= 15] { line-width: @primary-width-z15 - 2 * @major-bridge-casing-width-z15; }
          [zoom >= 17] { line-width: @primary-width-z17 - 2 * @major-bridge-casing-width-z17; }
          [zoom >= 18] { line-width: @primary-width-z18 - 2 * @major-bridge-casing-width-z18; }
        }
      }
    }

    [feature = 'highway_secondary'] {
      [zoom >= 9] {
        line-color: @residential-casing;
        line-width: 1;
      }
      [zoom >=10] {
        line-color: @residential-casing;
        line-width: 1.1;
      }
      [zoom >= 11] { 
        line-color: @secondary-fill;
        line-width: @secondary-width-z11 - 2 * @major-casing-width-z11;
        line-cap: round;
        line-join: round;
        [zoom >= 12] {
          line-width: @secondary-width-z12 - 2 * @secondary-casing-width-z12;
          [zoom >= 13] { line-width: @secondary-width-z13 - 2 * @secondary-casing-width-z13; }
          [zoom >= 14] { line-width: @secondary-width-z14 - 2 * @secondary-casing-width-z14; }
          [zoom >= 15] { line-width: @secondary-width-z15 - 2 * @secondary-casing-width-z15; }
          [zoom >= 16] { line-width: @secondary-width-z16 - 2 * @secondary-casing-width-z16; }
          [zoom >= 17] { line-width: @secondary-width-z17 - 2 * @secondary-casing-width-z17; }
          [zoom >= 18] { line-width: @secondary-width-z18 - 2 * @secondary-casing-width-z18; }
          .tunnels-fill {
            line-color: @secondary-tunnel-fill;
          }
          .bridges-fill {
            line-width: @secondary-width-z12 - 2 * @bridge-casing-width-z12;
            [zoom >= 13] { line-width: @secondary-width-z13 - 2 * @major-bridge-casing-width-z13; }
            [zoom >= 14] { line-width: @secondary-width-z14 - 2 * @major-bridge-casing-width-z14; }
            [zoom >= 15] { line-width: @secondary-width-z15 - 2 * @major-bridge-casing-width-z15; }
            [zoom >= 16] { line-width: @secondary-width-z16 - 2 * @major-bridge-casing-width-z16; }
            [zoom >= 17] { line-width: @secondary-width-z17 - 2 * @major-bridge-casing-width-z17; }
            [zoom >= 18] { line-width: @secondary-width-z18 - 2 * @major-bridge-casing-width-z18; }
          }
        }
      }
    }

    [feature = 'highway_tertiary'] {
      [zoom >= 10] {
        line-color: @residential-casing;
        line-width: 0.55;
      }
      [zoom >= 12] {
        line-color: @tertiary-fill;
        line-width: @tertiary-width-z12 - 2 * @casing-width-z12;
        [zoom >= 13] { line-width: @tertiary-width-z13 - 2 * @casing-width-z13; }
        [zoom >= 14] { line-width: @tertiary-width-z14 - 2 * @casing-width-z14; }
        [zoom >= 15] { line-width: @tertiary-width-z15 - 2 * @casing-width-z15; }
        [zoom >= 16] { line-width: @tertiary-width-z16 - 2 * @casing-width-z16; }
        [zoom >= 17] { line-width: @tertiary-width-z17 - 2 * @casing-width-z17; }
        [zoom >= 18] { line-width: @tertiary-width-z18 - 2 * @casing-width-z18; }
        .tunnels-fill {
          line-color: @tertiary-tunnel-fill;
        }
        .bridges-fill {
          line-width: @tertiary-width-z12 - 2 * @bridge-casing-width-z12;
          [zoom >= 13] { line-width: @tertiary-width-z13 - 2 * @bridge-casing-width-z13; }
          [zoom >= 14] { line-width: @tertiary-width-z14 - 2 * @bridge-casing-width-z14; }
          [zoom >= 15] { line-width: @tertiary-width-z15 - 2 * @bridge-casing-width-z15; }
          [zoom >= 16] { line-width: @tertiary-width-z16 - 2 * @bridge-casing-width-z16; }
          [zoom >= 17] { line-width: @tertiary-width-z17 - 2 * @bridge-casing-width-z17; }
          [zoom >= 18] { line-width: @tertiary-width-z18 - 2 * @bridge-casing-width-z18; }
        }
        line-cap: round;
        line-join: round;
      }
    }

    [feature = 'highway_residential'],
    [feature = 'highway_unclassified'] {
      [zoom = 12][feature = 'highway_residential'] {
        line-color: @residential-casing;
        line-width: 0.4;
      }
      [zoom = 12][feature = 'highway_unclassified'] {
        line-color: @residential-casing;
        line-width: 1;
      }
      [zoom >= 13] {
        line-width: @residential-width-z13 - 2 * @residential-casing-width-z13;
        [zoom >= 14] { line-width: @residential-width-z14 - 2 * @casing-width-z14; }
        [zoom >= 15] { line-width: @residential-width-z15 - 2 * @casing-width-z15; }
        [zoom >= 16] { line-width: @residential-width-z16 - 2 * @casing-width-z16; }
        [zoom >= 17] { line-width: @residential-width-z17 - 2 * @casing-width-z17; }
        .roads-fill, .bridges-fill {
          line-color: @residential-fill;
        }
        .tunnels-fill {
          line-color: @residential-tunnel-fill;
        }
        .bridges-fill {
          line-width: @residential-width-z13 - 2 * @bridge-casing-width-z13;
          [zoom >= 14] { line-width: @residential-width-z14 - 2 * @bridge-casing-width-z14; }
          [zoom >= 15] { line-width: @residential-width-z15 - 2 * @bridge-casing-width-z15; }
          [zoom >= 16] { line-width: @residential-width-z16 - 2 * @bridge-casing-width-z16; }
          [zoom >= 17] { line-width: @residential-width-z17 - 2 * @bridge-casing-width-z17; }
        }
        line-cap: round;
        line-join: round;
      }
    }

    [feature = 'highway_living_street'] {
      [zoom >= 13] {
        line-width: @living-street-width-z13 - 2 * @casing-width-z13;
        [zoom >= 14] { line-width: @living-street-width-z14 - 2 * @casing-width-z14; }
        [zoom >= 15] { line-width: @living-street-width-z15 - 2 * @casing-width-z15; }
        [zoom >= 16] { line-width: @living-street-width-z16 - 2 * @casing-width-z16; }
        [zoom >= 17] { line-width: @living-street-width-z17 - 2 * @casing-width-z17; }
        .roads-fill, .bridges-fill {
          line-color: @living-street-fill;
        }
        .tunnels-fill {
          line-color: @living-street-tunnel-fill;
        }
        .bridges-fill {
          line-width: @living-street-width-z13 - 2 * @casing-width-z13;
          [zoom >= 14] { line-width: @living-street-width-z14 - 2 * @bridge-casing-width-z14; }
          [zoom >= 15] { line-width: @living-street-width-z15 - 2 * @bridge-casing-width-z15; }
          [zoom >= 16] { line-width: @living-street-width-z16 - 2 * @bridge-casing-width-z16; }
          [zoom >= 17] { line-width: @living-street-width-z17 - 2 * @bridge-casing-width-z17; }
        }
        line-join: round;
        line-cap: round;
      }
    }

    [feature = 'highway_road'],
    [feature = 'highway_service'] {
      [zoom >= 13][feature = 'highway_road'] {
        .roads-fill, .bridges-fill {
          line-color: @road-fill;
        }
      }
      [zoom >= 10][feature = 'highway_road'],
      [zoom >= 13][service = 'INT-normal'] {
        line-width: 1;
        line-color: @residential-casing;
      }
      [zoom >= 14][service = 'INT-normal'],
      [zoom >= 16][service = 'INT-minor'] {
        line-color: @service-fill;
        [feature = 'highway_road'],
        [service = 'INT-normal'] {
          line-width: @service-width-z14 - 2 * @casing-width-z14;
          [zoom >= 16] { line-width: @service-width-z16 - 2 * @casing-width-z16; }
          [zoom >= 17] { line-width: @service-width-z17 - 2 * @casing-width-z17; }
          [zoom >= 18] { line-width: @service-width-z18 - 2 * @casing-width-z18; }
        }
        [service = 'INT-minor'] {
          line-width: @minor-service-width-z16 - 2 * @casing-width-z16;
          [zoom >= 17] { line-width: @minor-service-width-z17 - 2 * @casing-width-z17; }
          [zoom >= 18] { line-width: @minor-service-width-z18 - 2 * @casing-width-z18; }
        }
        line-join: round;
        line-cap: round;
        .tunnels-fill {
          line-color: darken(white, 5%);
          [feature = 'highway_road'] {
            line-color: @residential-tunnel-fill;
          }
        }
        .bridges-fill {
          [service = 'INT-normal'] {
            line-width: @service-width-z14 - 2 * @bridge-casing-width-z14;
            [zoom >= 16] { line-width: @service-width-z16 - 2 * @bridge-casing-width-z16; }
            [zoom >= 17] { line-width: @service-width-z17 - 2 * @bridge-casing-width-z17; }
            [zoom >= 18] { line-width: @service-width-z18 - 2 * @bridge-casing-width-z18; }
          }
          [service = 'INT-minor'] {
            line-width: @minor-service-width-z16 - 2 * @bridge-casing-width-z16;
            [zoom >= 17] { line-width: @minor-service-width-z17 - 2 * @bridge-casing-width-z17; }
            [zoom >= 18] { line-width: @minor-service-width-z18 - 2 * @bridge-casing-width-z18; }
          }
        }
      }
    }

    [feature = 'highway_pedestrian'] {
      [zoom >= 13] {
        line-width: @living-street-width-z13 - 2 * @casing-width-z13;
        [zoom >= 14] { line-width: @pedestrian-width-z14 - 2 * @casing-width-z14; }
        [zoom >= 15] { line-width: @pedestrian-width-z15 - 2 * @casing-width-z15; }
        [zoom >= 16] { line-width: @pedestrian-width-z16 - 2 * @casing-width-z16; }
        [zoom >= 17] { line-width: @pedestrian-width-z17 - 2 * @casing-width-z17; }
        line-color: @pedestrian-fill;
        .bridges-fill {
          line-width: @pedestrian-width-z13 - 2 * @casing-width-z13;
          [zoom >= 14] { line-width: @pedestrian-width-z14 - 2 * @bridge-casing-width-z14; }
          [zoom >= 15] { line-width: @pedestrian-width-z15 - 2 * @bridge-casing-width-z15; }
          [zoom >= 16] { line-width: @pedestrian-width-z16 - 2 * @bridge-casing-width-z16; }
          [zoom >= 17] { line-width: @pedestrian-width-z17 - 2 * @bridge-casing-width-z17; }
        }
        line-join: round;
        line-cap: round;
      }
    }

    [feature = 'highway_raceway'] {
      [zoom >= 12] {
        line-color: @raceway-fill;
        line-width: 1.2;
        line-join: round;
        line-cap: round;
      }
      [zoom >= 13] { line-width: 2; }
      [zoom >= 14] { line-width: 3; }
      [zoom >= 15] { line-width: 6; }
      [zoom >= 18] { line-width: 8; }
      [zoom >= 19] { line-width: 12; }
      [zoom >= 20] { line-width: 24; }
    }

    [feature = 'highway_platform'] {
      [zoom >= 16] {
        line-join: round;
        line-width: 6;
        line-color: grey;
        line-cap: round;
        b/line-width: 4;
        b/line-color: #bbbbbb;
        b/line-cap: round;
        b/line-join: round;
      }
    }

    [feature = 'highway_steps'] {
      [zoom >= 13][access != 'no'],
      [zoom >= 15] {
        .roads-fill[zoom >= 15] {
          background/line-color: @steps-casing;
          background/line-cap: round;
          background/line-join: round;
          background/line-width: @steps-width-z15 + 2 * @paths-background-width;
          background/line-opacity: 0.4;
        }
        line/line-color: @steps-fill;
        line/line-dasharray: 2,1;
        line/line-width: @steps-width-z13;
        [zoom >= 15] { line/line-width:  @steps-width-z15; }
      }
    }

    [feature = 'highway_bridleway'],
    [feature = 'highway_path'][horse = 'designated'] {
      [zoom >= 13][access != 'no'],
      [zoom >= 15] {
        .roads-fill[zoom >= 15] {
          background/line-color: @bridleway-casing;
          background/line-cap: round;
          background/line-join: round;
          background/line-width: @bridleway-width-z15 + 2 * @paths-background-width;
          background/line-opacity: 0.4;
        }
        line/line-color: @bridleway-fill;
        line/line-dasharray: 4,2;
        line/line-width: @bridleway-width-z13;
        [zoom >= 15] { line/line-width: @bridleway-width-z15; }
        .tunnels-fill {
          line/line-join: round;
          line/line-cap: round;
        }
      }
    }

    [feature = 'highway_footway'],
    [feature = 'highway_path'][bicycle != 'designated'][horse != 'designated'] {
      [zoom >= 13][access != 'no'],
      [zoom >= 15] {
        .roads-fill[zoom >= 15] {
          background/line-color: @footway-casing;
          background/line-cap: round;
          background/line-join: round;
          background/line-width: @footway-width-z15 + 2 * @paths-background-width;
          background/line-opacity: 0.4;
          [zoom >= 19] {
            background/line-width: @footway-width-z19 + 2 * @paths-background-width;
          }
        }
        line/line-color: @footway-fill;
        line/line-dasharray: 1,3;
        line/line-join: round;
        line/line-cap: round;
        line/line-width: @footway-width-z13;
        [zoom >= 15][int_surface = 'paved'] {
          line/line-width:  @footway-width-z15;
          [zoom >= 19] {
            line/line-width:  @footway-width-z19;          
          }
        }
        [zoom >= 15][int_surface = 'unpaved'] {
          line/line-dasharray: 0.5,2.5;
          line/line-width:  @footway-width-z15/1.7;
          [zoom >= 19] {
            line/line-dasharray: 0.8,2.5;
            line/line-width:  @footway-width-z19/1.7;
          }
        }
      }
    }

    [feature = 'highway_cycleway'],
    [feature = 'highway_path'][bicycle = 'designated'] {
      [zoom >= 13][access != 'no'],
      [zoom >= 15] {
        .roads-fill[zoom >= 15] {
          background/line-color: @cycleway-casing;
          background/line-cap: round;
          background/line-join: round;
          background/line-width: @cycleway-width-z15 + 2 * @paths-background-width;
          background/line-opacity: 0.4;
          [zoom >= 19] {
            background/line-width: @cycleway-width-z19 + 2 * @paths-background-width;
          }
        }
        line/line-color: @cycleway-fill;
        line/line-dasharray: 1,3;
        line/line-join: round;
        line/line-cap: round;
        line/line-width: @cycleway-width-z13;
        [zoom >= 15][int_surface = 'paved'] {
          line/line-width:  @cycleway-width-z15;
          [zoom >= 19] {
            line/line-width:  @cycleway-width-z19;          
          }
        }
        [zoom >= 15][int_surface = 'unpaved'] {
          line/line-dasharray: 0.5,2.5;
          line/line-width:  @cycleway-width-z15/1.7;
          [zoom >= 19] {
            line/line-dasharray: 0.8,2.5;
            line/line-width:  @cycleway-width-z19/1.7;
          }
        }
      }
    }

    [feature = 'highway_track'] {
      [zoom >= 13][access != 'no'],
      [zoom >= 15] {
        /* The white casing that you mainly see against forests and other dark features */
        .roads-fill[zoom >= 15] {
          background/line-opacity: 0.4;
          background/line-color: @track-casing;
          background/line-join: round;
          background/line-cap: round;
          background/line-width: @track-width-z15 + 2 * @paths-background-width;
          /* With the heavier dasharrays on grade1 and grade2 it helps to make the casing a bit larger */
          [tracktype = 'grade1'] {
            background/line-width: @track-grade1-width-z15 + 2 * @paths-background-width;
          }
          [tracktype = 'grade2'] {
            background/line-width: @track-grade2-width-z15 + 2 * @paths-background-width;
          }
        }

        /* Set the properties of the brown inside */
        line/line-color: @track-fill;
        line/line-dasharray: 5,4,2,4;
        line/line-cap: round;
        line/line-join: round;
        line/line-opacity: 0.8;
        line/line-clip:false;

        line/line-width: @track-width-z13;

        [tracktype = 'grade1'] {
          line/line-dasharray: 100,0;
        }
        [tracktype = 'grade2'] {
          line/line-dasharray: 8.8,3.2;
        }
        [tracktype = 'grade3'] {
          line/line-dasharray: 5.6,4.0;
        }
        [tracktype = 'grade4'] {
          line/line-dasharray: 3.2,4.8;
        }
        [tracktype = 'grade5'] {
          line/line-dasharray: 1.6,6.4;
        }

        [zoom >= 15] {
          line/line-width: @track-width-z15;
          [tracktype = 'grade1'] {
            line/line-dasharray: 100,0;
          }
          [tracktype = 'grade2'] {
            line/line-dasharray: 11,4;
          }
          [tracktype = 'grade3'] {
            line/line-dasharray: 7,5;
          }
          [tracktype = 'grade4'] {
            line/line-dasharray: 4,6;
          }
          [tracktype = 'grade5'] {
            line/line-dasharray: 2,8;
          }
        }
      }
    }

    [feature = 'railway_rail'][zoom >= 7],
    [feature = 'railway_INT-spur-siding-yard'][zoom >= 13] {
      [zoom < 13] {
        line-color: #787878;
        line-width: 0.7;
        [zoom >= 8] { line-width: 0.8; }
        [zoom >= 12] { line-width: 0.9; }
        line-join: round;
        .roads_low_zoom[int_tunnel = 'yes'], .tunnels-fill {
          line-dasharray: 5,2;
        }
      }
      [zoom >= 13] {
        .roads-fill, .bridges-fill {
          dark/line-join: round;
          light/line-color: white;
          light/line-join: round;
          [feature = 'railway_rail'] {
            dark/line-color: #787878;
            dark/line-width: 3;
            light/line-width: 1;
            light/line-dasharray: 8,8;
            [zoom >= 15] {
              light/line-dasharray: 0,8,8,1;
            }
            [zoom >= 19] {
              dark/line-width: 4;
              light/line-width: 2;
            }
          }
          [feature = 'railway_INT-spur-siding-yard'] {
            dark/line-width: 2;
            dark/line-color: #aaa;
            light/line-width: 0.8;
            light/line-dasharray: 0,8,8,1;
          }
        }
        .tunnels-fill {
          line-color: #787878;
          line-width: 2.8;
          line-dasharray: 6,4;
          line-clip: false;
          [feature = 'railway_INT-spur-siding-yard'] {
            line-color: #aaa;
            line-width: 1.9;
            line-dasharray: 3,3;
          }
          [feature = 'railway_rail'][zoom >= 19] {
            line-dasharray: 8,6;
            line-width: 3.8;
          }
        }
      }
    }

    [feature = 'railway_light_rail'],
    [feature = 'railway_funicular'],
    [feature = 'railway_narrow_gauge'] {
      [zoom >= 8] {
        line-color: #ccc;
        [zoom >= 10] { line-color: #aaa; }
        [zoom >= 13] { line-color: #666; }
        line-width: 1;
        [zoom >= 13] { line-width: 2; }
        .tunnels-fill {
          line-dasharray: 5,3;
        }
      }
    }

    [feature = 'railway_miniature'] {
      [zoom >= 15] {
        line/line-width: 1.2;
        line/line-color: #999;
        dashes/line-width: 3;
        dashes/line-color: #999;
        dashes/line-dasharray: 1,10;
      }
    }

    [feature = 'railway_tram'],
    [feature = 'railway_tram-service'][zoom >= 15] {
      [zoom >= 12] {
        line-color: #6E6E6E;
        line-width: 0.75;
        [zoom >= 13] {
          line-color: #444;
        }
        [zoom >= 14] {
          line-width: 1;
        }
        [zoom >= 15] {
          line-width: 1.5;
          [feature = 'railway_tram-service'] {
            line-width: 0.5;
          }
        }
        [zoom >= 17] {
          line-width: 2;
          [feature = 'railway_tram-service'] {
            line-width: 1;
          }
        }
        [zoom >= 18] {
          [feature = 'railway_tram-service'] {
            line-width: 1.5;
          }
        }
        [zoom >= 19] {
          [feature = 'railway_tram-service'] {
            line-width: 2;
          }
        }
        .tunnels-fill {
          line-dasharray: 5,3;
        }
      }
    }

    [feature = 'railway_subway'] {
      [zoom >= 12] {
        line-width: 2;
        line-color: #999;
        .tunnels-fill {
          line-dasharray: 5,3;
        }
      }
      .bridges-fill {
        [zoom >= 14] {
          line-width: 2;
          line-color: #999;
        }
      }
    }

    [feature = 'railway_preserved'] {
      [zoom >= 12] {
        dark/line-width: 1.5;
        dark/line-color: #aaa;
        dark/line-join: round;
        [zoom >= 13] {
          dark/line-width: 3;
          dark/line-color: #999999;
          light/line-width: 1;
          light/line-color: white;
          light/line-dasharray: 0,1,8,1;
          light/line-join: round;
        }
      }
    }

    [feature = 'railway_INT-preserved-ssy'] {
      [zoom >= 12] {
        dark/line-width: 1;
        dark/line-color: #aaa;
        dark/line-join: round;
        [zoom >= 13] {
          dark/line-width: 2;
          dark/line-color: #999999;
          light/line-width: 0.8;
          light/line-color: white;
          light/line-dasharray: 0,1,8,1;
          light/line-join: round;
        }
      }
    }

    [feature = 'railway_monorail'] {
      [zoom >= 14] {
        background/line-width: 4;
        background/line-color: #fff;
        background/line-opacity: 0.4;
        background/line-cap: round;
        background/line-join: round;
        line/line-width: 3;
        line/line-color: #777;
        line/line-dasharray: 2,3;
        line/line-cap: round;
        line/line-join: round;
      }
    }

    [feature = 'railway_construction'] {
      [zoom >= 13] {
        line-color: grey;
        line-width: 2;
        line-dasharray: 2,4;
        line-join: round;
        [zoom >= 14] {
          line-dasharray: 2,3;
        }
        [zoom >= 15] {
          line-width: 3;
          line-dasharray: 3,3;
        }
      }
    }

    [feature = 'railway_disused'] {
      [zoom >= 15] {
        line-color: #aaa;
        line-width: 2;
        line-dasharray: 2,4;
        line-join: round;
      }
    }

    [feature = 'railway_platform'] {
      [zoom >= 16] {
        line-join: round;
        line-width: 6;
        line-color: grey;
        line-cap: round;
        b/line-width: 4;
        b/line-color: #bbbbbb;
        b/line-cap: round;
        b/line-join: round;
      }
    }

    [feature = 'railway_turntable'] {
      [zoom >= 16] {
        line-width: 1.5;
        line-color: #999;
      }
    }

    [feature = 'aeroway_runway'] {
      [zoom >= 11] {
        line-color: @runway-fill;
        line-width: 2;
        [zoom >= 12] { line-width: 4; }
        [zoom >= 13] { line-width: 6; }
        [zoom >= 14] { line-width: 12; }
        [zoom >= 15] { line-width: 18; }
        [zoom >= 16] { line-width: 24; }
      }
    }

    [feature = 'aeroway_taxiway'] {
      [zoom >= 11] {
        line-color: @taxiway-fill;
        line-width: 1;
        [zoom >= 13] { line-width: 2; }
        [zoom >= 14] { line-width: 4; }
        [zoom >= 15] { line-width: 6; }
        [zoom >= 16] { line-width: 8; }
      }
    }
  }
}

#turning-circle-casing {
  [int_tc_type = 'tertiary'][zoom >= 15] {
    marker-fill: @tertiary-casing;
    marker-width: (@tertiary-width-z15 - 2 * @casing-width-z15) * 1.8 + 2 * @casing-width-z15;
    marker-height: (@tertiary-width-z15 - 2 * @casing-width-z15) * 1.8 + 2 * @casing-width-z15;
    [zoom >= 16] {
      marker-width: (@tertiary-width-z16 - 2 * @casing-width-z16) * 1.8 + 2 * @casing-width-z16;
      marker-height: (@tertiary-width-z16 - 2 * @casing-width-z16) * 1.8 + 2 * @casing-width-z16;
    }
    [zoom >= 17] {
      marker-width: (@tertiary-width-z17 - 2 * @casing-width-z17) * 1.8 + 2 * @casing-width-z17;
      marker-height: (@tertiary-width-z17 - 2 * @casing-width-z17) * 1.8 + 2 * @casing-width-z17;
    }
    [zoom >= 18] {
      marker-width: (@tertiary-width-z18 - 2 * @casing-width-z18) * 1.8 + 2 * @casing-width-z18;
      marker-height: (@tertiary-width-z18 - 2 * @casing-width-z18) * 1.8 + 2 * @casing-width-z18;
    }
    marker-allow-overlap: true;
    marker-ignore-placement: true;
    marker-line-width: 0;
  }

  [int_tc_type = 'residential'],
  [int_tc_type = 'unclassified'] {
    [zoom >= 15] {
      marker-fill: @residential-casing;
      marker-width: (@residential-width-z15 - 2 * @casing-width-z15) * 1.8 + 2 * @casing-width-z15;
      marker-height: (@residential-width-z15 - 2 * @casing-width-z15) * 1.8 + 2 * @casing-width-z15;
      [zoom >= 16] {
        marker-width: (@residential-width-z16 - 2 * @casing-width-z16) * 1.8 + 2 * @casing-width-z16;
        marker-height: (@residential-width-z16 - 2 * @casing-width-z16) * 1.8 + 2 * @casing-width-z16;
      }
      [zoom >= 17] {
        marker-width: (@residential-width-z17 - 2 * @casing-width-z17) * 1.8 + 2 * @casing-width-z17;
        marker-height: (@residential-width-z17 - 2 * @casing-width-z17) * 1.8 + 2 * @casing-width-z17;
      }
      marker-allow-overlap: true;
      marker-ignore-placement: true;
      marker-line-width: 0;
    }
  }

  [int_tc_type = 'living_street'][zoom >= 15] {
    marker-fill: @living-street-casing;
    marker-width: 14;
    marker-height: 14;
    [zoom >= 16] {
      marker-width: 18;
      marker-height: 18;
    }
    [zoom >= 17] {
      marker-width: 24;
      marker-height: 24;
    }
    marker-allow-overlap: true;
    marker-ignore-placement: true;
    marker-line-width: 0;
  }

  [int_tc_type = 'service'][zoom >= 16] {
    marker-fill: @service-casing;
    [int_tc_service = 'INT-normal'] {
      marker-width: 14;
      marker-height: 14;
      [zoom >= 17] {
        marker-width: 16;
        marker-height: 16;
      }
    }
    [int_tc_service = 'INT-minor'] {
      marker-width: 12;
      marker-height: 12;
    }
    marker-allow-overlap: true;
    marker-ignore-placement: true;
    marker-line-width: 0;
  }
}

#turning-circle-fill {
  [int_tc_type = 'tertiary'][zoom >= 15] {
    marker-fill: @tertiary-fill;
    marker-width: (@tertiary-width-z15 - 2 * @casing-width-z15) * 1.8;
    marker-height: (@tertiary-width-z15 - 2 * @casing-width-z15) * 1.8;
    [zoom >= 17] {
      marker-width: (@tertiary-width-z17 - 2 * @casing-width-z17) * 1.8;
      marker-height: (@tertiary-width-z17 - 2 * @casing-width-z17) * 1.8;
    }
    marker-allow-overlap: true;
    marker-ignore-placement: true;
    marker-line-width: 0;
  }

  [int_tc_type = 'residential'],
  [int_tc_type = 'unclassified'] {
    [zoom >= 15] {
      marker-fill: @residential-fill;
      marker-width: (@residential-width-z15 - 2 * @casing-width-z15) * 1.8;
      marker-height: (@residential-width-z15 - 2 * @casing-width-z15) * 1.8;
      [zoom >= 16] {
        marker-width: (@residential-width-z16 - 2 * @casing-width-z16) * 1.8;
        marker-height: (@residential-width-z16 - 2 * @casing-width-z16) * 1.8;
      }
      [zoom >= 17] {
        marker-width: (@residential-width-z17 - 2 * @casing-width-z17) * 1.8;
        marker-height: (@residential-width-z17 - 2 * @casing-width-z17) * 1.8;
      }
      marker-allow-overlap: true;
      marker-ignore-placement: true;
      marker-line-width: 0;
    }
  }

  [int_tc_type = 'living_street'][zoom >= 15] {
    marker-fill: @living-street-fill;
    marker-width: 12;
    marker-height: 12;
    [zoom >= 16] {
      marker-width: 16;
      marker-height: 16;
    }
    [zoom >= 17] {
      marker-width: 22;
      marker-height: 22;
    }
    marker-allow-overlap: true;
    marker-ignore-placement: true;
    marker-line-width: 0;
  }

  [int_tc_type = 'service'][zoom >= 16] {
    marker-fill: @service-fill;
    [int_tc_service = 'INT-normal'] {
      marker-width: 12;
      marker-height: 12;
      [zoom >= 17] {
        marker-width: 14;
        marker-height: 14;
      }
    }
    [int_tc_service = 'INT-minor'] {
      marker-width: 10;
      marker-height: 10;
    }
    marker-allow-overlap: true;
    marker-ignore-placement: true;
    marker-line-width: 0;
  }

  [int_tc_type = 'track'][zoom >= 15] {
    marker-fill: @track-fill;
    marker-width: 6;
    marker-height: 6;
    [zoom >= 17] {
      marker-width: 10;
      marker-height: 10;
    }
    marker-allow-overlap: true;
    marker-ignore-placement: true;
    marker-line-width: 0;
  }
}

#highway-area-casing {
  [feature = 'highway_residential'],
  [feature = 'highway_unclassified'] {
    [zoom >= 14] {
      line-color: #999;
      line-width: 1;
    }
  }

  [feature = 'highway_pedestrian'],
  [feature = 'highway_service'],
  [feature = 'highway_footway'],
  [feature = 'highway_cycleway'],
  [feature = 'highway_path'] {
    [zoom >= 14] {
      line-color: grey;
      line-width: 1;
    }
  }

  [feature = 'highway_track'][zoom >= 14] {
    line-color: @track-fill;
    line-width: 1;
    line-dasharray: 5,4,2,4;
    line-cap: round;
    line-join: round;
  }

  [feature = 'highway_platform'],
  [feature = 'railway_platform'] {
    [zoom >= 16] {
      line-color: grey;
      line-width: 2;
      line-cap: round;
      line-join: round;
    }
  }
}

#highway-area-fill {
  [feature = 'highway_living_street'][zoom >= 14] {
    polygon-fill: @living-street-fill;
  }

  [feature = 'highway_residential'],
  [feature = 'highway_unclassified'],
  [feature = 'highway_service'] {
    [zoom >= 14] {
      polygon-fill: #fff;
    }
  }

  [feature = 'highway_pedestrian'],
  [feature = 'highway_footway'],
  [feature = 'highway_cycleway'],
  [feature = 'highway_path'] {
    [zoom >= 14] {
      polygon-fill: @pedestrian-fill;
    }
  }

  [feature = 'highway_track'][zoom >= 14] {
    polygon-fill: #cdbea0;
  }

  [feature = 'highway_platform'],
  [feature = 'railway_platform'] {
    [zoom >= 16] {
      polygon-fill: #bbbbbb;
      polygon-gamma: 0.65;
    }
  }

  [feature = 'aeroway_runway'][zoom >= 11] {
    polygon-fill: @runway-fill;
  }

  [feature = 'aeroway_taxiway'][zoom >= 13] {
    polygon-fill: @taxiway-fill;
  }

  [feature = 'aeroway_helipad'][zoom >= 16] {
    polygon-fill: @helipad-fill;
  }
}

#junctions {
  [highway = 'motorway_junction'] {
    [zoom >= 11] {
      ref/text-name: "[ref]";
      ref/text-size: 10;
      ref/text-fill: @junction-text-color;
      ref/text-min-distance: 2;
      ref/text-face-name: @oblique-fonts;
      ref/text-halo-radius: 1.5;
      [zoom >= 12] {
        name/text-name: "[name]";
        name/text-size: 9;
        name/text-fill: @junction-text-color;
        name/text-dy: -9;
        name/text-face-name: @oblique-fonts;
        name/text-halo-radius: 1;
        name/text-wrap-character: ";";
        name/text-wrap-width: 2;
        name/text-min-distance: 2;
      }
      [zoom >= 15] {
        ref/text-size: 12;
        name/text-size: 11;
        name/text-dy: -10;
      }
    }
  }

  [junction = 'yes'],
  [highway = 'traffic_signals'] {
    [zoom >= 14] {
      text-name: "[name]";
      text-size: 8;
      text-fill: black;
      text-face-name: @book-fonts;
      text-halo-radius: 1;
      text-halo-fill: rgba(255,255,255,0.6);
      text-wrap-width: 30;
      text-min-distance: 2;
      [zoom >= 14] {
        text-size: 9;
      }
      [zoom >= 15] {
        text-size: 10;
      }
      [zoom >= 17] {
        text-size: 11;
        /* Offset name on traffic_signals on zoomlevels where they are displayed
        in order not to hide the text */
        [highway = 'traffic_signals'] {
          text-dy: 14;
        }
      }
    }
  }
}

.access::fill {
  [access = 'destination'] {
    [feature = 'highway_secondary'],
    [feature = 'highway_tertiary'],
    [feature = 'highway_unclassified'],
    [feature = 'highway_residential'],
    [feature = 'highway_road'],
    [feature = 'highway_living_street'] {
      [zoom >= 15] {
        access/line-width: 6;
        access/line-color: @destination-marking;
        access/line-dasharray: 6,8;
        access/line-cap: round;
        access/line-join: round;
        access/line-opacity: 0.5;
      }
    }
    [feature = 'highway_service'][service = 'INT-normal'][zoom >= 15],
    [feature = 'highway_service'][zoom >= 16] {
      access/line-width: 3;
      access/line-color: @destination-marking;
      access/line-dasharray: 6,8;
      access/line-cap: round;
      access/line-join: round;
      access/line-opacity: 0.5;
      [zoom >= 16] { access/line-width: 6; }
    }
  }
  [access = 'no'] {
    [feature = 'highway_motorway'],
    [feature = 'highway_trunk'],
    [feature = 'highway_primary'],
    [feature = 'highway_secondary'],
    [feature = 'highway_tertiary'],
    [feature = 'highway_unclassified'],
    [feature = 'highway_residential'],
    [feature = 'highway_road'],
    [feature = 'highway_living_street'],
    [feature = 'highway_track'],
    [feature = 'highway_path'],
    [feature = 'highway_footway'],
    [feature = 'highway_cycleway'],
    [feature = 'highway_bridleway'] {
      [zoom >= 15] {
        access/line-width: 6;
        access/line-color: @private-marking;
        access/line-dasharray: 6,8;
        access/line-opacity: 0.5;
        access/line-join: round;
        access/line-cap: round;
      }
    }
    [feature = 'highway_service'][service = 'INT-normal'][zoom >= 15],
    [feature = 'highway_service'][zoom >= 16] {
      access/line-width: 3;
      access/line-color: @private-marking;
      access/line-dasharray: 6,8;
      access/line-opacity: 0.5;
      access/line-join: round;
      access/line-cap: round;
      [zoom >= 16] { access/line-width: 6; }
    }
  }
}

#guideways {
  [zoom >= 13] {
    line-width: 3;
    line-color: #6666ff;
    line-join: round;
    b/line-width: 1;
    b/line-color: white;
    b/line-dasharray: 8,12;
    b/line-join: round;
  }
  [zoom >= 14] {
    b/line-dasharray: 0,11,8,1;
  }
}

#roads-text-ref-low-zoom {
  [highway = 'motorway'][zoom >= 10][zoom < 13] {
    shield-name: "[refs]";
    shield-size: 10;
    shield-fill: #fff;
    shield-placement: line;
    shield-file: url("symbols/shields/motorway_[width]x[height].svg");
    shield-spacing: 750;
    shield-min-distance: 30;
    shield-face-name: @bold-fonts;
    shield-clip: false;
  }

  [highway = 'trunk'][zoom >= 11][zoom < 13] {
    shield-name: "[refs]";
    shield-size: 10;
    shield-fill: #fff;
    shield-placement: line;
    shield-file: url("symbols/shields/trunk_[width]x[height].svg");
    shield-spacing: 750;
    shield-min-distance: 30;
    shield-face-name: @bold-fonts;
    shield-clip: false;
  }

  [highway = 'primary'][zoom >= 11][zoom < 13] {
    shield-name: "[refs]";
    shield-size: 10;
    shield-fill: #fff;
    shield-placement: line;
    shield-file: url("symbols/shields/primary_[width]x[height].svg");
    shield-spacing: 750;
    shield-min-distance: 30;
    shield-face-name: @bold-fonts;
    shield-clip: false;
  }

  [highway = 'secondary'][zoom >= 12][zoom < 13] {
    shield-name: "[refs]";
    shield-size: 10;
    shield-fill: #fff;
    shield-placement: line;
    shield-file: url("symbols/shields/secondary_[width]x[height].svg");
    shield-spacing: 750;
    shield-min-distance: 30;
    shield-face-name: @bold-fonts;
    shield-clip: false;
  }
}

#roads-text-ref {
  [highway = 'motorway'][zoom >= 13] {
    shield-name: "[refs]";
    shield-size: 10;
    shield-fill: #fff;
    shield-placement: line;
    shield-file: url("symbols/shields/motorway_[width]x[height].svg");
    shield-spacing: 750;
    shield-min-distance: 30;
    shield-face-name: @bold-fonts;
    shield-clip: false;
  }

  [highway = 'trunk'][zoom >= 13] {
    shield-name: "[refs]";
    shield-size: 10;
    shield-fill: #fff;
    shield-placement: line;
    shield-file: url("symbols/shields/trunk_[width]x[height].svg");
    shield-spacing: 750;
    shield-min-distance: 30;
    shield-face-name: @bold-fonts;
    shield-clip: false;
  }

  [highway = 'primary'][zoom >= 13] {
    shield-name: "[refs]";
    shield-size: 10;
    shield-fill: #fff;
    shield-placement: line;
    shield-file: url("symbols/shields/primary_[width]x[height].svg");
    shield-spacing: 750;
    shield-min-distance: 30;
    shield-face-name: @bold-fonts;
    shield-clip: false;
  }

  [highway = 'secondary'][zoom >= 13] {
    shield-name: "[refs]";
    shield-size: 10;
    shield-fill: #fff;
    shield-placement: line;
    shield-file: url("symbols/shields/secondary_[width]x[height].svg");
    shield-spacing: 750;
    shield-min-distance: 30;
    shield-face-name: @bold-fonts;
    shield-clip: false;
  }

  [highway = 'tertiary'][zoom >= 13] {
    shield-name: "[refs]";
    shield-size: 10;
    shield-fill: #fff;
    shield-placement: line;
    shield-file: url("symbols/shields/tertiary_[width]x[height].svg");
    shield-spacing: 750;
    shield-min-distance: 30;
    shield-face-name: @bold-fonts;
    shield-clip: false;
  }

  [highway = 'unclassified'],
  [highway = 'residential'] {
    [zoom >= 15] {
      text-name: "[refs]";
      text-size: 10;
      text-fill: #000;
      text-face-name: @bold-fonts;
      text-min-distance: 18;
      text-halo-radius: 1;
      text-halo-fill: rgba(255,255,255,0.6);
      text-spacing: 750;
      text-clip: false;
    }
  }

  [highway = 'runway'],
  [highway = 'taxiway'] {
    [zoom >= 15] {
      text-name: "[refs]";
      text-size: 10;
      text-fill: #333;
      text-spacing: 750;
      text-clip: false;
      text-placement: line;
      text-min-distance: 18;
      text-face-name: @book-fonts;
      text-halo-radius: 1;
      text-halo-fill: rgba(255,255,255,0.6);
    }
  }
}

#roads-text-name {
  [highway = 'motorway'],
  [highway = 'trunk'],
  [highway = 'primary'] {
    [zoom >= 13] {
      text-name: "[name]";
      text-size: 8;
      text-fill: black;
      text-spacing: 300;
      text-clip: false;
      text-placement: line;
      text-face-name: @book-fonts;
      [tunnel = 'no'] {
        text-halo-radius: 1;
        [highway = 'motorway'] { text-halo-fill: @motorway-fill; }
        [highway = 'trunk'] { text-halo-fill: @trunk-fill; }
        [highway = 'primary'] { text-halo-fill: @primary-fill; }
      }
    }
    [zoom >= 14] {
      text-size: 9;
    }
    [zoom >= 15] {
      text-size: 10;
    }
    [zoom >= 17] {
      text-size: 11;
    }
  }
  [highway = 'secondary'] {
    [zoom >= 13] {
      text-name: "[name]";
      text-size: 8;
      text-fill: black;
      text-spacing: 300;
      text-clip: false;
      text-placement: line;
      text-face-name: @book-fonts;
      text-halo-radius: 1;
      text-halo-fill: @secondary-fill;
    }
    [zoom >= 14] {
      text-size: 9;
    }
    [zoom >= 15] {
      text-size: 10;
    }
    [zoom >= 17] {
      text-size: 11;
    }
  }
  [highway = 'tertiary'],
  [highway = 'tertiary_link'] {
    [zoom >= 14] {
      text-name: "[name]";
      text-size: 9;
      text-fill: black;
      text-spacing: 300;
      text-clip: false;
      text-placement: line;
      text-face-name: @book-fonts;
      text-halo-radius: 1;
      text-halo-fill: @tertiary-fill;
    }
    [zoom >= 17] {
      text-size: 11;
    }
  }
  [highway = 'construction'] {
    [int_construction_minor = 'no'][zoom >= 13],
    [int_construction_minor = 'yes'][zoom >= 14] {
      text-name: "[name]";
      text-size: 9;
      text-fill: black;
      text-spacing: 300;
      text-clip: false;
      text-placement: line;
      text-halo-radius: 1;
      text-halo-fill: rgba(255,255,255,0.6);
      text-face-name: @book-fonts;
      [zoom >= 17] {
        text-size: 11;
      }
    }
  }
  [highway = 'residential'],
  [highway = 'unclassified'],
  [highway = 'road'] {
    [zoom >= 15] {
      text-name: "[name]";
      text-size: 8;
      text-fill: black;
      text-spacing: 300;
      text-clip: false;
      text-placement: line;
      text-halo-radius: 1;
      text-halo-fill: @residential-fill;
      text-face-name: @book-fonts;
    }
    [zoom >= 16] {
      text-size: 9;
    }
    [zoom >= 17] {
      text-size: 11;
      text-spacing: 400;
    }
  }

  [highway = 'raceway'],
  [highway = 'service'] {
    [zoom >= 16] {
      text-name: "[name]";
      text-size: 9;
      text-fill: black;
      text-spacing: 300;
      text-clip: false;
      text-placement: line;
      text-halo-radius: 1;
      [highway = 'raceway'] { text-halo-fill: @raceway-fill; }
      [highway = 'service'] { text-halo-fill: @service-fill; }
      text-face-name: @book-fonts;
    }
    [zoom >= 17] {
      text-size: 11;
    }
  }

  [highway = 'living_street'],
  [highway = 'pedestrian'] {
    [zoom >= 15] {
      text-name: "[name]";
      text-size: 8;
      text-fill: black;
      text-spacing: 300;
      text-clip: false;
      text-placement: line;
      text-halo-radius: 1;
      [highway = 'living_street'] { text-halo-fill: @living-street-fill; }
      [highway = 'pedestrian'] { text-halo-fill: @pedestrian-fill; }
      text-face-name: @book-fonts;
    }
    [zoom >= 16] {
      text-size: 9;
    }
    [zoom >= 17] {
      text-size: 11;
    }
  }
}

#roads-area-text-name {
  [way_pixels > 3000],
  [zoom >= 17] {
    [zoom >= 15] {
      text-name: "[name]";
      text-size: 8;
      text-face-name: @book-fonts;
      text-placement: interior;
      text-wrap-width: 30;
    }
    [zoom >= 16] {
      text-size: 9;
    }
    [zoom >= 17] {
      text-size: 11;
    }
  }
}

#paths-text-name {
  [highway = 'track'] {
    [zoom >= 15] {
      text-name: "[name]";
      text-fill: #222;
      text-size: 8;
      text-halo-radius: 1;
      text-halo-fill: rgba(255,255,255,0.6);
      text-spacing: 300;
      text-clip: false;
      text-placement: line;
      text-face-name: @book-fonts;
      text-vertical-alignment: middle;
      text-dy: 5;
    }
    [zoom >= 16] {
      text-size: 9;
      text-dy: 7;
    }
    [zoom >= 17] {
      text-size: 11;
      text-dy: 9;
    }
  }

  [highway = 'bridleway'],
  [highway = 'footway'],
  [highway = 'cycleway'],
  [highway = 'path'],
  [highway = 'steps'] {
    [zoom >= 16] {
      text-name: "[name]";
      text-fill: #222;
      text-size: 9;
      text-halo-radius: 1;
      text-halo-fill: rgba(255,255,255,0.6);
      text-spacing: 300;
      text-clip: false;
      text-placement: line;
      text-face-name: @book-fonts;
      text-vertical-alignment: middle;
      text-dy: 7;
    }
    [zoom >= 17] {
      text-size: 11;
      text-dy: 9;
    }
  }
}

.directions::directions {
  [zoom >= 16] {
    [oneway = 'yes'] {
      dira/line-width: 1;
      dira/line-dasharray: 0,12,10,152;
      dira/line-color: @oneway-arrow-color;
      dira/line-join: bevel;
      dira/line-clip: false;
      dirb/line-width: 2;
      dirb/line-dasharray: 0,12,9,153;
      dirb/line-color: @oneway-arrow-color;
      dirb/line-join: bevel;
      dirb/line-clip: false;
      dirc/line-width: 3;
      dirc/line-dasharray: 0,18,2,154;
      dirc/line-color: @oneway-arrow-color;
      dirc/line-join: bevel;
      dirc/line-clip: false;
      dird/line-width: 4;
      dird/line-dasharray: 0,18,1,155;
      dird/line-color: @oneway-arrow-color;
      dird/line-join: bevel;
      dird/line-clip: false;
    }
    [oneway = '-1'] {
      dira/line-width: 1;
      dira/line-dasharray: 0,12,10,152;
      dira/line-color: @oneway-arrow-color;
      dira/line-join: bevel;
      dira/line-clip: false;
      dirb/line-width: 2;
      dirb/line-dasharray: 0,13,9,152;
      dirb/line-color: @oneway-arrow-color;
      dirb/line-join: bevel;
      dirb/line-clip: false;
      dirc/line-width: 3;
      dirc/line-dasharray: 0,14,2,158;
      dirc/line-color: @oneway-arrow-color;
      dirc/line-join: bevel;
      dirc/line-clip: false;
      dird/line-width: 4;
      dird/line-dasharray: 0,15,1,158;
      dird/line-color: @oneway-arrow-color;
      dird/line-join: bevel;
      dird/line-clip: false;
    }
  }
}<|MERGE_RESOLUTION|>--- conflicted
+++ resolved
@@ -168,19 +168,16 @@
 @service-width-z18:               8;
 @minor-service-width-z18:         4.25;
 
+@footway-width-z19:               1.8;
+@cycleway-width-z19:              1.6;
+
+
 @major-casing-width-z11:          0.3;
 
 @casing-width-z12:                0.1;
 @secondary-casing-width-z12:      0.3;
 @major-casing-width-z12:          0.5;
 
-<<<<<<< HEAD
-=======
-@footway-width-z19:               1.8;
-@cycleway-width-z19:              1.6;
-
-@casing-width-z12:                0.5;
->>>>>>> caaf3e2e
 @casing-width-z13:                0.5;
 @residential-casing-width-z13:    0.5;
 @secondary-casing-width-z13:      0.35;
