/* For the main linear features, such as roads and railways. */

//road colors for major roads were generated with scripts/generate_road_colors.py
@motorway-fill: #e892a2; // lch(70, 35, 10) Conversion error on moving from lch to rgb: 0.5 lch(-0.3, -0.5, -0.9)
@trunk-fill: #f9b29c; // lch(79, 33, 42) Conversion error on moving from lch to rgb: 0.8 lch(-0.4, -1.5, 1.1)
@primary-fill: #fcd6a4; // lch(88, 31, 74) Conversion error on moving from lch to rgb: 1.8 lch(-0.3, -0.8, 4.0)
@secondary-fill: #f7fabf; // lch(97, 29, 106) Conversion error on moving from lch to rgb: 1.8 lch(-0.2, 0.7, 4.4)
@tertiary-fill: #ffffff;
@residential-fill: #ffffff;
@service-fill: @residential-fill;
@living-street-fill: #ededed;
@pedestrian-fill: #dddde8;
@raceway-fill: pink;
@road-fill: #ddd;
@path-fill: black;
@footway-fill: salmon;
@steps-fill: @footway-fill;
@cycleway-fill: blue;
@bridleway-fill: green;
@track-fill: #996600;
@aeroway-fill: #bbc;
@runway-fill: @aeroway-fill;
@taxiway-fill: @aeroway-fill;
@helipad-fill: @aeroway-fill;

@motorway-low-zoom: #e66e89; // lch(62, 50, 10) Conversion error on moving from lch to rgb: 0.6 lch(-0.4, -0.4, -1.1)
@trunk-low-zoom: #fa9476; // lch(72, 50, 42) Conversion error on moving from lch to rgb: 0.8 lch(-0.5, -1.9, 0.7)
@primary-low-zoom: #f8c171; // lch(82, 50, 74) Conversion error on moving from lch to rgb: 2.1 lch(-0.5, -1.1, 3.4)

@default-casing: white;
@motorway-casing: #dc2a67; // lch(50, 70, 10) Conversion error on moving from lch to rgb: 1.0 lch(-0.7, -0.1, -1.2)
@trunk-casing: #c84e2f; // lch(50, 65, 42) Conversion error on moving from lch to rgb: 0.8 lch(-0.7, -1.8, 0.0)
@primary-casing: #a06b00; // lch(50, 60, 74) Conversion error on moving from lch to rgb: 1.6 lch(-0.4, -1.7, 2.2)
@secondary-casing: #707d05; // lch(50, 55, 106) Conversion error on moving from lch to rgb: 1.9 lch(-0.2, 1.7, 3.2)
@tertiary-casing: #8F8F8F;
@residential-casing: #bbb;
@service-casing: @residential-casing;
@living-street-casing: @residential-casing;
@pedestrian-casing: #999;
@path-casing: @default-casing;
@footway-casing: @default-casing;
@steps-casing: @default-casing;
@cycleway-casing: @default-casing;
@bridleway-casing: @default-casing;
@track-casing: @default-casing;

@motorway-low-zoom-casing: #d63668; // lch(50, 65, 10) Conversion error on moving from lch to rgb: 0.9 lch(-0.6, -0.2, -1.2)
@trunk-low-zoom-casing: #d76444; // lch(56.7, 60, 42) Conversion error on moving from lch to rgb: 0.8 lch(-0.6, -1.9, 0.3)
@primary-low-zoom-casing: #c48e37; // lch(63.3, 55, 74) Conversion error on moving from lch to rgb: 2.0 lch(-0.5, -1.0, 2.9)
@secondary-low-zoom-casing: #a8b14f; // lch(70, 50, 106) Conversion error on moving from lch to rgb: 2.1 lch(-0.3, 1.4, 3.7)

@residential-construction: #aaa;
@service-construction: #aaa;

@destination-marking: #c2e0ff;
@private-marking: #efa9a9;
@private-marking-for-red: #C26363;

@tunnel-casing: grey;
@bridge-casing: black;

@motorway-tunnel-fill: lighten(@motorway-fill, 10%);
@trunk-tunnel-fill: lighten(@trunk-fill, 10%);
@primary-tunnel-fill: lighten(@primary-fill, 10%);
@secondary-tunnel-fill: lighten(@secondary-fill, 5%);
@tertiary-tunnel-fill: lighten(@tertiary-fill, 5%);
@residential-tunnel-fill: darken(@residential-fill, 5%);
@living-street-tunnel-fill: lighten(@living-street-fill, 10%);

@motorway-width-z5:               0.5;
@trunk-width-z5:                  0.4;

@motorway-width-z7:               0.8;
@trunk-width-z7:                  0.6;

@motorway-width-z8:               1;
@trunk-width-z8:                  1;
@primary-width-z8:                1;

@motorway-width-z9:               1.4;
@trunk-width-z9:                  1.4;
@primary-width-z9:                1.4;
@secondary-width-z9:              1;

@motorway-width-z10:              1.9;
@trunk-width-z10:                 1.9;
@primary-width-z10:               1.8;
@secondary-width-z10:             1;

@motorway-width-z11:              2.0;
@trunk-width-z11:                 1.9;
@primary-width-z11:               1.8;
@secondary-width-z11:             1;

@motorway-width-z12:              3.5;
@motorway-link-width-z12:         1.5;
@trunk-width-z12:                 3.5;
@primary-width-z12:               3.5;
@secondary-width-z12:             3.5;
@tertiary-width-z12:              2.5;

@motorway-width-z13:              6;
@motorway-link-width-z13:         4;
@trunk-width-z13:                 6;
@primary-width-z13:               5;
@secondary-width-z13:             5;
@tertiary-width-z13:              5;
@residential-width-z13:           3;
@living-street-width-z13:         2;
@pedestrian-width-z13:            2;
@bridleway-width-z13:             0.3;
@footway-width-z13:               0.7;
@cycleway-width-z13:              0.7;
@path-width-z13:                  0.2;
@track-width-z13:                 0.5;
@track-grade1-width-z13:          0.5;
@track-grade2-width-z13:          0.5;
@steps-width-z13:                 0.7;

@secondary-width-z14:             5;
@tertiary-width-z14:              5;
@residential-width-z14:           3;
@living-street-width-z14:         3;
@pedestrian-width-z14:            3;
@service-width-z14:               2;

@motorway-width-z15:             10;
@motorway-link-width-z15:         7.8;
@trunk-width-z15:                10;
@primary-width-z15:              10;
@secondary-width-z15:             9;
@tertiary-width-z15:              9;
@residential-width-z15:           5;
@living-street-width-z15:         5;
@pedestrian-width-z15:            5;
@bridleway-width-z15:             1.2;
@footway-width-z15:               1;
@cycleway-width-z15:              0.9;
@path-width-z15:                  0.5;
@track-width-z15:                 1.5;
@track-grade1-width-z15:          0.75;
@track-grade2-width-z15:          0.75;
@steps-width-z15:                 3;

<<<<<<< HEAD
@secondary-width-z16:            10;
@tertiary-width-z16:             10;
@residential-width-z16:           6;
@living-street-width-z16:         6;
@pedestrian-width-z16:            6;
@service-width-z16:               3.5;
@minor-service-width-z16:         2;
=======
@residential-width-z16:          11.2;
@living-street-width-z16:         9;
@pedestrian-width-z16:            9;
@service-width-z16:               6;
@minor-service-width-z16:         4;
@footway-width-z16:               1.3;
@cycleway-width-z16:              0.9;
>>>>>>> bc28925d

@motorway-width-z17:             18;
@motorway-link-width-z17:        12;
@trunk-width-z17:                18;
@primary-width-z17:              18;
@secondary-width-z17:            18;
@tertiary-width-z17:             18;
@residential-width-z17:          12;
@living-street-width-z17:        12;
@pedestrian-width-z17:           12;
@service-width-z17:               7;
@minor-service-width-z17:         3.5;

@motorway-width-z18:             20;
@motorway-link-width-z18:        12;
@trunk-width-z18:                20;
@primary-width-z18:              20;
@secondary-width-z18:            20;
@tertiary-width-z18:             20;
@service-width-z18:               8;
@minor-service-width-z18:         4.25;

@footway-width-z18:               1.3;
@cycleway-width-z18:              1;

@footway-width-z19:               1.6;
@cycleway-width-z19:              1.3;


@major-casing-width-z11:          0.3;

@casing-width-z12:                0.1;
@secondary-casing-width-z12:      0.3;
@major-casing-width-z12:          0.5;

@casing-width-z13:                0.5;
@residential-casing-width-z13:    0.5;
@secondary-casing-width-z13:      0.35;
@major-casing-width-z13:          0.5;

@casing-width-z14:                0.55;
@secondary-casing-width-z14:      0.35;
@major-casing-width-z14:          0.6;

@casing-width-z15:                0.6;
@secondary-casing-width-z15:      0.7;
@major-casing-width-z15:          0.7;

@casing-width-z16:                0.6;
@secondary-casing-width-z16:      0.7;
@major-casing-width-z16:          0.7;

@casing-width-z17:                0.8;
@secondary-casing-width-z17:      1;
@major-casing-width-z17:          1;

@casing-width-z18:                0.8;
@secondary-casing-width-z18:      1;
@major-casing-width-z18:          1;

@bridge-casing-width-z12:         0.1;
@major-bridge-casing-width-z12:   0.5;
@bridge-casing-width-z13:         0.5;
@major-bridge-casing-width-z13:   0.5;
@bridge-casing-width-z14:         0.5;
@major-bridge-casing-width-z14:   0.6;
@bridge-casing-width-z15:         0.75;
@major-bridge-casing-width-z15:   0.75;
@bridge-casing-width-z16:         0.75;
@major-bridge-casing-width-z16:   0.75;
@bridge-casing-width-z17:         0.8;
@major-bridge-casing-width-z17:   1;
@bridge-casing-width-z18:         0.8;
@major-bridge-casing-width-z18:   1;

@paths-background-width:          1;
@paths-bridge-casing-width:       0.5;
@paths-tunnel-casing-width:       1;

@oneway-arrow-color:              #404040;
@junction-text-color:             #960000;

.roads-casing, .bridges-casing, .tunnels-casing {
  ::casing {
    [zoom = 9][feature = 'highway_secondary'] {
      line-color: white;
      line-width: 2.2;
      line-opacity: 0.4;
      line-join: round;
      //Missing line-cap: round; is intentional. It would cause rendering glow multiple times in some places - what as result of partial transparency would cause differences in rendering
      //Also, bridges - including bridge casings are rendered on top of roads. Enabling line-cap: round would result in glow from bridges rendered on top of road around bridges.
    }
    [zoom = 10][feature = 'highway_secondary'],
    [zoom = 11][feature = 'highway_secondary'] {
      line-color: white;
      line-width: 2.7;
      line-opacity: 0.4;
      line-join: round;
      //Missing line-cap: round; is intentional. It would cause rendering glow multiple times in some places - what as result of partial transparency would cause differences in rendering
      //Also, bridges - including bridge casings are rendered on top of roads. Enabling line-cap: round would result in glow from bridges rendered on top of road around bridges.
    }
    [zoom = 10][feature = 'highway_tertiary'],
    [zoom = 11][feature = 'highway_tertiary'],
    [zoom = 12][feature = 'highway_unclassified'] {
      line-color: white;
      line-width: 2.2;
      line-opacity: 0.3;
      line-join: round;
      //Missing line-cap: round; is intentional. It would cause rendering glow multiple times in some places - what as result of partial transparency would cause differences in rendering
      //Also, bridges - including bridge casings are rendered on top of roads. Enabling line-cap: round would result in glow from bridges rendered on top of road around bridges.
    }

    [zoom >= 12] {
      [feature = 'highway_motorway'] {
        line-width: @motorway-width-z12;
        [zoom >= 13] { line-width: @motorway-width-z13; }
        [zoom >= 15] { line-width: @motorway-width-z15; }
        [zoom >= 17] { line-width: @motorway-width-z17; }
        [zoom >= 18] { line-width: @motorway-width-z18; }
        [link = 'yes'] {
          line-width: @motorway-link-width-z12;
          [zoom >= 13] { line-width: @motorway-link-width-z13; }
          [zoom >= 15] { line-width: @motorway-link-width-z15; }
          [zoom >= 17] { line-width: @motorway-link-width-z17; }
          [zoom >= 18] { line-width: @motorway-link-width-z18; }
        }
        line-color: @motorway-low-zoom-casing;
        [zoom >= 13] {
          line-color: @motorway-casing;
        }
        .roads-casing {
          line-join: round;
          line-cap: round;
        }
        .tunnels-casing {
          line-dasharray: 4,2;
        }
        .bridges-casing {
          line-join: round;
          [zoom >= 13] { line-color: @bridge-casing; }
        }
      }
    }

    [feature = 'highway_trunk'] {
      [zoom >= 12] {
        line-color: @trunk-low-zoom-casing;
        [zoom >= 13] {
          line-color: @trunk-casing;
        }
        line-width: @trunk-width-z12;
        [zoom >= 13] { line-width: @trunk-width-z13; }
        [zoom >= 15] { line-width: @trunk-width-z15; }
        [zoom >= 17] { line-width: @trunk-width-z17; }
        [zoom >= 18] { line-width: @trunk-width-z18; }
        .roads-casing {
          line-join: round;
          line-cap: round;
        }
        .tunnels-casing {
          line-dasharray: 4,2;
        }
        .bridges-casing {
          line-join: round;
          [zoom >= 13] { line-color: @bridge-casing; }
        }
      }
    }

    [feature = 'highway_primary'] {
      [zoom >= 12] {
        line-color: @primary-low-zoom-casing;
        [zoom >= 13] {
          line-color: @primary-casing;
        }
        line-width: @primary-width-z12;
        [zoom >= 13] { line-width: @primary-width-z13; }
        [zoom >= 15] { line-width: @primary-width-z15; }
        [zoom >= 17] { line-width: @primary-width-z17; }
        [zoom >= 18] { line-width: @primary-width-z18; }
        .roads-casing {
          line-join: round;
          line-cap: round;
        }
        .tunnels-casing {
          line-dasharray: 4,2;
        }
        .bridges-casing {
          line-join: round;
          [zoom >= 13] { line-color: @bridge-casing; }
        }
      }
    }

    [feature = 'highway_secondary'] {
      [zoom >= 12] {
        line-color: @secondary-low-zoom-casing;
        [zoom >= 13] {
          line-color: @secondary-casing;
        }
        line-width: @secondary-width-z12;
        [zoom >= 13] { line-width: @secondary-width-z13; }
        [zoom >= 14] { line-width: @secondary-width-z14; }
        [zoom >= 15] { line-width: @secondary-width-z15; }
        [zoom >= 16] { line-width: @secondary-width-z16; }
        [zoom >= 17] { line-width: @secondary-width-z17; }
        [zoom >= 18] { line-width: @secondary-width-z18; }
        .roads-casing {
          line-join: round;
          line-cap: round;
        }
        .tunnels-casing {
          line-dasharray: 4,2;
        }
        .bridges-casing {
          [zoom >= 13] {
            line-color: @bridge-casing;
            line-join: round;
          }
        }
      }
    }

    [feature = 'highway_tertiary'] {
      [zoom >= 12] {
        line-color: @tertiary-casing;
        line-width: @tertiary-width-z12;
        [zoom >= 13] { line-width: @tertiary-width-z13; }
        [zoom >= 14] { line-width: @tertiary-width-z14; }
        [zoom >= 15] { line-width: @tertiary-width-z15; }
        [zoom >= 16] { line-width: @tertiary-width-z16; }
        [zoom >= 17] { line-width: @tertiary-width-z17; }
        [zoom >= 18] { line-width: @tertiary-width-z18; }
        .roads-casing {
          line-join: round;
          line-cap: round;
        }
        .tunnels-casing {
          line-dasharray: 4,2;
        }
        .bridges-casing {
          [zoom >= 14] {
            line-color: @bridge-casing;
            line-join: round;
          }
        }
      }
    }

    [feature = 'highway_residential'],
    [feature = 'highway_unclassified'] {
      [zoom >= 13] {
        line-color: @residential-casing;
        line-width: @residential-width-z13;
        [zoom >= 14] { line-width: @residential-width-z14; }
        [zoom >= 15] { line-width: @residential-width-z15; }
        [zoom >= 16] { line-width: @residential-width-z16; }
        [zoom >= 17] { line-width: @residential-width-z17; }
        .roads-casing {
          line-join: round;
          line-cap: round;
        }
        .tunnels-casing {
          line-dasharray: 4,2;
        }
        .bridges-casing {
          [zoom >= 14] {
            line-color: @bridge-casing;
            line-join: round;
          }
        }
      }
    }

    [feature = 'highway_road'],
    [feature = 'highway_service'] {
      [zoom >= 14][service = 'INT-normal'],
      [zoom >= 16][service = 'INT-minor'] {
        line-color: @service-casing;
        [service = 'INT-normal'] {
          line-width: @service-width-z14;
          [zoom >= 16] { line-width: @service-width-z16; }
          [zoom >= 17] { line-width: @service-width-z17; }
          [zoom >= 18] { line-width: @service-width-z18; }
        }
        [service = 'INT-minor'] {
          line-width: @minor-service-width-z16;
          [zoom >= 17] { line-width: @minor-service-width-z17; }
          [zoom >= 18] { line-width: @minor-service-width-z18; }
        }
        .roads-casing {
          line-join: round;
          line-cap: round;
        }
        .tunnels-casing { line-dasharray: 4,2; }
        .bridges-casing {
          line-color: @bridge-casing;
          line-join: round;
        }
      }
    }

    [feature = 'highway_pedestrian'] {
      [zoom >= 13] {
        line-color: @pedestrian-casing;
        line-width: @pedestrian-width-z13;
        [zoom >= 14] { line-width: @pedestrian-width-z14; }
        [zoom >= 15] { line-width: @pedestrian-width-z15; }
        [zoom >= 16] { line-width: @pedestrian-width-z16; }
        [zoom >= 17] { line-width: @pedestrian-width-z17; }
        .roads-casing {
          line-join: round;
          line-cap: round;
        }
        .tunnels-casing {
          line-dasharray: 4,2;
        }
        .bridges-casing {
          [zoom >= 14] {
            line-color: @bridge-casing;
            line-join: round;
          }
        }
      }
    }

    [feature = 'highway_living_street'] {
      [zoom >= 13] {
        line-color: @living-street-casing;
        line-width: @living-street-width-z13;
        [zoom >= 14] { line-width: @living-street-width-z14; }
        [zoom >= 15] { line-width: @living-street-width-z15; }
        [zoom >= 16] { line-width: @living-street-width-z16; }
        [zoom >= 17] { line-width: @living-street-width-z17; }
        .roads-casing {
          line-cap: round;
          line-join: round;
        }
        .tunnels-casing {
          line-dasharray: 4,2;
        }
        .bridges-casing {
          [zoom >= 14] {
            line-color: @bridge-casing;
            line-join: round;
          }
        }
      }
    }

    [feature = 'highway_steps'] {
      .bridges-casing {
        [zoom >= 14][access != 'no'],
        [zoom >= 15] {
          line-width: @steps-width-z13 + 2 * (@paths-background-width + @paths-bridge-casing-width);
          [zoom >= 15] { line-width: @steps-width-z15 + 2 * (@paths-background-width + @paths-bridge-casing-width); }
          line-color: @bridge-casing;
          line-join: round;
        }
      }
      .tunnels-casing {
        [zoom >= 13][access != 'no'],
        [zoom >= 15] {
          line-width: @steps-width-z13 + 2 * (@paths-background-width + @paths-tunnel-casing-width);
          [zoom >= 15] { line-width: @steps-width-z15 + 2 * (@paths-background-width + @paths-tunnel-casing-width); }
          line-color: @tunnel-casing;
          line-dasharray: 4,2;
        }
      }
    }

    [feature = 'highway_bridleway'],
    [feature = 'highway_path'][horse = 'designated'] {
      .bridges-casing {
        [zoom >= 14][access != 'no'],
        [zoom >= 15] {
          line-width: @bridleway-width-z13 + 2 * (@paths-background-width + @paths-bridge-casing-width);
          [zoom >= 15] { line-width: @bridleway-width-z15 + 2 * (@paths-background-width + @paths-bridge-casing-width); }
          line-color: @bridge-casing;
          line-join: round;
        }
      }
      .tunnels-casing {
        [zoom >= 13][access != 'no'],
        [zoom >= 15] {
          line-width: @bridleway-width-z13 + 2 * (@paths-background-width + @paths-tunnel-casing-width);
          [zoom >= 15] { line-width: @bridleway-width-z15 + 2 * (@paths-background-width + @paths-tunnel-casing-width); }
          line-color: @tunnel-casing;
          line-dasharray: 4,2;
        }
      }
    }

    [feature = 'highway_footway'],
    [feature = 'highway_path'][bicycle != 'designated'][horse != 'designated'] {
      .bridges-casing {
        [zoom >= 14][access != 'no'],
        [zoom >= 15] {
          line-width: @footway-width-z13 + 2 * (@paths-background-width + @paths-bridge-casing-width);
          [zoom >= 15] { line-width: @footway-width-z15 + 2 * (@paths-background-width + @paths-bridge-casing-width); }
          [zoom >= 16] { line-width: @footway-width-z16 + 2 * (@paths-background-width + @paths-bridge-casing-width); }
          [zoom >= 18] { line-width: @footway-width-z18 + 2 * (@paths-background-width + @paths-bridge-casing-width); }
          [zoom >= 19] { line-width: @footway-width-z19 + 2 * (@paths-background-width + @paths-bridge-casing-width); }
          line-color: @bridge-casing;
          line-join: round;
        }
      }
      .tunnels-casing {
        [zoom >= 14][access != 'no'],
        [zoom >= 15] {
          line-width: @footway-width-z13 + 2 * (@paths-background-width + @paths-tunnel-casing-width);
          [zoom >= 15] { line-width: @footway-width-z15 + 2 * (@paths-background-width + @paths-tunnel-casing-width); }
          [zoom >= 16] { line-width: @footway-width-z16 + 2 * (@paths-background-width + @paths-tunnel-casing-width); }
          [zoom >= 18] { line-width: @footway-width-z18 + 2 * (@paths-background-width + @paths-tunnel-casing-width); }
          [zoom >= 19] { line-width: @footway-width-z19 + 2 * (@paths-background-width + @paths-bridge-casing-width); }
          line-color: @tunnel-casing;
          line-dasharray: 4,2;
        }
      }
    }

    [feature = 'highway_cycleway'],
    [feature = 'highway_path'][bicycle = 'designated'] {
      .bridges-casing {
        [zoom >= 14][access != 'no'],
        [zoom >= 15] {
          line-width: @cycleway-width-z13 + 2 * (@paths-background-width + @paths-bridge-casing-width);
          [zoom >= 15] { line-width: @cycleway-width-z15 + 2 * (@paths-background-width + @paths-bridge-casing-width); }
          [zoom >= 16] { line-width: @cycleway-width-z16 + 2 * (@paths-background-width + @paths-bridge-casing-width); }
          [zoom >= 18] { line-width: @cycleway-width-z18 + 2 * (@paths-background-width + @paths-bridge-casing-width); }
          [zoom >= 19] { line-width: @cycleway-width-z19 + 2 * (@paths-background-width + @paths-bridge-casing-width); }
          line-color: @bridge-casing;
          line-join: round;
        }
      }
      .tunnels-casing {
        [zoom >= 13][access != 'no'],
        [zoom >= 15] {
          line-width: @cycleway-width-z13 + 2 * (@paths-background-width + @paths-tunnel-casing-width);
          [zoom >= 15] { line-width: @cycleway-width-z15 + 2 * (@paths-background-width + @paths-tunnel-casing-width); }
          [zoom >= 16] { line-width: @cycleway-width-z16 + 2 * (@paths-background-width + @paths-tunnel-casing-width); }
          [zoom >= 18] { line-width: @cycleway-width-z18 + 2 * (@paths-background-width + @paths-tunnel-casing-width); }
          [zoom >= 19] { line-width: @cycleway-width-z19 + 2 * (@paths-background-width + @paths-bridge-casing-width); }
          line-color: @tunnel-casing;
          line-dasharray: 4,2;
        }
      }
    }

    [feature = 'highway_track'] {
      .bridges-casing {
        [zoom >= 13][access != 'no'] {
          line-color: @bridge-casing;
          line-join: round;
          line-width: @track-width-z13 + 2 * (@paths-background-width + @paths-bridge-casing-width);
          [tracktype = 'grade1'] {
            line-width: @track-grade1-width-z13 + 2 * (@paths-background-width + @paths-bridge-casing-width);
          }
          [tracktype = 'grade2'] {
            line-width: @track-grade2-width-z13 + 2 * (@paths-background-width + @paths-bridge-casing-width);
          }
        }
        [zoom >= 15] {
          line-width: @track-width-z15 + 2 * (@paths-background-width + @paths-bridge-casing-width);
          [tracktype = 'grade1'] {
            line-width: @track-grade1-width-z15 + 2 * (@paths-background-width + @paths-bridge-casing-width);
          }
          [tracktype = 'grade2'] {
            line-width: @track-grade2-width-z15 + 2 * (@paths-background-width + @paths-bridge-casing-width);
          }
        }
      }
      .tunnels-casing {
        [zoom >= 13][access != 'no'],
        [zoom >= 15] {
          line-color: @tunnel-casing;
          line-dasharray: 4,2;
          line-width: @track-width-z13 + 2 * (@paths-background-width + @paths-tunnel-casing-width);
          [tracktype = 'grade1'] {
            line-width: @track-grade1-width-z13 + 2 * (@paths-background-width + @paths-tunnel-casing-width);
          }
          [tracktype = 'grade2'] {
            line-width: @track-grade2-width-z13 + 2 * (@paths-background-width + @paths-tunnel-casing-width);
          }
          [zoom >= 15]{
            line-width: @track-width-z15 + 2 * (@paths-background-width + @paths-tunnel-casing-width);
            [tracktype = 'grade1'] {
              line-width: @track-grade1-width-z15 + 2 * (@paths-background-width + @paths-tunnel-casing-width);
            }
            [tracktype = 'grade2'] {
              line-width: @track-grade2-width-z15 + 2 * (@paths-background-width + @paths-tunnel-casing-width);
            }
          }
        }
      }
    }


    [feature = 'railway_tram'],
    [feature = 'railway_tram-service'][zoom >= 15] {
      .bridges-casing {
        [zoom >= 13] {
          line-width: 4;
          [zoom >= 15] {
            line-width: 5;
          }
          line-color: @bridge-casing;
          line-join: round;
        }
      }
    }

    [feature = 'railway_subway'] {
      .bridges-casing {
        [zoom >= 14] {
          line-width: 5.5;
          line-color: @bridge-casing;
          line-join: round;
        }
      }
    }

    [feature = 'railway_light_rail'],
    [feature = 'railway_funicular'],
    [feature = 'railway_narrow_gauge'] {
      .bridges-casing {
        [zoom >= 14] {
          line-width: 5.5;
          line-color: @bridge-casing;
          line-join: round;
        }
      }
    }

    [feature = 'railway_rail'],
    [feature = 'railway_preserved'],
    [feature = 'railway_monorail'][zoom >= 14] {
      .bridges-casing {
        [zoom >= 13] {
          line-width: 6.5;
          line-color: @bridge-casing;
          line-join: round;
        }
      }
    }

    [feature = 'railway_INT-spur-siding-yard'] {
      .bridges-casing {
        [zoom >= 13] {
          line-width: 5.7;
          line-color: @bridge-casing;
          line-join: round;
        }
      }
    }

    [feature = 'railway_disused'][zoom >= 15],
    [feature = 'railway_construction'],
    [feature = 'railway_miniature'][zoom >= 15],
    [feature = 'railway_INT-preserved-ssy'][zoom >= 14] {
      .bridges-casing {
        [zoom >= 13] {
          line-width: 6;
          line-color: @bridge-casing;
          line-join: round;
        }
      }
    }

    [feature = 'aeroway_runway'] {
      .bridges-casing {
        [zoom >= 14] {
          line-width: 13;
          [zoom >= 15] { line-width: 19; }
          [zoom >= 16] { line-width: 25; }
          line-color: @bridge-casing;
          line-join: round;
        }
      }
    }

    [feature = 'aeroway_taxiway'] {
      .bridges-casing {
        [zoom >= 14] {
          line-width: 5;
          line-color: @bridge-casing;
          line-join: round;
          [zoom >= 15] { line-width: 7; }
        }
      }
    }
  }

  ::bridges_and_tunnels_background {
    [feature = 'highway_bridleway'],
    [feature = 'highway_path'][horse = 'designated'] {
      .bridges-casing {
        [zoom >= 14][access != 'no'],
        [zoom >= 15] {
          line-width: @bridleway-width-z13 + 2 * @paths-background-width;
          [zoom >= 15] { line-width: @bridleway-width-z15 + 2 * @paths-background-width; }
          line-color: @bridleway-casing;
          line-join: round;
        }
      }
      .tunnels-casing {
        [zoom >= 13][access != 'no'],
        [zoom >= 15] {
          line-color: @bridleway-casing;
          line-cap: round;
          line-join: round;
          line-width: @bridleway-width-z13 + 2 * @paths-background-width;
          [zoom >= 15] { line-width: @bridleway-width-z15 + 2 * @paths-background-width; }
        }
      }
    }

    [feature = 'highway_footway'],
    [feature = 'highway_path'][bicycle != 'designated'][horse != 'designated'] {
      .bridges-casing {
        [zoom >= 14][access != 'no'],
        [zoom >= 15] {
          line-width: @footway-width-z13 + 2 * @paths-background-width;
          [zoom >= 15] { line-width: @footway-width-z15 + 2 * @paths-background-width; }
          [zoom >= 16] { line-width: @footway-width-z16 + 2 * @paths-background-width; }
          [zoom >= 18] { line-width: @footway-width-z18 + 2 * @paths-background-width; }
          [zoom >= 19] { line-width: @footway-width-z19 + 2 * @paths-background-width; }
          line-color: @footway-casing;
          line-join: round;
        }
      }
      .tunnels-casing {
        [zoom >= 13][access != 'no'],
        [zoom >= 15] {
          line-color: @footway-casing;
          line-cap: round;
          line-join: round;
          line-width: @footway-width-z13 + 2 * @paths-background-width;
          [zoom >= 15] { line-width: @footway-width-z15 + 2 * @paths-background-width; }
          [zoom >= 16] { line-width: @footway-width-z16 + 2 * @paths-background-width; }
          [zoom >= 18] { line-width: @footway-width-z18 + 2 * @paths-background-width; }
          [zoom >= 19] { line-width: @footway-width-z19 + 2 * @paths-background-width; }
        }
      }
    }

    [feature = 'highway_cycleway'],
    [feature = 'highway_path'][bicycle = 'designated'] {
      .bridges-casing {
        [zoom >= 14][access != 'no'],
        [zoom >= 15] {
          line-width: @cycleway-width-z13 + 2 * @paths-background-width;
          [zoom >= 15] { line-width: @cycleway-width-z15 + 2 * @paths-background-width; }
          [zoom >= 16] { line-width: @cycleway-width-z16 + 2 * @paths-background-width; }
          [zoom >= 18] { line-width: @cycleway-width-z18 + 2 * @paths-background-width; }
          [zoom >= 19] { line-width: @cycleway-width-z19 + 2 * @paths-background-width; }
          line-color: @cycleway-casing;
          line-join: round;
        }
      }
      .tunnels-casing {
        [zoom >= 13][access != 'no'],
        [zoom >= 15] {
          line-color: @cycleway-casing;
          line-cap: round;
          line-join: round;
          line-width: @cycleway-width-z13 + 2 * @paths-background-width;
          [zoom >= 15] { line-width: @cycleway-width-z15 + 2 * @paths-background-width; }
          [zoom >= 16] { line-width: @cycleway-width-z16 + 2 * @paths-background-width; }
          [zoom >= 18] { line-width: @cycleway-width-z18 + 2 * @paths-background-width; }
          [zoom >= 19] { line-width: @cycleway-width-z19 + 2 * @paths-background-width; }
        }
      }
    }

    [feature = 'highway_steps'] {
      .bridges-casing {
        [zoom >= 14][access != 'no'],
        [zoom >= 15] {
          line-width: @steps-width-z13 + 2 * @paths-background-width;
          [zoom >= 15] { line-width: @steps-width-z15 + 2 * @paths-background-width; }
          line-color: @steps-casing;
          line-join: round;
        }
      }
      .tunnels-casing {
        [zoom >= 13][access != 'no'],
        [zoom >= 15] {
          line-color: @steps-casing;
          line-cap: round;
          line-join: round;
          line-width: @steps-width-z13 + 2 * @paths-background-width;
          [zoom >= 15] { line-width: @steps-width-z15 + 2 * @paths-background-width; }
        }
      }
    }

    [feature = 'highway_track'] {
      /* We don't set opacity here, so it's 1.0. Aside from that, it's basically a copy of roads-fill::background in the track part of ::fill */
      .bridges-casing {
        [zoom >= 13][access != 'no'] {
          line-color: @track-casing;
          line-join: round;
          line-width: @track-width-z13 + 2 * @paths-background-width;
          [tracktype = 'grade1'] {
            line-width: @track-grade1-width-z13 + 2 * @paths-background-width;
          }
          [tracktype = 'grade2'] {
            line-width: @track-grade2-width-z13 + 2 * @paths-background-width;
          }
        }
        [zoom >= 15] {
          line-width: @track-width-z15 + 2 * @paths-background-width;
          [tracktype = 'grade1'] {
            line-width: @track-grade1-width-z15 + 2 * @paths-background-width;
          }
          [tracktype = 'grade2'] {
            line-width: @track-grade2-width-z15 + 2 * @paths-background-width;
          }
        }
      }
      .tunnels-casing {
        [zoom >= 13][access != 'no'],
        [zoom >= 15] {
          line-color: @track-casing;
          line-join: round;
          line-cap: round;
          line-width: @track-width-z13 + 2 * @paths-background-width;
          /* With the heavier dasharrays on grade1 and grade2 it helps to make the casing a bit larger */
          [tracktype = 'grade1'] {
            line-width: @track-grade1-width-z13 + 2 * @paths-background-width;
          }
          [tracktype = 'grade2'] {
            line-width: @track-grade2-width-z13 + 2 * @paths-background-width;
          }

          [zoom >= 15] {
            line-width: @track-width-z15 + 2 * @paths-background-width;
            [tracktype = 'grade1'] {
              line-width: @track-grade1-width-z15 + 2 * @paths-background-width;
            }
            [tracktype = 'grade2'] {
              line-width: @track-grade2-width-z15 + 2 * @paths-background-width;
            }
          }
        }
      }
    }

    [feature = 'railway_rail'][zoom >= 13],
    [feature = 'railway_preserved'][zoom >= 13],
    [feature = 'railway_monorail'][zoom >= 14] {
      .bridges-casing {
        line-width: 5;
        line-color: white;
        line-join: round;
      }
    }

    [feature = 'railway_INT-spur-siding-yard'] {
      .bridges-casing {
        [zoom >= 13] {
          line-width: 4;
          line-color: white;
          line-join: round;
        }
      }
    }

    [feature = 'railway_disused'][zoom >= 15],
    [feature = 'railway_construction'],
    [feature = 'railway_miniature'][zoom >= 15],
    [feature = 'railway_INT-preserved-ssy'][zoom >= 14] {
      .bridges-casing {
        [zoom >= 13] {
          line-width: 4.5;
          line-color: white;
          line-join: round;
        }
      }
    }

    [feature = 'railway_tram'],
    [feature = 'railway_tram-service'][zoom >= 15] {
      .bridges-casing {
        [zoom >= 13] {
          line-width: 3;
          [zoom >= 15] {
            line-width: 4;
          }
          line-color: white;
        }
      }
    }

    [feature = 'railway_subway'] {
      .bridges-casing {
        [zoom >= 14] {
          line-width: 4;
          line-color: white;
          line-join: round;
        }
      }
    }

    [feature = 'railway_light_rail'],
    [feature = 'railway_funicular'],
    [feature = 'railway_narrow_gauge'] {
      .bridges-casing {
        [zoom >= 14] {
          line-width: 4;
          line-color: white;
          line-join: round;
        }
      }
    }
  }
}

/* Data on z<10 comes from osm_planet_roads, data on z>=10 comes from
osm_planet_line. This is for performance reasons: osm_planet_roads contains less
data, and is thus faster. Chosen is for zoom level 10 as cut-off, because
tertiary is rendered from z10 and is not included in osm_planet_roads. */

#roads-low-zoom[zoom < 10],
.roads-fill[zoom >= 10],
.bridges-fill[zoom >= 10],
.tunnels-fill[zoom >= 10] {
  ::fill {
    /*
     * The construction rules for small roads are strange, since if construction is null its assumed that
     * it's a more major road. The line-width = 0 could be removed by playing with the query to set a construction
     * string for non-small roads.
     *
     * Also note that these rules are quite sensitive to re-ordering, since the instances end up swapping round
     * (and then the dashes appear below the fills). See
     * https://github.com/gravitystorm/openstreetmap-carto/issues/23
     * https://github.com/mapbox/carto/issues/235
     * https://github.com/mapbox/carto/issues/237
     */
    [feature = 'highway_construction'] {
      [zoom >= 12] {
        line-width: 2;
        line-color: #9cc;

        [construction = 'motorway'],
        [construction = 'motorway_link'] {
          line-color: @motorway-fill;
        }
        [construction = 'trunk'],
        [construction = 'trunk_link'] {
          line-color: @trunk-fill;
        }
        [construction = 'primary'],
        [construction = 'primary_link'] {
          line-color: @primary-fill;
        }
        [construction = 'secondary'],
        [construction = 'secondary_link'] {
          line-color: @secondary-fill;
        }
        [construction = 'tertiary'],
        [construction = 'tertiary_link'],
        [construction = 'residential'],
        [construction = 'unclassified'],
        [construction = 'living_street'] {
          line-color: @residential-construction;
          [zoom < 13] {
            line-width: 0;
            b/line-width: 0;
          }
          [zoom >= 13][zoom < 14] {
            line-width: 3;
            b/line-width: 2;
            b/line-dasharray: 5,3;
          }
        }
        [construction = 'service'] {
          line-color: @service-construction;
          [zoom < 14] {
            line-width: 0;
            b/line-width: 0;
          }
        }
        b/line-width: 2;
        b/line-dasharray: 4,2;
        b/line-color: white;
        [zoom >= 13] {
          line-width: 4;
          b/line-width: 3.5;
          b/line-dasharray: 6,4;
        }
        [zoom >= 16] {
          line-width: 8;
          b/line-width: 7;
          b/line-dasharray: 8,6;
        }
        [construction = 'footway'],
        [construction = 'cycleway'],
        [construction = 'bridleway'],
        [construction = 'path'],
        [construction = 'track'] {
          [zoom < 14] {
            line-width: 0;
            b/line-width: 0;
          }
          line-color: white;
          line-width: 3;
          line-opacity: 0.4;
          b/line-width: 1.2;
          b/line-color: #69f;
          b/line-dasharray: 2,6;
        }
      }
    }

    [feature = 'highway_motorway'] {
      [zoom >= 5] {
        line-color: @motorway-low-zoom;
        line-width: @motorway-width-z5;
        [zoom >= 12] {
          line-color: @motorway-fill;
        }
      }
      [zoom >= 7] { line-width: @motorway-width-z7; }
      [zoom >= 8] { line-width: @motorway-width-z8; }
      [zoom >= 9] { line-width: @motorway-width-z9; }
      [zoom >= 10] { line-width: @motorway-width-z10; }
      [zoom >= 11] { line-width: @motorway-width-z11; }
      [zoom >= 12] {
        line-width: @motorway-width-z12 - 2 * @major-casing-width-z12;
        [zoom >= 13] { line-width: @motorway-width-z13 - 2 * @major-casing-width-z13; }
        [zoom >= 15] { line-width: @motorway-width-z15 - 2 * @major-casing-width-z15; }
        [zoom >= 17] { line-width: @motorway-width-z17 - 2 * @major-casing-width-z17; }
        [zoom >= 18] { line-width: @motorway-width-z18 - 2 * @major-casing-width-z18; }
        [link = 'yes'] {
          line-width: @motorway-link-width-z12 - 2 * @casing-width-z12;
          [zoom >= 13] { line-width: @motorway-link-width-z13 - 2 * @casing-width-z13; }
          [zoom >= 15] { line-width: @motorway-link-width-z15 - 2 * @casing-width-z15; }
          [zoom >= 17] { line-width: @motorway-link-width-z17 - 2 * @casing-width-z17; }
          [zoom >= 18] { line-width: @motorway-link-width-z18 - 2 * @casing-width-z18; }
        }
        .tunnels-fill {
          line-color: @motorway-tunnel-fill;
        }
        .bridges-fill {
          line-width: @motorway-width-z12 - 2 * @major-bridge-casing-width-z12;
          [zoom >= 13] { line-width: @motorway-width-z13 - 2 * @major-bridge-casing-width-z13; }
          [zoom >= 15] { line-width: @motorway-width-z15 - 2 * @major-bridge-casing-width-z15; }
          [zoom >= 17] { line-width: @motorway-width-z17 - 2 * @major-bridge-casing-width-z17; }
          [zoom >= 18] { line-width: @motorway-width-z18 - 2 * @major-bridge-casing-width-z18; }
          [link = 'yes'] {
            line-width: @motorway-link-width-z12 - 2 * @bridge-casing-width-z12;
            [zoom >= 13] { line-width: @motorway-link-width-z13 - 2 * @bridge-casing-width-z13; }
            [zoom >= 15] { line-width: @motorway-link-width-z15 - 2 * @bridge-casing-width-z15; }
            [zoom >= 17] { line-width: @motorway-link-width-z17 - 2 * @bridge-casing-width-z17; }
            [zoom >= 18] { line-width: @motorway-link-width-z18 - 2 * @bridge-casing-width-z18; }
          }
        }
        line-cap: round;
        line-join: round;
      }
    }

    [feature = 'highway_trunk'] {
      [zoom >= 5] {
        line-width: @trunk-width-z5;
        line-color: @trunk-low-zoom;
        [zoom >= 12] {
          line-color: @trunk-fill;
        }
      }
      [zoom >= 7] { line-width: @trunk-width-z7; }
      [zoom >= 8] { line-width: @trunk-width-z8; }
      [zoom >= 9] { line-width: @trunk-width-z9; }
      [zoom >= 10] { line-width: @trunk-width-z10; }
      [zoom >= 11] { line-width: @trunk-width-z11; }
      [zoom >= 12] {
        line-width: @trunk-width-z12 - 2 * @major-casing-width-z12;
        [zoom >= 13] { line-width: @trunk-width-z13 - 2 * @major-casing-width-z13; }
        [zoom >= 15] { line-width: @trunk-width-z15 - 2 * @major-casing-width-z15; }
        [zoom >= 17] { line-width: @trunk-width-z17 - 2 * @major-casing-width-z17; }
        [zoom >= 18] { line-width: @trunk-width-z18 - 2 * @major-casing-width-z18; }
        .tunnels-fill {
          line-color: @trunk-tunnel-fill;
        }
        .bridges-fill {
          line-width: @trunk-width-z12 - 2 * @major-bridge-casing-width-z12;
          [zoom >= 13] { line-width: @trunk-width-z13 - 2 * @major-bridge-casing-width-z13; }
          [zoom >= 15] { line-width: @trunk-width-z15 - 2 * @major-bridge-casing-width-z15; }
          [zoom >= 17] { line-width: @trunk-width-z17 - 2 * @major-bridge-casing-width-z17; }
          [zoom >= 18] { line-width: @trunk-width-z18 - 2 * @major-bridge-casing-width-z18; }
        }
        line-cap: round;
        line-join: round;
      }
    }

    [feature = 'highway_primary'] {
      [zoom >= 8] {
        line-width: @primary-width-z8;
        line-color: @primary-low-zoom;
        [zoom >= 12] {
          line-color: @primary-fill;
        }
      }
      [zoom >= 9] { line-width: @primary-width-z9; }
      [zoom >= 10] { line-width: @primary-width-z10; }
      [zoom >= 11] { line-width: @primary-width-z11; }
      [zoom >= 12] {
        line-width: @primary-width-z12 - 2 * @major-casing-width-z12;
        [zoom >= 13] { line-width: @primary-width-z13 - 2 * @major-casing-width-z13; }
        [zoom >= 15] { line-width: @primary-width-z15 - 2 * @major-casing-width-z15; }
        [zoom >= 17] { line-width: @primary-width-z17 - 2 * @major-casing-width-z17; }
        [zoom >= 18] { line-width: @primary-width-z18 - 2 * @major-casing-width-z18; }
        .tunnels-fill {
          line-color: @primary-tunnel-fill;
        }
        .bridges-fill {
          line-width: @primary-width-z12 - 2 * @major-bridge-casing-width-z12;
          [zoom >= 13] { line-width: @primary-width-z13 - 2 * @major-bridge-casing-width-z13; }
          [zoom >= 15] { line-width: @primary-width-z15 - 2 * @major-bridge-casing-width-z15; }
          [zoom >= 17] { line-width: @primary-width-z17 - 2 * @major-bridge-casing-width-z17; }
          [zoom >= 18] { line-width: @primary-width-z18 - 2 * @major-bridge-casing-width-z18; }
        }
        line-cap: round;
        line-join: round;
      }
    }

    [feature = 'highway_secondary'] {
      [zoom >= 9] {
        line-color: @residential-casing;
        line-width: @secondary-width-z9;
      }
      [zoom >=10] {
        line-color: @residential-casing;
        line-width: @secondary-width-z10;
      }
      [zoom >= 11] { line-width: @secondary-width-z11; }
      [zoom >= 12] { 
        line-color: @secondary-fill;
        line-width: @secondary-width-z12 - 2 * @secondary-casing-width-z12;
        line-cap: round;
        line-join: round;
        [zoom >= 13] {
          [zoom >= 13] { line-width: @secondary-width-z13 - 2 * @secondary-casing-width-z13; }
          [zoom >= 14] { line-width: @secondary-width-z14 - 2 * @secondary-casing-width-z14; }
          [zoom >= 15] { line-width: @secondary-width-z15 - 2 * @secondary-casing-width-z15; }
          [zoom >= 16] { line-width: @secondary-width-z16 - 2 * @secondary-casing-width-z16; }
          [zoom >= 17] { line-width: @secondary-width-z17 - 2 * @secondary-casing-width-z17; }
          [zoom >= 18] { line-width: @secondary-width-z18 - 2 * @secondary-casing-width-z18; }
          .tunnels-fill {
            line-color: @secondary-tunnel-fill;
          }
          .bridges-fill {
            line-width: @secondary-width-z12 - 2 * @bridge-casing-width-z12;
            [zoom >= 13] { line-width: @secondary-width-z13 - 2 * @major-bridge-casing-width-z13; }
            [zoom >= 14] { line-width: @secondary-width-z14 - 2 * @major-bridge-casing-width-z14; }
            [zoom >= 15] { line-width: @secondary-width-z15 - 2 * @major-bridge-casing-width-z15; }
            [zoom >= 16] { line-width: @secondary-width-z16 - 2 * @major-bridge-casing-width-z16; }
            [zoom >= 17] { line-width: @secondary-width-z17 - 2 * @major-bridge-casing-width-z17; }
            [zoom >= 18] { line-width: @secondary-width-z18 - 2 * @major-bridge-casing-width-z18; }
          }
        }
      }
    }

    [feature = 'highway_tertiary'] {
      [zoom >= 10] {
        line-color: @residential-casing;
        line-width: 0.55;
      }
      [zoom >= 12] {
        line-color: @tertiary-fill;
        line-width: @tertiary-width-z12 - 2 * @casing-width-z12;
        [zoom >= 13] { line-width: @tertiary-width-z13 - 2 * @casing-width-z13; }
        [zoom >= 14] { line-width: @tertiary-width-z14 - 2 * @casing-width-z14; }
        [zoom >= 15] { line-width: @tertiary-width-z15 - 2 * @casing-width-z15; }
        [zoom >= 16] { line-width: @tertiary-width-z16 - 2 * @casing-width-z16; }
        [zoom >= 17] { line-width: @tertiary-width-z17 - 2 * @casing-width-z17; }
        [zoom >= 18] { line-width: @tertiary-width-z18 - 2 * @casing-width-z18; }
        .tunnels-fill {
          line-color: @tertiary-tunnel-fill;
        }
        .bridges-fill {
          line-width: @tertiary-width-z12 - 2 * @bridge-casing-width-z12;
          [zoom >= 13] { line-width: @tertiary-width-z13 - 2 * @bridge-casing-width-z13; }
          [zoom >= 14] { line-width: @tertiary-width-z14 - 2 * @bridge-casing-width-z14; }
          [zoom >= 15] { line-width: @tertiary-width-z15 - 2 * @bridge-casing-width-z15; }
          [zoom >= 16] { line-width: @tertiary-width-z16 - 2 * @bridge-casing-width-z16; }
          [zoom >= 17] { line-width: @tertiary-width-z17 - 2 * @bridge-casing-width-z17; }
          [zoom >= 18] { line-width: @tertiary-width-z18 - 2 * @bridge-casing-width-z18; }
        }
        line-cap: round;
        line-join: round;
      }
    }

    [feature = 'highway_residential'],
    [feature = 'highway_unclassified'] {
      [zoom = 12][feature = 'highway_residential'] {
        line-color: @residential-casing;
        line-width: 0.4;
      }
      [zoom = 12][feature = 'highway_unclassified'] {
        line-color: @residential-casing;
        line-width: 1;
      }
      [zoom >= 13] {
        line-width: @residential-width-z13 - 2 * @residential-casing-width-z13;
        [zoom >= 14] { line-width: @residential-width-z14 - 2 * @casing-width-z14; }
        [zoom >= 15] { line-width: @residential-width-z15 - 2 * @casing-width-z15; }
        [zoom >= 16] { line-width: @residential-width-z16 - 2 * @casing-width-z16; }
        [zoom >= 17] { line-width: @residential-width-z17 - 2 * @casing-width-z17; }
        .roads-fill, .bridges-fill {
          line-color: @residential-fill;
        }
        .tunnels-fill {
          line-color: @residential-tunnel-fill;
        }
        .bridges-fill {
          line-width: @residential-width-z13 - 2 * @bridge-casing-width-z13;
          [zoom >= 14] { line-width: @residential-width-z14 - 2 * @bridge-casing-width-z14; }
          [zoom >= 15] { line-width: @residential-width-z15 - 2 * @bridge-casing-width-z15; }
          [zoom >= 16] { line-width: @residential-width-z16 - 2 * @bridge-casing-width-z16; }
          [zoom >= 17] { line-width: @residential-width-z17 - 2 * @bridge-casing-width-z17; }
        }
        line-cap: round;
        line-join: round;
      }
    }

    [feature = 'highway_living_street'] {
      [zoom >= 13] {
        line-width: @living-street-width-z13 - 2 * @casing-width-z13;
        [zoom >= 14] { line-width: @living-street-width-z14 - 2 * @casing-width-z14; }
        [zoom >= 15] { line-width: @living-street-width-z15 - 2 * @casing-width-z15; }
        [zoom >= 16] { line-width: @living-street-width-z16 - 2 * @casing-width-z16; }
        [zoom >= 17] { line-width: @living-street-width-z17 - 2 * @casing-width-z17; }
        .roads-fill, .bridges-fill {
          line-color: @living-street-fill;
        }
        .tunnels-fill {
          line-color: @living-street-tunnel-fill;
        }
        .bridges-fill {
          line-width: @living-street-width-z13 - 2 * @casing-width-z13;
          [zoom >= 14] { line-width: @living-street-width-z14 - 2 * @bridge-casing-width-z14; }
          [zoom >= 15] { line-width: @living-street-width-z15 - 2 * @bridge-casing-width-z15; }
          [zoom >= 16] { line-width: @living-street-width-z16 - 2 * @bridge-casing-width-z16; }
          [zoom >= 17] { line-width: @living-street-width-z17 - 2 * @bridge-casing-width-z17; }
        }
        line-join: round;
        line-cap: round;
      }
    }

    [feature = 'highway_road'],
    [feature = 'highway_service'] {
      [zoom >= 13][feature = 'highway_road'] {
        .roads-fill, .bridges-fill {
          line-color: @road-fill;
        }
      }
      [zoom >= 10][feature = 'highway_road'],
      [zoom >= 13][service = 'INT-normal'] {
        line-width: 1;
        line-color: @residential-casing;
      }
      [zoom >= 14][service = 'INT-normal'],
      [zoom >= 16][service = 'INT-minor'] {
        line-color: @service-fill;
        [feature = 'highway_road'],
        [service = 'INT-normal'] {
          line-width: @service-width-z14 - 2 * @casing-width-z14;
          [zoom >= 16] { line-width: @service-width-z16 - 2 * @casing-width-z16; }
          [zoom >= 17] { line-width: @service-width-z17 - 2 * @casing-width-z17; }
          [zoom >= 18] { line-width: @service-width-z18 - 2 * @casing-width-z18; }
        }
        [service = 'INT-minor'] {
          line-width: @minor-service-width-z16 - 2 * @casing-width-z16;
          [zoom >= 17] { line-width: @minor-service-width-z17 - 2 * @casing-width-z17; }
          [zoom >= 18] { line-width: @minor-service-width-z18 - 2 * @casing-width-z18; }
        }
        line-join: round;
        line-cap: round;
        .tunnels-fill {
          line-color: darken(white, 5%);
          [feature = 'highway_road'] {
            line-color: @residential-tunnel-fill;
          }
        }
        .bridges-fill {
          [service = 'INT-normal'] {
            line-width: @service-width-z14 - 2 * @bridge-casing-width-z14;
            [zoom >= 16] { line-width: @service-width-z16 - 2 * @bridge-casing-width-z16; }
            [zoom >= 17] { line-width: @service-width-z17 - 2 * @bridge-casing-width-z17; }
            [zoom >= 18] { line-width: @service-width-z18 - 2 * @bridge-casing-width-z18; }
          }
          [service = 'INT-minor'] {
            line-width: @minor-service-width-z16 - 2 * @bridge-casing-width-z16;
            [zoom >= 17] { line-width: @minor-service-width-z17 - 2 * @bridge-casing-width-z17; }
            [zoom >= 18] { line-width: @minor-service-width-z18 - 2 * @bridge-casing-width-z18; }
          }
        }
      }
    }

    [feature = 'highway_pedestrian'] {
      [zoom >= 13] {
        line-width: @living-street-width-z13 - 2 * @casing-width-z13;
        [zoom >= 14] { line-width: @pedestrian-width-z14 - 2 * @casing-width-z14; }
        [zoom >= 15] { line-width: @pedestrian-width-z15 - 2 * @casing-width-z15; }
        [zoom >= 16] { line-width: @pedestrian-width-z16 - 2 * @casing-width-z16; }
        [zoom >= 17] { line-width: @pedestrian-width-z17 - 2 * @casing-width-z17; }
        line-color: @pedestrian-fill;
        .bridges-fill {
          line-width: @pedestrian-width-z13 - 2 * @casing-width-z13;
          [zoom >= 14] { line-width: @pedestrian-width-z14 - 2 * @bridge-casing-width-z14; }
          [zoom >= 15] { line-width: @pedestrian-width-z15 - 2 * @bridge-casing-width-z15; }
          [zoom >= 16] { line-width: @pedestrian-width-z16 - 2 * @bridge-casing-width-z16; }
          [zoom >= 17] { line-width: @pedestrian-width-z17 - 2 * @bridge-casing-width-z17; }
        }
        line-join: round;
        line-cap: round;
      }
    }

    [feature = 'highway_raceway'] {
      [zoom >= 12] {
        line-color: @raceway-fill;
        line-width: 1.2;
        line-join: round;
        line-cap: round;
      }
      [zoom >= 13] { line-width: 2; }
      [zoom >= 14] { line-width: 3; }
      [zoom >= 15] { line-width: 6; }
      [zoom >= 18] { line-width: 8; }
      [zoom >= 19] { line-width: 12; }
      [zoom >= 20] { line-width: 24; }
    }

    [feature = 'highway_platform'] {
      [zoom >= 16] {
        line-join: round;
        line-width: 6;
        line-color: grey;
        line-cap: round;
        b/line-width: 4;
        b/line-color: #bbbbbb;
        b/line-cap: round;
        b/line-join: round;
      }
    }

    [feature = 'highway_steps'] {
      [zoom >= 13][access != 'no'],
      [zoom >= 15] {
        .roads-fill[zoom >= 15] {
          background/line-color: @steps-casing;
          background/line-cap: round;
          background/line-join: round;
          background/line-width: @steps-width-z15 + 2 * @paths-background-width;
          background/line-opacity: 0.4;
        }
        line/line-color: @steps-fill;
        line/line-dasharray: 2,1;
        line/line-width: @steps-width-z13;
        [zoom >= 15] { line/line-width:  @steps-width-z15; }
      }
    }

    [feature = 'highway_bridleway'],
    [feature = 'highway_path'][horse = 'designated'] {
      [zoom >= 13][access != 'no'],
      [zoom >= 15] {
        .roads-fill[zoom >= 15] {
          background/line-color: @bridleway-casing;
          background/line-cap: round;
          background/line-join: round;
          background/line-width: @bridleway-width-z15 + 2 * @paths-background-width;
          background/line-opacity: 0.4;
        }
        line/line-color: @bridleway-fill;
        line/line-dasharray: 4,2;
        line/line-width: @bridleway-width-z13;
        [zoom >= 15] { line/line-width: @bridleway-width-z15; }
        .tunnels-fill {
          line/line-join: round;
          line/line-cap: round;
        }
      }
    }

    [feature = 'highway_footway'],
    [feature = 'highway_path'][bicycle != 'designated'][horse != 'designated'] {
      [zoom >= 13][access != 'no'],
      [zoom >= 15] {
        .roads-fill[zoom >= 15] {
          background/line-color: @footway-casing;
          background/line-cap: round;
          background/line-join: round;
          background/line-width: @footway-width-z15 + 2 * @paths-background-width;
          background/line-opacity: 0.4;
          [zoom >= 16] {
            background/line-width: @footway-width-z16 + 2 * @paths-background-width;
          }
          [zoom >= 18] {
            background/line-width: @footway-width-z18 + 2 * @paths-background-width;
          }
          [zoom >= 19] {
            background/line-width: @footway-width-z19 + 2 * @paths-background-width;
          }
        }
        line/line-color: @footway-fill;
        line/line-dasharray: 1,3;
        line/line-join: round;
        line/line-cap: round;
        line/line-width: @footway-width-z13;
        [zoom >= 15][int_surface = 'paved'] {
          line/line-dasharray: 2,3.5;
          line/line-width: @footway-width-z15;
          [zoom >= 16] {
            line/line-dasharray: 3,3.5;
            line/line-width: @footway-width-z16;
          }
          [zoom >= 17] {
            line/line-dasharray: 3,3;
          }
          [zoom >= 18] {
            line/line-width: @footway-width-z18;
          }
          [zoom >= 19] {
            line/line-width: @footway-width-z19;
          }
        }
        [zoom >= 15][int_surface = null] {
          line/line-color: @footway-fill;
          line/line-dasharray: 1,3,2,4;
          line/line-join: round;
          line/line-cap: round;
          line/line-width: @footway-width-z15;
          [zoom >= 16] {
            line/line-dasharray: 1,4,2,3;
            line/line-width: @footway-width-z16;
          }
          [zoom >= 18] {
            line/line-width: @footway-width-z18;
          }
          [zoom >= 19] {
            line/line-width: @footway-width-z19;
          }
        }
        [zoom >= 15][int_surface = 'unpaved'] {
          line/line-color: @footway-fill;
          line/line-dasharray: 1,4;
          line/line-join: round;
          line/line-cap: round;
          line/line-width: @footway-width-z15;
          [zoom >= 16] {
            line/line-width: @footway-width-z16;
          }
          [zoom >= 18] {
            line/line-width: @footway-width-z18;
          }
          [zoom >= 19] {
            line/line-width: @footway-width-z19;
          }
        }
      }
    }

    [feature = 'highway_cycleway'],
    [feature = 'highway_path'][bicycle = 'designated'] {
      [zoom >= 13][access != 'no'],
      [zoom >= 15] {
        .roads-fill[zoom >= 15] {
          background/line-color: @cycleway-casing;
          background/line-cap: round;
          background/line-join: round;
          background/line-width: @cycleway-width-z15 + 2 * @paths-background-width;
          background/line-opacity: 0.4;
          [zoom >= 16] {
            background/line-width: @cycleway-width-z16 + 2 * @paths-background-width;
          }
          [zoom >= 18] {
            background/line-width: @cycleway-width-z18 + 2 * @paths-background-width;
          }
          [zoom >= 19] {
            background/line-width: @cycleway-width-z19 + 2 * @paths-background-width;
          }
        }
        line/line-color: @cycleway-fill;
        line/line-dasharray: 1,3;
        line/line-join: round;
        line/line-cap: round;
        line/line-width: @cycleway-width-z13;
        [zoom >= 15][int_surface = 'paved'] {
          line/line-dasharray: 2,3.5;
          line/line-width: @cycleway-width-z15;
          [zoom >= 16] {
            line/line-dasharray: 3,3.5;
            line/line-width: @cycleway-width-z16;
          }
          [zoom >= 17] {
            line/line-dasharray: 3,3;
          }
          [zoom >= 18] {
            line/line-width: @cycleway-width-z18;
          }
          [zoom >= 19] {
            line/line-width: @cycleway-width-z19;
          }
        }
        [zoom >= 15][int_surface = null] {
          line/line-color: @cycleway-fill;
          line/line-dasharray: 1,3,2,4;
          line/line-join: round;
          line/line-cap: round;
          line/line-width: @cycleway-width-z15;
          [zoom >= 16] {
            line/line-dasharray: 1,4,2,3;
            line/line-width: @cycleway-width-z16;
          }
          [zoom >= 18] {
            line/line-width: @cycleway-width-z18;
          }
          [zoom >= 19] {
            line/line-width: @cycleway-width-z19;
          }
        }
        [zoom >= 15][int_surface = 'unpaved'] {
          line/line-color: @cycleway-fill;
          line/line-dasharray: 1,4;
          line/line-join: round;
          line/line-cap: round;
          line/line-width:  @cycleway-width-z15;
          [zoom >= 16] {
            line/line-width:  @cycleway-width-z16;
          }
          [zoom >= 18] {
            line/line-width: @cycleway-width-z18;
          }
          [zoom >= 19] {
            line/line-width:  @cycleway-width-z19;
          }
        }
      }
    }

    [feature = 'highway_track'] {
      [zoom >= 13][access != 'no'],
      [zoom >= 15] {
        /* The white casing that you mainly see against forests and other dark features */
        .roads-fill[zoom >= 15] {
          background/line-opacity: 0.4;
          background/line-color: @track-casing;
          background/line-join: round;
          background/line-cap: round;
          background/line-width: @track-width-z15 + 2 * @paths-background-width;
          /* With the heavier dasharrays on grade1 and grade2 it helps to make the casing a bit larger */
          [tracktype = 'grade1'] {
            background/line-width: @track-grade1-width-z15 + 2 * @paths-background-width;
          }
          [tracktype = 'grade2'] {
            background/line-width: @track-grade2-width-z15 + 2 * @paths-background-width;
          }
        }

        /* Set the properties of the brown inside */
        line/line-color: @track-fill;
        line/line-dasharray: 5,4,2,4;
        line/line-cap: round;
        line/line-join: round;
        line/line-opacity: 0.8;
        line/line-clip:false;

        line/line-width: @track-width-z13;

        [tracktype = 'grade1'] {
          line/line-dasharray: 100,0;
        }
        [tracktype = 'grade2'] {
          line/line-dasharray: 8.8,3.2;
        }
        [tracktype = 'grade3'] {
          line/line-dasharray: 5.6,4.0;
        }
        [tracktype = 'grade4'] {
          line/line-dasharray: 3.2,4.8;
        }
        [tracktype = 'grade5'] {
          line/line-dasharray: 1.6,6.4;
        }

        [zoom >= 15] {
          line/line-width: @track-width-z15;
          [tracktype = 'grade1'] {
            line/line-dasharray: 100,0;
          }
          [tracktype = 'grade2'] {
            line/line-dasharray: 11,4;
          }
          [tracktype = 'grade3'] {
            line/line-dasharray: 7,5;
          }
          [tracktype = 'grade4'] {
            line/line-dasharray: 4,6;
          }
          [tracktype = 'grade5'] {
            line/line-dasharray: 2,8;
          }
        }
      }
    }

    [feature = 'railway_rail'][zoom >= 7],
    [feature = 'railway_INT-spur-siding-yard'][zoom >= 13] {
      [zoom < 13] {
        line-color: #787878;
        line-width: 0.5;
        [zoom >= 8] { line-width: 0.8; }
        [zoom >= 12] { line-width: 0.9; }
        line-join: round;
        .roads_low_zoom[int_tunnel = 'yes'], .tunnels-fill {
          line-dasharray: 5,2;
        }
      }
      [zoom >= 13] {
        .roads-fill, .bridges-fill {
          dark/line-join: round;
          light/line-color: white;
          light/line-join: round;
          [feature = 'railway_rail'] {
            dark/line-color: #787878;
            dark/line-width: 3;
            light/line-width: 1;
            light/line-dasharray: 8,8;
            [zoom >= 15] {
              light/line-dasharray: 0,8,8,1;
            }
            [zoom >= 19] {
              dark/line-width: 4;
              light/line-width: 2;
            }
          }
          [feature = 'railway_INT-spur-siding-yard'] {
            dark/line-width: 2;
            dark/line-color: #aaa;
            light/line-width: 0.8;
            light/line-dasharray: 0,8,8,1;
          }
        }
        .tunnels-fill {
          line-color: #787878;
          line-width: 2.8;
          line-dasharray: 6,4;
          line-clip: false;
          [feature = 'railway_INT-spur-siding-yard'] {
            line-color: #aaa;
            line-width: 1.9;
            line-dasharray: 3,3;
          }
          [feature = 'railway_rail'][zoom >= 19] {
            line-dasharray: 8,6;
            line-width: 3.8;
          }
        }
      }
    }

    [feature = 'railway_light_rail'],
    [feature = 'railway_funicular'],
    [feature = 'railway_narrow_gauge'] {
      [zoom >= 8] {
        line-color: #ccc;
        [zoom >= 10] { line-color: #aaa; }
        [zoom >= 13] { line-color: #666; }
        line-width: 1;
        [zoom >= 13] { line-width: 2; }
        .tunnels-fill {
          line-dasharray: 5,3;
        }
      }
    }

    [feature = 'railway_miniature'] {
      [zoom >= 15] {
        line/line-width: 1.2;
        line/line-color: #999;
        dashes/line-width: 3;
        dashes/line-color: #999;
        dashes/line-dasharray: 1,10;
      }
    }

    [feature = 'railway_tram'],
    [feature = 'railway_tram-service'][zoom >= 15] {
      [zoom >= 12] {
        line-color: #6E6E6E;
        line-width: 0.75;
        [zoom >= 13] {
          line-color: #444;
        }
        [zoom >= 14] {
          line-width: 1;
        }
        [zoom >= 15] {
          line-width: 1.5;
          [feature = 'railway_tram-service'] {
            line-width: 0.5;
          }
        }
        [zoom >= 17] {
          line-width: 2;
          [feature = 'railway_tram-service'] {
            line-width: 1;
          }
        }
        [zoom >= 18] {
          [feature = 'railway_tram-service'] {
            line-width: 1.5;
          }
        }
        [zoom >= 19] {
          [feature = 'railway_tram-service'] {
            line-width: 2;
          }
        }
        .tunnels-fill {
          line-dasharray: 5,3;
        }
      }
    }

    [feature = 'railway_subway'] {
      [zoom >= 12] {
        line-width: 2;
        line-color: #999;
        .tunnels-fill {
          line-dasharray: 5,3;
        }
      }
      .bridges-fill {
        [zoom >= 14] {
          line-width: 2;
          line-color: #999;
        }
      }
    }

    [feature = 'railway_preserved'] {
      [zoom >= 12] {
        dark/line-width: 1.5;
        dark/line-color: #aaa;
        dark/line-join: round;
        [zoom >= 13] {
          dark/line-width: 3;
          dark/line-color: #999999;
          light/line-width: 1;
          light/line-color: white;
          light/line-dasharray: 0,1,8,1;
          light/line-join: round;
        }
      }
    }

    [feature = 'railway_INT-preserved-ssy'] {
      [zoom >= 12] {
        dark/line-width: 1;
        dark/line-color: #aaa;
        dark/line-join: round;
        [zoom >= 13] {
          dark/line-width: 2;
          dark/line-color: #999999;
          light/line-width: 0.8;
          light/line-color: white;
          light/line-dasharray: 0,1,8,1;
          light/line-join: round;
        }
      }
    }

    [feature = 'railway_monorail'] {
      [zoom >= 14] {
        background/line-width: 4;
        background/line-color: #fff;
        background/line-opacity: 0.4;
        background/line-cap: round;
        background/line-join: round;
        line/line-width: 3;
        line/line-color: #777;
        line/line-dasharray: 2,3;
        line/line-cap: round;
        line/line-join: round;
      }
    }

    [feature = 'railway_construction'] {
      [zoom >= 13] {
        line-color: grey;
        line-width: 2;
        line-dasharray: 2,4;
        line-join: round;
        [zoom >= 14] {
          line-dasharray: 2,3;
        }
        [zoom >= 15] {
          line-width: 3;
          line-dasharray: 3,3;
        }
      }
    }

    [feature = 'railway_disused'] {
      [zoom >= 15] {
        line-color: #aaa;
        line-width: 2;
        line-dasharray: 2,4;
        line-join: round;
      }
    }

    [feature = 'railway_platform'] {
      [zoom >= 16] {
        line-join: round;
        line-width: 6;
        line-color: grey;
        line-cap: round;
        b/line-width: 4;
        b/line-color: #bbbbbb;
        b/line-cap: round;
        b/line-join: round;
      }
    }

    [feature = 'railway_turntable'] {
      [zoom >= 16] {
        line-width: 1.5;
        line-color: #999;
      }
    }

    [feature = 'aeroway_runway'] {
      [zoom >= 11] {
        line-color: @runway-fill;
        line-width: 2;
        [zoom >= 12] { line-width: 4; }
        [zoom >= 13] { line-width: 6; }
        [zoom >= 14] { line-width: 12; }
        [zoom >= 15] { line-width: 18; }
        [zoom >= 16] { line-width: 24; }
      }
    }

    [feature = 'aeroway_taxiway'] {
      [zoom >= 11] {
        line-color: @taxiway-fill;
        line-width: 1;
        [zoom >= 13] { line-width: 2; }
        [zoom >= 14] { line-width: 4; }
        [zoom >= 15] { line-width: 6; }
        [zoom >= 16] { line-width: 8; }
      }
    }
  }
}

#turning-circle-casing {
  [int_tc_type = 'tertiary'][zoom >= 15] {
    marker-fill: @tertiary-casing;
    marker-width: (@tertiary-width-z15 - 2 * @casing-width-z15) * 1.8 + 2 * @casing-width-z15;
    marker-height: (@tertiary-width-z15 - 2 * @casing-width-z15) * 1.8 + 2 * @casing-width-z15;
    [zoom >= 16] {
      marker-width: (@tertiary-width-z16 - 2 * @casing-width-z16) * 1.8 + 2 * @casing-width-z16;
      marker-height: (@tertiary-width-z16 - 2 * @casing-width-z16) * 1.8 + 2 * @casing-width-z16;
    }
    [zoom >= 17] {
      marker-width: (@tertiary-width-z17 - 2 * @casing-width-z17) * 1.8 + 2 * @casing-width-z17;
      marker-height: (@tertiary-width-z17 - 2 * @casing-width-z17) * 1.8 + 2 * @casing-width-z17;
    }
    [zoom >= 18] {
      marker-width: (@tertiary-width-z18 - 2 * @casing-width-z18) * 1.8 + 2 * @casing-width-z18;
      marker-height: (@tertiary-width-z18 - 2 * @casing-width-z18) * 1.8 + 2 * @casing-width-z18;
    }
    marker-allow-overlap: true;
    marker-ignore-placement: true;
    marker-line-width: 0;
  }

  [int_tc_type = 'residential'],
  [int_tc_type = 'unclassified'] {
    [zoom >= 15] {
      marker-fill: @residential-casing;
      marker-width: (@residential-width-z15 - 2 * @casing-width-z15) * 1.8 + 2 * @casing-width-z15;
      marker-height: (@residential-width-z15 - 2 * @casing-width-z15) * 1.8 + 2 * @casing-width-z15;
      [zoom >= 16] {
        marker-width: (@residential-width-z16 - 2 * @casing-width-z16) * 1.8 + 2 * @casing-width-z16;
        marker-height: (@residential-width-z16 - 2 * @casing-width-z16) * 1.8 + 2 * @casing-width-z16;
      }
      [zoom >= 17] {
        marker-width: (@residential-width-z17 - 2 * @casing-width-z17) * 1.8 + 2 * @casing-width-z17;
        marker-height: (@residential-width-z17 - 2 * @casing-width-z17) * 1.8 + 2 * @casing-width-z17;
      }
      marker-allow-overlap: true;
      marker-ignore-placement: true;
      marker-line-width: 0;
    }
  }

  [int_tc_type = 'living_street'][zoom >= 15] {
    marker-fill: @living-street-casing;
    marker-width: 14;
    marker-height: 14;
    [zoom >= 16] {
      marker-width: 18;
      marker-height: 18;
    }
    [zoom >= 17] {
      marker-width: 24;
      marker-height: 24;
    }
    marker-allow-overlap: true;
    marker-ignore-placement: true;
    marker-line-width: 0;
  }

  [int_tc_type = 'service'][zoom >= 16] {
    marker-fill: @service-casing;
    [int_tc_service = 'INT-normal'] {
      marker-width: 14;
      marker-height: 14;
      [zoom >= 17] {
        marker-width: 16;
        marker-height: 16;
      }
    }
    [int_tc_service = 'INT-minor'] {
      marker-width: 12;
      marker-height: 12;
    }
    marker-allow-overlap: true;
    marker-ignore-placement: true;
    marker-line-width: 0;
  }
}

#turning-circle-fill {
  [int_tc_type = 'tertiary'][zoom >= 15] {
    marker-fill: @tertiary-fill;
    marker-width: (@tertiary-width-z15 - 2 * @casing-width-z15) * 1.8;
    marker-height: (@tertiary-width-z15 - 2 * @casing-width-z15) * 1.8;
    [zoom >= 17] {
      marker-width: (@tertiary-width-z17 - 2 * @casing-width-z17) * 1.8;
      marker-height: (@tertiary-width-z17 - 2 * @casing-width-z17) * 1.8;
    }
    marker-allow-overlap: true;
    marker-ignore-placement: true;
    marker-line-width: 0;
  }

  [int_tc_type = 'residential'],
  [int_tc_type = 'unclassified'] {
    [zoom >= 15] {
      marker-fill: @residential-fill;
      marker-width: (@residential-width-z15 - 2 * @casing-width-z15) * 1.8;
      marker-height: (@residential-width-z15 - 2 * @casing-width-z15) * 1.8;
      [zoom >= 16] {
        marker-width: (@residential-width-z16 - 2 * @casing-width-z16) * 1.8;
        marker-height: (@residential-width-z16 - 2 * @casing-width-z16) * 1.8;
      }
      [zoom >= 17] {
        marker-width: (@residential-width-z17 - 2 * @casing-width-z17) * 1.8;
        marker-height: (@residential-width-z17 - 2 * @casing-width-z17) * 1.8;
      }
      marker-allow-overlap: true;
      marker-ignore-placement: true;
      marker-line-width: 0;
    }
  }

  [int_tc_type = 'living_street'][zoom >= 15] {
    marker-fill: @living-street-fill;
    marker-width: 12;
    marker-height: 12;
    [zoom >= 16] {
      marker-width: 16;
      marker-height: 16;
    }
    [zoom >= 17] {
      marker-width: 22;
      marker-height: 22;
    }
    marker-allow-overlap: true;
    marker-ignore-placement: true;
    marker-line-width: 0;
  }

  [int_tc_type = 'service'][zoom >= 16] {
    marker-fill: @service-fill;
    [int_tc_service = 'INT-normal'] {
      marker-width: 12;
      marker-height: 12;
      [zoom >= 17] {
        marker-width: 14;
        marker-height: 14;
      }
    }
    [int_tc_service = 'INT-minor'] {
      marker-width: 10;
      marker-height: 10;
    }
    marker-allow-overlap: true;
    marker-ignore-placement: true;
    marker-line-width: 0;
  }

  [int_tc_type = 'track'][zoom >= 15] {
    marker-fill: @track-fill;
    marker-width: 6;
    marker-height: 6;
    [zoom >= 17] {
      marker-width: 10;
      marker-height: 10;
    }
    marker-allow-overlap: true;
    marker-ignore-placement: true;
    marker-line-width: 0;
  }
}

#highway-area-casing {
  [feature = 'highway_residential'],
  [feature = 'highway_unclassified'] {
    [zoom >= 14] {
      line-color: #999;
      line-width: 1;
    }
  }

  [feature = 'highway_pedestrian'],
  [feature = 'highway_service'],
  [feature = 'highway_footway'],
  [feature = 'highway_cycleway'],
  [feature = 'highway_path'] {
    [zoom >= 14] {
      line-color: grey;
      line-width: 1;
    }
  }

  [feature = 'highway_track'][zoom >= 14] {
    line-color: @track-fill;
    line-width: 1;
    line-dasharray: 5,4,2,4;
    line-cap: round;
    line-join: round;
  }

  [feature = 'highway_platform'],
  [feature = 'railway_platform'] {
    [zoom >= 16] {
      line-color: grey;
      line-width: 2;
      line-cap: round;
      line-join: round;
    }
  }
}

#highway-area-fill {
  [feature = 'highway_living_street'][zoom >= 14] {
    polygon-fill: @living-street-fill;
  }

  [feature = 'highway_residential'],
  [feature = 'highway_unclassified'],
  [feature = 'highway_service'] {
    [zoom >= 14] {
      polygon-fill: #fff;
    }
  }

  [feature = 'highway_pedestrian'],
  [feature = 'highway_footway'],
  [feature = 'highway_cycleway'],
  [feature = 'highway_path'] {
    [zoom >= 14] {
      polygon-fill: @pedestrian-fill;
    }
  }

  [feature = 'highway_track'][zoom >= 14] {
    polygon-fill: #cdbea0;
  }

  [feature = 'highway_platform'],
  [feature = 'railway_platform'] {
    [zoom >= 16] {
      polygon-fill: #bbbbbb;
      polygon-gamma: 0.65;
    }
  }

  [feature = 'aeroway_runway'][zoom >= 11] {
    polygon-fill: @runway-fill;
  }

  [feature = 'aeroway_taxiway'][zoom >= 13] {
    polygon-fill: @taxiway-fill;
  }

  [feature = 'aeroway_helipad'][zoom >= 16] {
    polygon-fill: @helipad-fill;
  }
}

#junctions {
  [highway = 'motorway_junction'] {
    [zoom >= 11] {
      ref/text-name: "[ref]";
      ref/text-size: 10;
      ref/text-fill: @junction-text-color;
      ref/text-min-distance: 2;
      ref/text-face-name: @oblique-fonts;
      ref/text-halo-radius: 1.5;
      [zoom >= 12] {
        name/text-name: "[name]";
        name/text-size: 9;
        name/text-fill: @junction-text-color;
        name/text-dy: -9;
        name/text-face-name: @oblique-fonts;
        name/text-halo-radius: 1;
        name/text-wrap-character: ";";
        name/text-wrap-width: 2;
        name/text-min-distance: 2;
      }
      [zoom >= 15] {
        ref/text-size: 12;
        name/text-size: 11;
        name/text-dy: -10;
      }
    }
  }

  [junction = 'yes'],
  [highway = 'traffic_signals'] {
    [zoom >= 14] {
      text-name: "[name]";
      text-size: 8;
      text-fill: black;
      text-face-name: @book-fonts;
      text-halo-radius: 1;
      text-halo-fill: rgba(255,255,255,0.6);
      text-wrap-width: 30;
      text-min-distance: 2;
      [zoom >= 14] {
        text-size: 9;
      }
      [zoom >= 15] {
        text-size: 10;
      }
      [zoom >= 17] {
        text-size: 11;
        /* Offset name on traffic_signals on zoomlevels where they are displayed
        in order not to hide the text */
        [highway = 'traffic_signals'] {
          text-dy: 14;
        }
      }
    }
  }
}

#bridge-text  {
  [man_made = 'bridge'] {
    [zoom >= 12][way_pixels > 4] {
      text-name: "[name]";
      text-size: 7;
      text-fill: black;
      text-face-name: @oblique-fonts;
      text-halo-radius: 1;
      text-halo-fill: rgba(255,255,255,0.6);
      text-min-distance: 2;
      text-wrap-width: 30;
      [way_pixels > 100] {
        text-size: 9;
      }
      [way_pixels > 1000] {
        text-size: 11;
        text-halo-radius: 1.5;
      }
      [way_pixels > 4000] {
        text-size: 12;
      }
      [way_pixels > 10000] {
        text-size: 13;
        text-halo-radius: 2;
      }
    }
  }
}

.access::fill {
  [access = 'destination'] {
    [feature = 'highway_secondary'],
    [feature = 'highway_tertiary'],
    [feature = 'highway_unclassified'],
    [feature = 'highway_residential'],
    [feature = 'highway_living_street'] {
      [zoom >= 15] {
        access/line-width: 6;
        access/line-color: @destination-marking;
        access/line-dasharray: 6,8;
        access/line-opacity: 0.5;
        access/line-join: round;
        access/line-cap: round;
      }
    }
    [feature = 'highway_road'],
    [feature = 'highway_service'][service = 'INT-normal'][zoom >= 15] {
      [zoom >= 15] {
        access/line-width: 3;
        access/line-color: @destination-marking;
        access/line-dasharray: 6,8;
        access/line-opacity: 0.5;
        access/line-join: round;
        access/line-cap: round;
        [zoom >= 16] { access/line-width: 6; }
      }
    }
    [feature = 'highway_service'][service = 'INT-minor'][zoom >= 16] {
      [zoom >= 15] {
        access/line-width: 2.5;
        access/line-color: @destination-marking;
        access/line-dasharray: 6,8;
        access/line-opacity: 0.5;
        access/line-join: round;
        access/line-cap: round;
      }
    }
  }
  [access = 'no'] {
    [feature = 'highway_motorway'],
    [feature = 'highway_trunk'],
    [feature = 'highway_primary'],
    [feature = 'highway_secondary'],
    [feature = 'highway_tertiary'],
    [feature = 'highway_unclassified'],
    [feature = 'highway_residential'],
    [feature = 'highway_living_street'] {
      [zoom >= 15] {
        access/line-width: 6;
        access/line-color: @private-marking;
        access/line-dasharray: 6,8;
        access/line-opacity: 0.5;
        access/line-join: round;
        access/line-cap: round;
        [feature = 'highway_motorway'],
        [feature = 'highway_trunk'],
        [feature = 'highway_primary'] {
          access/line-color: @private-marking-for-red;
        }
      }
    }
    [feature = 'highway_road'],
    [feature = 'highway_track'],
    [feature = 'highway_service'][service = 'INT-normal'][zoom >= 15] {
      [zoom >= 15] {
        access/line-width: 3;
        access/line-color: @private-marking;
        access/line-dasharray: 6,8;
        access/line-opacity: 0.5;
        access/line-join: round;
        access/line-cap: round;
        [zoom >= 16] { access/line-width: 6; }
      }
    }
    [feature = 'highway_footway'],
    [feature = 'highway_path'],
    [feature = 'highway_cycleway'],
    [feature = 'highway_bridleway'],
    [feature = 'highway_steps'] {
      [zoom >= 15] {
        access/line-width: 5;
        access/line-color: @private-marking;
        access/line-dasharray: 6,8;
        access/line-opacity: 0.5;
        access/line-join: round;
        access/line-cap: round;
      }    
    }

    [feature = 'highway_service'][service = 'INT-minor'][zoom >= 16] {
      [zoom >= 15] {
        access/line-width: 2.5;
        access/line-color: @private-marking;
        access/line-dasharray: 6,8;
        access/line-opacity: 0.5;
        access/line-join: round;
        access/line-cap: round;
      }
    }
  }
}

#guideways {
  [zoom >= 13] {
    line-width: 3;
    line-color: #6666ff;
    line-join: round;
    b/line-width: 1;
    b/line-color: white;
    b/line-dasharray: 8,12;
    b/line-join: round;
  }
  [zoom >= 14] {
    b/line-dasharray: 0,11,8,1;
  }
}

#roads-text-ref-low-zoom {
  [highway = 'motorway'][zoom >= 10][zoom < 13] {
    shield-name: "[refs]";
    shield-size: 10;
    shield-fill: #fff;
    shield-placement: line;
    shield-file: url("symbols/shields/motorway_[width]x[height].svg");
    shield-spacing: 750;
    shield-min-distance: 30;
    shield-face-name: @bold-fonts;
    shield-clip: false;
  }

  [highway = 'trunk'][zoom >= 11][zoom < 13] {
    shield-name: "[refs]";
    shield-size: 10;
    shield-fill: #fff;
    shield-placement: line;
    shield-file: url("symbols/shields/trunk_[width]x[height].svg");
    shield-spacing: 750;
    shield-min-distance: 30;
    shield-face-name: @bold-fonts;
    shield-clip: false;
  }

  [highway = 'primary'][zoom >= 11][zoom < 13] {
    shield-name: "[refs]";
    shield-size: 10;
    shield-fill: #fff;
    shield-placement: line;
    shield-file: url("symbols/shields/primary_[width]x[height].svg");
    shield-spacing: 750;
    shield-min-distance: 30;
    shield-face-name: @bold-fonts;
    shield-clip: false;
  }

  [highway = 'secondary'][zoom >= 12][zoom < 13] {
    shield-name: "[refs]";
    shield-size: 10;
    shield-fill: #fff;
    shield-placement: line;
    shield-file: url("symbols/shields/secondary_[width]x[height].svg");
    shield-spacing: 750;
    shield-min-distance: 30;
    shield-face-name: @bold-fonts;
    shield-clip: false;
  }
}

#roads-text-ref {
  [highway = 'motorway'][zoom >= 13] {
    shield-name: "[refs]";
    shield-size: 10;
    shield-fill: #fff;
    shield-placement: line;
    shield-file: url("symbols/shields/motorway_[width]x[height].svg");
    shield-spacing: 750;
    shield-min-distance: 30;
    shield-face-name: @bold-fonts;
    shield-clip: false;
  }

  [highway = 'trunk'][zoom >= 13] {
    shield-name: "[refs]";
    shield-size: 10;
    shield-fill: #fff;
    shield-placement: line;
    shield-file: url("symbols/shields/trunk_[width]x[height].svg");
    shield-spacing: 750;
    shield-min-distance: 30;
    shield-face-name: @bold-fonts;
    shield-clip: false;
  }

  [highway = 'primary'][zoom >= 13] {
    shield-name: "[refs]";
    shield-size: 10;
    shield-fill: #fff;
    shield-placement: line;
    shield-file: url("symbols/shields/primary_[width]x[height].svg");
    shield-spacing: 750;
    shield-min-distance: 30;
    shield-face-name: @bold-fonts;
    shield-clip: false;
  }

  [highway = 'secondary'][zoom >= 13] {
    shield-name: "[refs]";
    shield-size: 10;
    shield-fill: #fff;
    shield-placement: line;
    shield-file: url("symbols/shields/secondary_[width]x[height].svg");
    shield-spacing: 750;
    shield-min-distance: 30;
    shield-face-name: @bold-fonts;
    shield-clip: false;
  }

  [highway = 'tertiary'][zoom >= 13] {
    shield-name: "[refs]";
    shield-size: 10;
    shield-fill: #fff;
    shield-placement: line;
    shield-file: url("symbols/shields/tertiary_[width]x[height].svg");
    shield-spacing: 750;
    shield-min-distance: 30;
    shield-face-name: @bold-fonts;
    shield-clip: false;
  }

  [highway = 'unclassified'],
  [highway = 'residential'] {
    [zoom >= 15] {
      text-name: "[refs]";
      text-size: 10;
      text-fill: #000;
      text-face-name: @bold-fonts;
      text-min-distance: 18;
      text-halo-radius: 1;
      text-halo-fill: rgba(255,255,255,0.6);
      text-spacing: 750;
      text-clip: false;
    }
  }

  [highway = 'runway'],
  [highway = 'taxiway'] {
    [zoom >= 15] {
      text-name: "[refs]";
      text-size: 10;
      text-fill: #333;
      text-spacing: 750;
      text-clip: false;
      text-placement: line;
      text-min-distance: 18;
      text-face-name: @book-fonts;
      text-halo-radius: 1;
      text-halo-fill: rgba(255,255,255,0.6);
    }
  }
}

#roads-text-name {
  [highway = 'motorway'],
  [highway = 'trunk'],
  [highway = 'primary'] {
    [zoom >= 13] {
      text-name: "[name]";
      text-size: 8;
      text-fill: black;
      text-spacing: 300;
      text-clip: false;
      text-placement: line;
      text-face-name: @book-fonts;
      [tunnel = 'no'] {
        text-halo-radius: 1;
        [highway = 'motorway'] { text-halo-fill: @motorway-fill; }
        [highway = 'trunk'] { text-halo-fill: @trunk-fill; }
        [highway = 'primary'] { text-halo-fill: @primary-fill; }
      }
    }
    [zoom >= 14] {
      text-size: 9;
    }
    [zoom >= 15] {
      text-size: 10;
    }
    [zoom >= 17] {
      text-size: 11;
    }
  }
  [highway = 'secondary'] {
    [zoom >= 13] {
      text-name: "[name]";
      text-size: 8;
      text-fill: black;
      text-spacing: 300;
      text-clip: false;
      text-placement: line;
      text-face-name: @book-fonts;
      text-halo-radius: 1;
      text-halo-fill: @secondary-fill;
    }
    [zoom >= 14] {
      text-size: 9;
    }
    [zoom >= 15] {
      text-size: 10;
    }
    [zoom >= 17] {
      text-size: 11;
    }
  }
  [highway = 'tertiary'],
  [highway = 'tertiary_link'] {
    [zoom >= 14] {
      text-name: "[name]";
      text-size: 9;
      text-fill: black;
      text-spacing: 300;
      text-clip: false;
      text-placement: line;
      text-face-name: @book-fonts;
      text-halo-radius: 1;
      text-halo-fill: @tertiary-fill;
    }
    [zoom >= 17] {
      text-size: 11;
    }
  }
  [highway = 'construction'] {
    [int_construction_minor = 'no'][zoom >= 13],
    [int_construction_minor = 'yes'][zoom >= 14] {
      text-name: "[name]";
      text-size: 9;
      text-fill: black;
      text-spacing: 300;
      text-clip: false;
      text-placement: line;
      text-halo-radius: 1;
      text-halo-fill: rgba(255,255,255,0.6);
      text-face-name: @book-fonts;
      [zoom >= 17] {
        text-size: 11;
      }
    }
  }
  [highway = 'residential'],
  [highway = 'unclassified'],
  [highway = 'road'] {
    [zoom >= 15] {
      text-name: "[name]";
      text-size: 8;
      text-fill: black;
      text-spacing: 300;
      text-clip: false;
      text-placement: line;
      text-halo-radius: 1;
      text-halo-fill: @residential-fill;
      text-face-name: @book-fonts;
    }
    [zoom >= 16] {
      text-size: 9;
    }
    [zoom >= 17] {
      text-size: 11;
      text-spacing: 400;
    }
  }

  [highway = 'raceway'],
  [highway = 'service'] {
    [zoom >= 16] {
      text-name: "[name]";
      text-size: 9;
      text-fill: black;
      text-spacing: 300;
      text-clip: false;
      text-placement: line;
      text-halo-radius: 1;
      [highway = 'raceway'] { text-halo-fill: @raceway-fill; }
      [highway = 'service'] { text-halo-fill: @service-fill; }
      text-face-name: @book-fonts;
    }
    [zoom >= 17] {
      text-size: 11;
    }
  }

  [highway = 'living_street'],
  [highway = 'pedestrian'] {
    [zoom >= 15] {
      text-name: "[name]";
      text-size: 8;
      text-fill: black;
      text-spacing: 300;
      text-clip: false;
      text-placement: line;
      text-halo-radius: 1;
      [highway = 'living_street'] { text-halo-fill: @living-street-fill; }
      [highway = 'pedestrian'] { text-halo-fill: @pedestrian-fill; }
      text-face-name: @book-fonts;
    }
    [zoom >= 16] {
      text-size: 9;
    }
    [zoom >= 17] {
      text-size: 11;
    }
  }
}

#roads-area-text-name {
  [way_pixels > 3000],
  [zoom >= 17] {
    [zoom >= 15] {
      text-name: "[name]";
      text-size: 8;
      text-face-name: @book-fonts;
      text-placement: interior;
      text-wrap-width: 30;
    }
    [zoom >= 16] {
      text-size: 9;
    }
    [zoom >= 17] {
      text-size: 11;
    }
  }
}

#paths-text-name {
  [highway = 'track'] {
    [zoom >= 15] {
      text-name: "[name]";
      text-fill: #222;
      text-size: 8;
      text-halo-radius: 1;
      text-halo-fill: rgba(255,255,255,0.6);
      text-spacing: 300;
      text-clip: false;
      text-placement: line;
      text-face-name: @book-fonts;
      text-vertical-alignment: middle;
      text-dy: 5;
    }
    [zoom >= 16] {
      text-size: 9;
      text-dy: 7;
    }
    [zoom >= 17] {
      text-size: 11;
      text-dy: 9;
    }
  }

  [highway = 'bridleway'],
  [highway = 'footway'],
  [highway = 'cycleway'],
  [highway = 'path'],
  [highway = 'steps'] {
    [zoom >= 16] {
      text-name: "[name]";
      text-fill: #222;
      text-size: 9;
      text-halo-radius: 1;
      text-halo-fill: rgba(255,255,255,0.6);
      text-spacing: 300;
      text-clip: false;
      text-placement: line;
      text-face-name: @book-fonts;
      text-vertical-alignment: middle;
      text-dy: 7;
    }
    [zoom >= 17] {
      text-size: 11;
      text-dy: 9;
    }
  }
}

.directions::directions {
  [zoom >= 16] {
    [oneway = 'yes'] {
      dira/line-width: 1;
      dira/line-dasharray: 0,12,10,152;
      dira/line-color: @oneway-arrow-color;
      dira/line-join: bevel;
      dira/line-clip: false;
      dirb/line-width: 2;
      dirb/line-dasharray: 0,12,9,153;
      dirb/line-color: @oneway-arrow-color;
      dirb/line-join: bevel;
      dirb/line-clip: false;
      dirc/line-width: 3;
      dirc/line-dasharray: 0,18,2,154;
      dirc/line-color: @oneway-arrow-color;
      dirc/line-join: bevel;
      dirc/line-clip: false;
      dird/line-width: 4;
      dird/line-dasharray: 0,18,1,155;
      dird/line-color: @oneway-arrow-color;
      dird/line-join: bevel;
      dird/line-clip: false;
    }
    [oneway = '-1'] {
      dira/line-width: 1;
      dira/line-dasharray: 0,12,10,152;
      dira/line-color: @oneway-arrow-color;
      dira/line-join: bevel;
      dira/line-clip: false;
      dirb/line-width: 2;
      dirb/line-dasharray: 0,13,9,152;
      dirb/line-color: @oneway-arrow-color;
      dirb/line-join: bevel;
      dirb/line-clip: false;
      dirc/line-width: 3;
      dirc/line-dasharray: 0,14,2,158;
      dirc/line-color: @oneway-arrow-color;
      dirc/line-join: bevel;
      dirc/line-clip: false;
      dird/line-width: 4;
      dird/line-dasharray: 0,15,1,158;
      dird/line-color: @oneway-arrow-color;
      dird/line-join: bevel;
      dird/line-clip: false;
    }
  }
}<|MERGE_RESOLUTION|>--- conflicted
+++ resolved
@@ -142,7 +142,6 @@
 @track-grade2-width-z15:          0.75;
 @steps-width-z15:                 3;
 
-<<<<<<< HEAD
 @secondary-width-z16:            10;
 @tertiary-width-z16:             10;
 @residential-width-z16:           6;
@@ -150,15 +149,8 @@
 @pedestrian-width-z16:            6;
 @service-width-z16:               3.5;
 @minor-service-width-z16:         2;
-=======
-@residential-width-z16:          11.2;
-@living-street-width-z16:         9;
-@pedestrian-width-z16:            9;
-@service-width-z16:               6;
-@minor-service-width-z16:         4;
 @footway-width-z16:               1.3;
 @cycleway-width-z16:              0.9;
->>>>>>> bc28925d
 
 @motorway-width-z17:             18;
 @motorway-link-width-z17:        12;
