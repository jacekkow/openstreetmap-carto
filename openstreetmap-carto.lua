-- For documentation of Lua tag transformations, see:
-- https://github.com/openstreetmap/osm2pgsql/blob/master/docs/lua.md

-- Objects with any of the following keys will be treated as polygon
local polygon_keys = {
    'abandoned:aeroway',
    'abandoned:amenity',
    'abandoned:building',
    'abandoned:landuse',
    'abandoned:power',
    'aeroway',
    'allotments',
    'amenity',
    'area:highway',
    'building',
    'building:part',
    'harbour',
    'healthcare',
    'historic',
    'landuse',
    'leisure',
    'man_made',
    'military',
    'natural',
    'office',
    'place',
    'power',
    'public_transport',
    'shop',
    'tourism',
    'water',
    'waterway',
    'wetland'
}

-- Objects with any of the following key/value combinations will be treated as linestring
local linestring_values = {
    historic = {citywalls = true},
    leisure = {track = true, slipway = true},
    man_made = {breakwater = true, cutline = true, embankment = true, groyne = true, pipeline = true},
    natural = {cliff = true, tree_row = true, ridge = true, arete = true},
    power = {cable = true, line = true, minor_line = true},
    tourism = {yes = true},
    waterway = {canal = true, derelict_canal = true, ditch = true, drain = true, river = true, stream = true, wadi = true, weir = true}
}

-- Objects with any of the following key/value combinations will be treated as polygon
local polygon_values = {
<<<<<<< HEAD
    boundary = {aboriginal_lands = true, national_park = true, protected_area= true},
=======
    aerialway = {station = true},
>>>>>>> 3e375727
    highway = {services = true, rest_area = true},
    junction = {yes = true},
    railway = {station = true}
}

-- The following keys will be deleted
local delete_tags = {
    'note',
    'source',
    'source_ref',
    'attribution',
    'comment',
    'fixme',
    -- Tags generally dropped by editors, not otherwise covered
    'created_by',
    'odbl',
    'odbl:note',
    -- Lots of import tags
    -- EUROSHA (Various countries)
    'project:eurosha_2012',

    -- UrbIS (Brussels, BE)
    'ref:UrbIS',

    -- NHN (CA)
    'accuracy:meters',
    'sub_sea:type',
    'waterway:type',
    -- StatsCan (CA)
    'statscan:rbuid',

    -- RUIAN (CZ)
    'ref:ruian:addr',
    'ref:ruian',
    'building:ruian:type',
    -- DIBAVOD (CZ)
    'dibavod:id',
    -- UIR-ADR (CZ)
    'uir_adr:ADRESA_KOD',

    -- GST (DK)
    'gst:feat_id',

    -- Maa-amet (EE)
    'maaamet:ETAK',
    -- FANTOIR (FR)
    'ref:FR:FANTOIR',

    -- 3dshapes (NL)
    '3dshapes:ggmodelk',
    -- AND (NL)
    'AND_nosr_r',

    -- OPPDATERIN (NO)
    'OPPDATERIN',
    -- Various imports (PL)
    'addr:city:simc',
    'addr:street:sym_ul',
    'building:usage:pl',
    'building:use:pl',
    -- TERYT (PL)
    'teryt:simc',

    -- RABA (SK)
    'raba:id',
    -- DCGIS (Washington DC, US)
    'dcgis:gis_id',
    -- Building Identification Number (New York, US)
    'nycdoitt:bin',
    -- Chicago Building Inport (US)
    'chicago:building_id',
    -- Louisville, Kentucky/Building Outlines Import (US)
    'lojic:bgnum',
    -- MassGIS (Massachusetts, US)
    'massgis:way_id',

    -- misc
    'import',
    'import_uuid',
    'OBJTYPE',
    'SK53_bulk:load'
}
delete_prefixes = {
    'note:',
    'source:',
    -- Corine (CLC) (Europe)
    'CLC:',

    -- Geobase (CA)
    'geobase:',
    -- CanVec (CA)
    'canvec:',
    -- Geobase (CA)
    'geobase:',

    -- osak (DK)
    'osak:',
    -- kms (DK)
    'kms:',

    -- ngbe (ES)
    -- See also note:es and source:file above
    'ngbe:',

    -- Friuli Venezia Giulia (IT)
    'it:fvg:',

    -- KSJ2 (JA)
    -- See also note:ja and source_ref above
    'KSJ2:',
    -- Yahoo/ALPS (JA)
    'yh:',

    -- LINZ (NZ)
    'LINZ2OSM:',
    'linz2osm:',
    'LINZ:',

    -- WroclawGIS (PL)
    'WroclawGIS:',
    -- Naptan (UK)
    'naptan:',

    -- TIGER (US)
    'tiger:',
    -- GNIS (US)
    'gnis:',
    -- National Hydrography Dataset (US)
    'NHD:',
    'nhd:',
    -- mvdgis (Montevideo, UY)
    'mvdgis:'
}

-- Big table for z_order and roads status for certain tags. z=0 is turned into
-- nil by the z_order function
local roads_info = {
    highway = {
        motorway        = {z = 380, roads = true},
        trunk           = {z = 370, roads = true},
        primary         = {z = 360, roads = true},
        secondary       = {z = 350, roads = true},
        tertiary        = {z = 340, roads = false},
        residential     = {z = 330, roads = false},
        unclassified    = {z = 330, roads = false},
        road            = {z = 330, roads = false},
        living_street   = {z = 320, roads = false},
        pedestrian      = {z = 310, roads = false},
        raceway         = {z = 300, roads = false},
        motorway_link   = {z = 240, roads = true},
        trunk_link      = {z = 230, roads = true},
        primary_link    = {z = 220, roads = true},
        secondary_link  = {z = 210, roads = true},
        tertiary_link   = {z = 200, roads = false},
        service         = {z = 150, roads = false},
        track           = {z = 110, roads = false},
        path            = {z = 100, roads = false},
        footway         = {z = 100, roads = false},
        bridleway       = {z = 100, roads = false},
        cycleway        = {z = 100, roads = false},
        steps           = {z = 90,  roads = false},
        platform        = {z = 90,  roads = false},
        construction    = {z = 10,  roads = false}
    },
    railway = {
        rail            = {z = 440, roads = true},
        subway          = {z = 420, roads = true},
        narrow_gauge    = {z = 420, roads = true},
        light_rail      = {z = 420, roads = true},
        funicular       = {z = 420, roads = true},
        preserved       = {z = 420, roads = false},
        monorail        = {z = 420, roads = false},
        miniature       = {z = 420, roads = false},
        turntable       = {z = 420, roads = false},
        tram            = {z = 410, roads = false},
        disused         = {z = 400, roads = false},
        construction    = {z = 400, roads = false},
        platform        = {z = 90,  roads = false},
    },
    aeroway = {
        runway          = {z = 60,  roads = false},
        taxiway         = {z = 50,  roads = false},
    },
    boundary = {
        administrative  = {z = 0,  roads = true}
    },
}

local excluded_railway_service = {
    spur = true,
    siding = true,
    yard = true
}
--- Gets the z_order for a set of tags
-- @param tags OSM tags
-- @return z_order if an object with z_order, otherwise nil
function z_order(tags)
    local z = 0
    for k, v in pairs(tags) do
        if roads_info[k] and roads_info[k][v] then
            z = math.max(z, roads_info[k][v].z)
        end
    end
    return z ~= 0 and z or nil
end

--- Gets the roads table status for a set of tags
-- @param tags OSM tags
-- @return 1 if it belongs in the roads table, 0 otherwise
function roads(tags)
    for k, v in pairs(tags) do
        if roads_info[k] and roads_info[k][v] and roads_info[k][v].roads then
            if not (k ~= 'railway' or tags.service) then
                return 1
            elseif not excluded_railway_service[tags.service] then
                return 1
            end
        end
    end
    return 0
end

--- Generic filtering of OSM tags
-- @param tags Raw OSM tags
-- @return Filtered OSM tags
function filter_tags_generic(tags)
    -- Short-circuit for untagged objects
    if next(tags) == nil then
        return 1, {}
    end

    -- Delete tags listed in delete_tags
    for _, d in ipairs(delete_tags) do
        tags[d] = nil
    end

    -- By using a second loop for wildcards we avoid checking already deleted tags
    for tag, _ in pairs (tags) do
        for _, d in ipairs(delete_prefixes) do
            if string.sub(tag, 1, string.len(d)) == d then
                tags[tag] = nil
                break
            end
        end
    end

   -- Filter out objects that have no tags after deleting
    if next(tags) == nil then
        return 1, {}
    end

    -- Convert layer to an integer
    tags['layer'] = layer(tags['layer'])
    return 0, tags
end

-- Filtering on nodes
function filter_tags_node (keyvalues, numberofkeys)
    return filter_tags_generic(keyvalues)
end

-- Filtering on relations
function filter_basic_tags_rel (keyvalues, numberofkeys)
    -- Filter out objects that are filtered out by filter_tags_generic
    local filter, keyvalues = filter_tags_generic(keyvalues)
    if filter == 1 then
        return 1, keyvalues
    end

    -- Filter out all relations except route, multipolygon and boundary relations
    if ((keyvalues["type"] ~= "route") and (keyvalues["type"] ~= "multipolygon") and (keyvalues["type"] ~= "boundary")) then
        return 1, keyvalues
    end

    return 0, keyvalues
end

-- Filtering on ways
function filter_tags_way (keyvalues, numberofkeys)
    local filter = 0  -- Will object be filtered out?
    local polygon = 0 -- Will object be treated as polygon?

    -- Filter out objects that are filtered out by filter_tags_generic
    filter, keyvalues = filter_tags_generic(keyvalues)
    if filter == 1 then
        return filter, keyvalues, polygon, roads
    end

    polygon = isarea(keyvalues)

    -- Add z_order column
    keyvalues["z_order"] = z_order(keyvalues)

    return filter, keyvalues, polygon, roads(keyvalues)
end

--- Handling for relation members and multipolygon generation
-- @param keyvalues OSM tags, after processing by relation transform
-- @param keyvaluemembers OSM tags of relation members, after processing by way transform
-- @param roles OSM roles of relation members
-- @param membercount number of members
-- @return filter, cols, member_superseded, boundary, polygon, roads
function filter_tags_relation_member (keyvalues, keyvaluemembers, roles, membercount)
    local members_superseded = {}

    -- Start by assuming that this not an old-style MP
    for i = 1, membercount do
        members_superseded[i] = 0
    end

    local type = keyvalues["type"]

    -- Remove type key
    keyvalues["type"] = nil

    -- Filter out relations with just a type tag or no tags
    if next(keyvalues) == nil then
        return 1, keyvalues, members_superseded, 0, 0, 0
    end

    if type == "boundary" or (type == "multipolygon" and keyvalues["boundary"]) then
        keyvalues.z_order = z_order(keyvalues)
        return 0, keyvalues, members_superseded, 1, 0, roads(keyvalues)
    -- For multipolygons...
    elseif (type == "multipolygon") then
        -- Multipolygons by definition are polygons, so we know roads = linestring = 0, polygon = 1
        keyvalues.z_order = z_order(keyvalues)
        return 0, keyvalues, members_superseded, 0, 1, 0
    elseif type == "route" then
        keyvalues.z_order = z_order(keyvalues)
        return 0, keyvalues, members_superseded, 1, 0, roads(keyvalues)
    end

    -- Unknown type of relation or no type tag
    return 1, keyvalues, members_superseded, 0, 0, 0
end

--- Check if an object with given tags should be treated as polygon
-- @param tags OSM tags
-- @return 1 if area, 0 if linear
function isarea (tags)
    -- Treat objects tagged as area=yes polygon, other area as no
    if tags["area"] then
        return tags["area"] == "yes" and 1 or 0
    end

   -- Search through object's tags
    for k, v in pairs(tags) do
        -- Check if it has a polygon key and not a linestring override, or a polygon k=v
        for _, ptag in ipairs(polygon_keys) do
            if k == ptag and not (linestring_values[k] and linestring_values[k][v]) then
                return 1
            end
        end

        if (polygon_values[k] and polygon_values[k][v]) then
            return 1
        end
    end
    return 0
end

function is_in (needle, haystack)
    for index, value in ipairs (haystack) do
        if value == needle then
            return true
        end
    end
    return false
end

--- Normalizes layer tags
-- @param v The layer tag value
-- @return An integer for the layer tag
function layer (v)
    return v and string.find(v, "^-?%d+$") and tonumber(v) < 100 and tonumber(v) > -100 and v or nil
end<|MERGE_RESOLUTION|>--- conflicted
+++ resolved
@@ -46,11 +46,8 @@
 
 -- Objects with any of the following key/value combinations will be treated as polygon
 local polygon_values = {
-<<<<<<< HEAD
+    aerialway = {station = true},
     boundary = {aboriginal_lands = true, national_park = true, protected_area= true},
-=======
-    aerialway = {station = true},
->>>>>>> 3e375727
     highway = {services = true, rest_area = true},
     junction = {yes = true},
     railway = {station = true}
