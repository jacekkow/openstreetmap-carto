--- conflicted
+++ resolved
@@ -752,12 +752,7 @@
     }
   }
 
-<<<<<<< HEAD
   [feature = 'amenity_car_rental'][zoom >= 17] {
-=======
-  [feature = 'amenity_parking'][zoom >= 10][way_pixels > 900],
-  [feature = 'amenity_bicycle_parking'][zoom >= 10][way_pixels > 900] {
->>>>>>> 947dacde
     text-name: "[name]";
     text-size: 9;
     text-fill: @transportation-text;
@@ -767,18 +762,10 @@
     text-halo-fill: rgba(255,255,255,0.6);
     text-wrap-width: @standard-wrap-width;
     text-placement: interior;
-<<<<<<< HEAD
-=======
-    [access != ''][access != 'public'][access != 'yes'] {
-      text-fill: #66ccaf;
-    }
-    [feature = 'amenity_bicycle_parking'] {
-      text-dy: 12;
-    }
->>>>>>> 947dacde
-  }
-
-  [feature = 'amenity_parking'][zoom >= 17] {
+  }
+
+  [feature = 'amenity_parking'][zoom >= 10][way_pixels > 900],
+  [feature = 'amenity_bicycle_parking'][zoom >= 10][way_pixels > 900] {
     text-name: "[name]";
     text-size: 9;
     text-fill: @transportation-text;
@@ -790,6 +777,9 @@
     text-placement: interior;
     [access != ''][access != 'public'][access != 'yes'] {
       text-fill: #66ccaf;
+    }
+    [feature = 'amenity_bicycle_parking'] {
+      text-dy: 12;
     }
   }
 
