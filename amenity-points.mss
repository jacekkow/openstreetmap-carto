@marina-text: #576ddf; // also swimming_pool
@wetland-text: darken(#017fff, 10%); /* Also for marsh */
@mud-text: darken(#aea397, 20%);
@shop-icon: #ac39ac;
@money-icon: #555555;
@transportation-icon: #0092da;
@transportation-text: #0066ff;
@airtransport: #8461C4;
@health-color: #da0092;

@landcover-font-size: 10;
@landcover-font-size-big: 12;
@landcover-font-size-bigger: 15;
@landcover-wrap-width-size: 25;
@landcover-wrap-width-size-big: 35;
@landcover-wrap-width-size-bigger: 45;
@landcover-face-name: @oblique-fonts;

@standard-wrap-width: 30;

.points {
  [feature = 'tourism_alpine_hut'][zoom >= 13] {
    point-file: url('symbols/alpinehut.p.16.png');
    point-placement: interior;
  }

  [feature = 'amenity_shelter'][zoom >= 16] {
    point-file: url('symbols/shelter2.p.16.png');
    point-placement: interior;
  }

  [feature = 'amenity_atm'][zoom >= 17] {
    marker-file: url('symbols/atm.16.svg');
    marker-fill: @money-icon;
    marker-placement: interior;
    marker-clip: false;
  }

  [feature = 'amenity_bank'][zoom >= 17] {
    marker-file: url('symbols/bank.16.svg');
    marker-fill: @money-icon;
    marker-placement: interior;
    marker-clip: false;
  }

  [feature = 'amenity_bar'][zoom >= 17] {
    point-file: url('symbols/bar.p.20.png');
    point-placement: interior;
  }

  [feature = 'amenity_bicycle_rental'][zoom >= 17] {
    point-file: url('symbols/rental_bicycle.p.20.png');
    point-placement: interior;
  }

  [feature = 'highway_bus_stop'] {
    [zoom >= 16] {
      marker-file: url('symbols/square.svg');
      marker-fill: @transportation-icon;
      marker-placement: interior;
      marker-width: 6;
    }
    [zoom >= 17] {
      marker-file: url('symbols/bus_stop.p.12.png');
      marker-width: 12;
    }
  }

  [feature = 'amenity_bus_station'][zoom >= 16] {
    point-file: url('symbols/bus_station.n.16.png');
    point-placement: interior;
  }

  [feature = 'highway_traffic_signals'][zoom >= 17] {
    marker-file: url('symbols/traffic_light.svg');
    marker-fill: #0a0a0a;
    marker-placement: interior;
  }

  [feature = 'amenity_cafe'][zoom >= 17] {
    point-file: url('symbols/cafe.p.16.png');
    point-placement: interior;
  }

  [feature = 'tourism_camp_site'][zoom >= 16] {
    marker-file: url('symbols/camping.16.svg');
    marker-fill: #0092da;
    marker-placement: interior;
    marker-clip: false;
  }

  [feature = 'highway_ford'][zoom >= 16] {
    point-file: url('symbols/transport_ford.p.16.png');
    point-placement: interior;
  }

  [feature = 'tourism_caravan_site'][zoom >= 16] {
    point-file: url('symbols/caravan_park.p.24.png');
    point-placement: interior;
  }

  [feature = 'amenity_car_sharing'][zoom >= 16] {
    point-file: url('symbols/car_share.p.16.png');
    point-placement: interior;
  }

  [feature = 'tourism_chalet'][zoom >= 17] {
    point-file: url('symbols/chalet.p.16.png');
    point-placement: interior;
  }

  [feature = 'amenity_cinema'][zoom >= 16] {
    point-file: url('symbols/cinema.p.24.png');
    point-placement: interior;
  }

  [feature = 'amenity_fire_station'][zoom >= 16] {
    point-file: url('symbols/firestation.p.16.png');
    point-placement: interior;
  }

  [feature = 'amenity_fuel'][zoom >= 17] {
    point-file: url('symbols/fuel.p.16.png');
    point-placement: interior;
  }

  [feature = 'tourism_guest_house'][zoom >= 17] {
    point-file: url('symbols/guest_house.p.16.png');
    point-placement: interior;
  }

  [feature = 'amenity_hospital'][zoom >= 15] {
    marker-file: url('symbols/hospital.16.svg');
    marker-fill: @health-color;
    marker-placement: interior;
    marker-clip: false;
  }

  [feature = 'tourism_hostel'][zoom >= 17] {
    point-file: url('symbols/hostel.p.20.png');
    point-placement: interior;
  }

  [feature = 'tourism_hotel'][zoom >= 17] {
    point-file: url('symbols/hotel2.p.20.png');
    point-placement: interior;
  }

  [feature = 'tourism_motel'][zoom >= 17] {
    point-file: url('symbols/motel.p.20.png');
    point-placement: interior;
  }

  [feature = 'tourism_information'][zoom >= 17] {
    point-file: url('symbols/information.p.16.png');
    point-placement: interior;
  }

  [feature = 'amenity_embassy'][zoom >= 17] {
    point-file: url('symbols/embassy.png');
    point-placement: interior;
  }

  [feature = 'amenity_library'][zoom >= 16] {
    point-file: url('symbols/library.p.20.png');
    point-placement: interior;
  }

  [feature = 'amenity_courthouse'][zoom > 16] {
    point-file: url('symbols/amenity_court.p.20.png');
    point-placement: interior;
  }

  [feature = 'waterway_lock'],
  [feature = 'lock_yes'] {
    [zoom >= 15] {
      marker-fill: #969494;
      marker-width: 9;
      marker-line-width: 0;
      marker-placement: interior;
    }
  }

  [feature = 'man_made_mast'][zoom >= 17] {
    point-file: url('symbols/communications.p.20.png');
    point-placement: interior;
  }

  [feature = 'tourism_museum'][zoom >= 16] {
    marker-file: url('symbols/museum.16.svg');
    marker-fill: #734a08;
    marker-placement: interior;
    marker-clip: false;
  }

  [feature = 'amenity_parking'][zoom >= 16] {
    marker-file: url('symbols/parking.svg');
    marker-placement: interior;
    marker-clip: false;
    marker-fill: @transportation-icon;
    [access != ''][access != 'public'][access != 'yes'] {
      marker-opacity: 0.33;
    }
  }

  [feature = 'amenity_pharmacy'][zoom >= 17] {
    marker-file: url('symbols/pharmacy.16.svg');
    marker-fill: @health-color;
    marker-placement: interior;
    marker-clip: false;
  }

  [feature = 'amenity_doctors'][zoom >= 17] {
    marker-file: url('symbols/doctors.16.svg');
    marker-fill: @health-color;
    marker-placement: interior;
    marker-clip: false;
  }

  [feature = 'amenity_place_of_worship'][zoom >= 16] {
    marker-file: url('symbols/place_of_worship.16.svg');
    marker-fill: #000000;
    marker-placement: interior;
    marker-clip: false;
    [religion = 'christian'] {
      marker-file: url('symbols/christian.16.svg');
      [denomination = 'jehovahs_witness']{
        marker-file: url('symbols/place_of_worship.16.svg');
      }
    }
    [religion = 'muslim'] {
      marker-file: url('symbols/muslim.16.svg');
    }
    [religion = 'sikh'] {
      marker-file: url('symbols/sikhist.16.svg');
    }
    [religion = 'jewish'] {
      marker-file: url('symbols/jewish.16.svg');
    }
    [religion = 'hindu'] {
      marker-file: url('symbols/hinduist.16.svg');
    }
    [religion = 'buddhist'] {
      marker-file: url('symbols/buddhist.16.svg');
    }
    [religion = 'shinto'] {
      marker-file: url('symbols/shintoist.16.svg');
    }
    [religion = 'taoist'] {
      marker-file: url('symbols/taoist.16.svg');
    }
  }

  [feature = 'amenity_police'][zoom >= 16] {
    point-file: url('symbols/police.p.16.png');
    point-placement: interior;
  }

  [feature = 'amenity_post_box'][zoom >= 17] {
    point-file: url('symbols/post_box.p.16.png');
    point-placement: interior;
  }

  [feature = 'amenity_post_office'][zoom >= 17] {
    point-file: url('symbols/post_office.p.16.png');
    point-placement: interior;
  }

  [feature = 'amenity_pub'][zoom >= 17] {
    point-file: url('symbols/pub.p.16.png');
    point-placement: interior;
  }

  [feature = 'amenity_biergarten'][zoom >= 17] {
    point-file: url('symbols/biergarten.p.16.png');
    point-placement: interior;
  }

  [feature = 'amenity_recycling'][zoom >= 16] {
    marker-file: url('symbols/recycling.16.svg');
    marker-fill: #734a08;
    marker-placement: interior;
    marker-clip: false;
  }

  [feature = 'amenity_restaurant'][zoom >= 17],
  [feature = 'amenity_food_court'][zoom >= 17] {
    point-file: url('symbols/restaurant.p.16.png');
    point-placement: interior;
  }

  [feature = 'amenity_fast_food'][zoom >= 17] {
    point-file: url('symbols/fast_food.png');
    point-placement: interior;
  }

  [feature = 'amenity_telephone'][zoom >= 17] {
    point-file: url('symbols/telephone.p.16.png');
    point-placement: interior;
  }

  [feature = 'amenity_emergency_phone'][zoom >= 17] {
    point-file: url('symbols/sosphone.png');
    point-placement: interior;
  }

  [feature = 'amenity_theatre'][zoom >= 16] {
    point-file: url('symbols/theatre.p.20.png');
    point-placement: interior;
  }

  [feature = 'amenity_toilets'][zoom >= 17] {
    point-file: url('symbols/toilets.p.20.png');
    point-placement: interior;
  }

  [feature = 'amenity_drinking_water'][zoom >= 17] {
    point-file: url('symbols/food_drinkingtap.p.20.png');
    point-placement: interior;
  }

  [feature = 'amenity_prison'][zoom >= 17] {
    point-file: url('symbols/amenity_prison.p.20.png');
    point-placement: interior;
  }

  [feature = 'tourism_viewpoint'][zoom >= 16] {
    point-file: url('symbols/view_point.p.16.png');
    point-placement: interior;
  }

  [feature = 'man_made_water_tower'][zoom >= 17] {
    point-file: url('symbols/tower_water.p.20.png');
    point-placement: interior;
  }

  [feature = 'historic_memorial'][zoom >= 17] {
    point-file: url('symbols/tourist_memorial.p.20.png');
    point-placement: interior;
  }

  [feature = 'historic_archaeological_site'][zoom >= 16] {
    point-file: url('symbols/tourist_archaeological2.glow.24.png');
    point-placement: interior;
  }

  [feature = 'shop_other'][zoom >= 17] {
    marker-fill: @shop-icon;
    marker-width: 6;
    marker-line-width: 0;
    marker-placement: interior;
    marker-clip: false;
  }

  [feature = 'shop_supermarket'][zoom >= 16] {
    marker-file: url('symbols/shop_supermarket.svg');
    marker-placement: interior;
    marker-clip: false;
    marker-fill: @shop-icon;
  }

  [feature = 'shop_bakery'][zoom >= 17] {
    marker-file: url('symbols/shop_bakery.16.svg');
    marker-fill: @shop-icon;
    marker-placement: interior;
    marker-clip: false;
  }

  [feature = 'shop_butcher'][zoom >= 17] {
    marker-file: url('symbols/shop_butcher.png');
    marker-placement: interior;
    marker-clip: false;
  }

  [feature = 'shop_clothes'],
  [feature = 'shop_fashion'] {
    [zoom >= 17] {
      marker-file: url('symbols/shop_clothes.svg');
      marker-placement: interior;
      marker-clip: false;
      marker-fill: @shop-icon;
    }
  }

  [feature = 'shop_convenience'][zoom >= 17] {
    marker-file: url('symbols/shop_convenience.svg');
    marker-placement: interior;
    marker-clip: false;
    marker-fill: @shop-icon;
  }

  [feature = 'shop_department_store'][zoom >= 16] {
    point-file: url('symbols/department_store.p.16.png');
    point-placement: interior;
  }

  [feature = 'shop_doityourself'][zoom >= 17] {
    marker-file: url('symbols/shop_diy.p.16.png');
    marker-placement: interior;
    marker-clip: false;
  }

  [feature = 'shop_florist'][zoom >= 17] {
    marker-file: url('symbols/florist.p.16.png');
    marker-placement: interior;
    marker-clip: false;
  }

  [feature = 'shop_hairdresser'][zoom >= 17] {
    marker-file: url('symbols/shop_hairdresser.p.16.png');
    marker-placement: interior;
    marker-clip: false;
  }

  [feature = 'shop_car'][zoom >= 17] {
    marker-file: url('symbols/shop_car.svg');
    marker-placement: interior;
    marker-clip: false;
    marker-fill: @shop-icon;
  }

  [feature = 'shop_car_repair'][zoom >= 17] {
    marker-file: url('symbols/shopping_car_repair.p.16.png');
    marker-placement: interior;
    marker-clip: false;
  }

  [feature = 'shop_bicycle'][zoom >= 17] {
    marker-file: url('symbols/shopping_bicycle.p.16.png');
    marker-placement: interior;
    marker-clip: false;
  }

  [feature = 'leisure_water_park'][zoom >= 17]::leisure {
    point-file: url('symbols/water_park.p.20.png');
    point-placement: interior;
  }

<<<<<<< HEAD
  [feature = 'leisure_playground'][zoom >= 17] {
    marker-file: url('symbols/playground.16.svg');
    marker-fill: #734a08;
    marker-placement: interior;
    marker-clip: false;
  }

  [feature = 'tourism_picnic_site'][zoom >= 16] {
=======
  [leisure = 'miniature_golf'][zoom >= 17]::leisure {
    point-file: url('symbols/miniature_golf.p.20.png');
    point-placement: interior;
  }

  [leisure = 'golf_course'][zoom >= 15]::leisure {
    point-file: url('symbols/golf.p.20.png');
    point-placement: interior;
  }

  [tourism = 'picnic_site'][zoom >= 16]::tourism {
>>>>>>> 084d7e42
    point-file: url('symbols/picnic.p.16.png');
    point-placement: interior;
  }

  [feature = 'leisure_picnic_table'][zoom >= 17] {
    point-file: url('symbols/picnic.p.16.png');
    point-placement: interior;
  }

  [feature = 'leisure_slipway'][zoom >= 17] {
    point-file: url('symbols/transport_slipway.p.20.png');
    point-placement: interior;
  }

  [feature = 'aeroway_helipad'][zoom >= 16]::aeroway {
    marker-file: url('symbols/helipad.svg');
    marker-clip: false;
    marker-fill: @airtransport;
  }

  [feature = 'aeroway_aerodrome'][zoom >= 10][zoom < 14]::aeroway {
    marker-file: url('symbols/aerodrome.svg');
    marker-clip: false;
    marker-fill: @airtransport;
  }

  [feature = 'man_made_lighthouse'][zoom >= 15]::man_made {
    point-file: url('symbols/lighthouse.p.20.png');
    point-placement: interior;
  }

  [feature = 'natural_peak'][zoom >= 11]::natural {
    marker-file: url('symbols/peak.svg');
    marker-fill: #d08f55;
    marker-placement: interior;
  }

  [feature = 'natural_volcano'][zoom >= 11]::natural {
    marker-file: url('symbols/peak.svg');
    marker-fill: #d40000;
    marker-placement: interior;
  }

  [feature = 'natural_saddle'][zoom >= 15]::natural {
    marker-file: url('symbols/saddle.svg');
    marker-fill: #d08f55;
    marker-placement: interior;
  }

  [feature = 'natural_cave_entrance'][zoom >= 15]::natural {
    point-file: url('symbols/poi_cave.p.16.png');
    point-placement: interior;
  }

  [feature = 'natural_spring'][zoom >= 14]::natural {
    marker-file: url('symbols/spring.svg');
    marker-placement: interior;
  }

  [feature = 'natural_tree'][zoom >= 16]::natural {
    marker-placement: interior;
    marker-ignore-placement: true;
    marker-line-width: 0;
    marker-width: 3;
    marker-fill: #239c45;
    [zoom >= 17] {
      marker-line-width: 1;
      marker-line-color: #8ef2ab;
      marker-width: 4;
    }
  }

  [feature = 'power_generator']['generator:source' = 'wind']::power,
  [feature = 'power_generator'][power_source = 'wind']::power {
    [zoom >= 15] {
      point-file: url('symbols/power_wind.png');
      point-placement: interior;
    }
  }

  [feature = 'man_made_windmill'][zoom >= 16]::man_made {
    point-file: url('symbols/windmill.png');
    point-placement: interior;
  }

  [feature = 'man_made_mast'][zoom >= 17]::man_made {
    point-file: url('symbols/communications.p.20.png');
    point-placement: interior;
  }
}

.amenity-low-priority {
  [railway = 'level_crossing'][zoom >= 14]::railway {
    point-file: url('symbols/level_crossing.svg');
    point-placement: interior;
    [zoom >= 16] {
      point-file: url('symbols/level_crossing2.svg');
    }
  }

  [highway = 'mini_roundabout'][zoom >= 16]::highway {
    marker-file: url('symbols/mini_roundabout.svg');
    marker-placement: interior;
  }

  [barrier = 'gate']::barrier {
    [zoom >= 16] {
      marker-file: url('symbols/gate.svg');
      marker-placement: interior;
    }
  }

  [barrier = 'lift_gate'][zoom >= 16]::barrier {
    marker-file: url('symbols/liftgate.svg');
    marker-fill: #3f3f3f;
    marker-placement: interior
  }

  [barrier = 'bollard'],
  [barrier = 'block'] {
    [zoom >= 16] {
      marker-width: 3;
      marker-line-width: 0;
      marker-fill: #7d7c7c;
      marker-placement: interior;

      [zoom >= 18] {
        marker-width: 4;
      }
    }
  }
}

.text-low-zoom[zoom < 10],
.text[zoom >= 10] {
  [feature = 'place_island'][zoom >= 7][way_pixels > 3000],
  [feature = 'place_island'][zoom >= 16],
  [feature = 'place_islet'][zoom >= 14][way_pixels > 3000],
  [feature = 'place_islet'][zoom >= 17] {
    text-name: "[name]";
    text-fill: #000;
    text-size: 10;
    [way_pixels > 12000] { text-size: 12; }
    [way_pixels > 48000] { text-size: 15; }
    text-face-name: @oblique-fonts;
    text-halo-radius: 1;
    text-wrap-width: @standard-wrap-width;
    text-placement: interior;
  }

  [feature = 'amenity_pub'],
  [feature = 'amenity_restaurant'],
  [feature = 'amenity_food_court'],
  [feature = 'amenity_cafe'],
  [feature = 'amenity_fast_food'],
  [feature = 'amenity_biergarten'],
  [feature = 'amenity_bar'] {
    [zoom >= 17] {
      text-name: "[name]";
      text-fill: #734a08;
      text-size: 10;
      text-dy: 11;
      text-face-name: @bold-fonts;
      text-halo-radius: 1;
      text-wrap-width: @standard-wrap-width;
      text-placement: interior;
      [feature = 'amenity_bar']{
        text-dy: 13;
      }
    }
  }

  [feature = 'amenity_library'],
  [feature = 'amenity_theatre'],
  [feature = 'amenity_courthouse'],
  [feature = 'amenity_cinema'] {
    [zoom >= 17] {
      text-name: "[name]";
      text-size: 10;
      text-fill: #734a08;
      text-dy: 13;
      text-face-name: @bold-fonts;
      text-halo-radius: 1;
      text-wrap-width: @standard-wrap-width;
      text-placement: interior;
      [feature = 'amenity_cinema'] {
        text-dy: 15;
      }
    }
  }

  [feature = 'amenity_parking'][zoom >= 17] {
    text-name: "[name]";
    text-size: 9;
    text-fill: @transportation-text;
    text-dy: 9;
    text-face-name: @book-fonts;
    text-halo-radius: 1;
    text-wrap-width: @standard-wrap-width;
    text-placement: interior;
    [access != ''][access != 'public'][access != 'yes'] {
      text-fill: #66ccaf;
    }
  }

  [feature = 'amenity_police'][zoom >= 17] {
    text-name: "[name]";
    text-size: 10;
    text-fill: #734a08;
    text-dy: 11;
    text-face-name: @book-fonts;
    text-halo-radius: 1;
    text-wrap-width: @standard-wrap-width;
    text-placement: interior;
  }

  [feature = 'amenity_fire_station'][zoom >= 17] {
    text-name: "[name]";
    text-size: 10;
    text-fill: #734a08;
    text-dy: 11;
    text-face-name: @book-fonts;
    text-halo-radius: 1;
    text-wrap-width: @standard-wrap-width;
    text-placement: interior;
  }

  [feature = 'amenity_place_of_worship'][zoom >= 17] {
    text-name: "[name]";
    text-size: 10;
    text-fill: #000033;
    text-dy: 12;
    text-face-name: @book-fonts;
    text-halo-radius: 1;
    text-wrap-width: @standard-wrap-width;
    text-placement: interior;
  }

  [feature = 'natural_wood'][is_building = 'no'] {
    [zoom >= 8][way_pixels > 3000],
    [zoom >= 17] {
      text-name: "[name]";
      text-size: @landcover-font-size;
      [way_pixels > 12000] { text-size: @landcover-font-size-big; }
      [way_pixels > 48000] { text-size: @landcover-font-size-bigger; }
      text-fill: darken(@wood, 40%);
      text-face-name: @landcover-face-name;
      text-halo-radius: 1;
      text-halo-fill: rgba(255,255,255,0.6);
      text-wrap-width: @landcover-wrap-width-size;
      [way_pixels > 12000] {text-wrap-width: @landcover-wrap-width-size-big; }
      [way_pixels > 48000] {text-wrap-width: @landcover-wrap-width-size-bigger; }
      text-placement: interior;
    }
  }

  [feature = 'natural_peak'],
  [feature = 'natural_volcano'] {
    [zoom >= 13] {
      text-name: "[name]";
      text-size: 10;
      text-fill: brown;
      text-dy: 7;
      text-face-name: @book-fonts;
      text-halo-radius: 1;
      text-wrap-width: @standard-wrap-width;
      text-placement: interior;
    }
  }

  [feature = 'natural_saddle'] {
    [zoom >= 15] {
      text-name: "[name]";
      text-size: 10;
      text-fill: brown;
      text-dy: 7;
      text-face-name: @book-fonts;
      text-halo-radius: 1;
      text-wrap-width: @standard-wrap-width;
      text-placement: interior;
    }
  }

  [feature = 'natural_cave_entrance'][zoom >= 15] {
    text-name: "[name]";
    text-size: 10;
    text-fill: brown;
    text-dy: 11;
    text-face-name: @book-fonts;
    text-halo-radius: 1;
    text-wrap-width: @standard-wrap-width;
    text-placement: interior;
  }

  [feature = 'historic_memorial'][zoom >= 17] {
    text-name: "[name]";
    text-size: 9;
    text-fill: brown;
    text-dy: 13;
    text-face-name: @book-fonts;
    text-halo-radius: 1;
    text-wrap-width: @standard-wrap-width;
    text-placement: interior;
  }

  [feature = 'historic_archaeological_site'][zoom >= 17] {
    text-name: "[name]";
    text-size: 9;
    text-fill: brown;
    text-dy: 15;
    text-face-name: @book-fonts;
    text-halo-radius: 1;
    text-wrap-width: @standard-wrap-width;
    text-placement: interior;
  }

  [feature = 'natural_water'],
  [feature = 'natural_lake'],
  [feature = 'landuse_reservoir'],
  [feature = 'landuse_basin'] {
    [way_area >= 40000000][zoom >= 10],
    [way_area >= 10000000][zoom >= 11],
    [way_area >= 2400000][zoom >= 12],
    [way_area >= 600000][zoom >= 13],
    [way_area >= 150000][zoom >= 14],
    [way_area >= 80000][zoom >= 15],
    [way_area >= 20000][zoom >= 16],
    [zoom >= 17] {
      text-name: "[name]";
      text-size: 12;
      text-fill: @water-text;
      text-face-name: @oblique-fonts;
      text-halo-radius: 1;
      text-wrap-width: @standard-wrap-width;
      text-placement: interior;
    }
  }

  [feature = 'natural_mud'][is_building = 'no'] {
    [zoom >= 10][way_pixels > 3000],
    [zoom >= 17] {
      text-name: "[name]";
      text-size: @landcover-font-size;
      [way_pixels > 12000] { text-size: @landcover-font-size-big; }
      [way_pixels > 48000] { text-size: @landcover-font-size-bigger; }
      text-fill: @mud-text;
      text-face-name: @landcover-face-name;
      text-halo-radius: 1;
      text-wrap-width: @landcover-wrap-width-size;
      [way_pixels > 12000] {text-wrap-width: @landcover-wrap-width-size-big; }
      [way_pixels > 48000] {text-wrap-width: @landcover-wrap-width-size-bigger; }
      text-placement: interior;
    }
  }

  [feature = 'natural_wetland'][is_building = 'no'],
  [feature = 'natural_marsh'][is_building = 'no'] {
    [zoom >= 10][way_pixels > 3000],
    [zoom >= 17] {
      text-name: "[name]";
      text-size: @landcover-font-size;
      [way_pixels > 12000] { text-size: @landcover-font-size-big; }
      [way_pixels > 48000] { text-size: @landcover-font-size-bigger; }
      text-fill: @wetland-text;
      text-face-name: @landcover-face-name;
      text-halo-radius: 1;
      text-wrap-width: @landcover-wrap-width-size;
      [way_pixels > 12000] {text-wrap-width: @landcover-wrap-width-size-big; }
      [way_pixels > 48000] {text-wrap-width: @landcover-wrap-width-size-bigger; }
      text-placement: interior;
    }
  }

  [feature = 'leisure_swimming_pool'][is_building = 'no'] {
    [zoom >= 14][way_pixels > 3000],
    [zoom >= 17] {
      text-name: "[name]";
      text-size: @landcover-font-size;
      [way_pixels > 12000] { text-size: @landcover-font-size-big; }
      [way_pixels > 48000] { text-size: @landcover-font-size-bigger; }
      text-fill: @marina-text;
      text-face-name: @landcover-face-name;
      text-halo-radius: 1;
      text-wrap-width: @landcover-wrap-width-size;
      [way_pixels > 12000] {text-wrap-width: @landcover-wrap-width-size-big; }
      [way_pixels > 48000] {text-wrap-width: @landcover-wrap-width-size-bigger; }
      text-placement: interior;
    }
  }

<<<<<<< HEAD
  [feature = 'leisure_water_park']::leisure {
=======
  [leisure = 'playground']::leisure,
  [leisure = 'park']::leisure,
  [leisure = 'recreation_ground']::leisure,
  [landuse = 'recreation_ground']::landuse,
  [landuse = 'conservation']::landuse,
  [landuse = 'village_green']::landuse,
  [leisure = 'common']::leisure,
  [leisure = 'garden']::leisure,
  [leisure = 'nature_reserve']::leisure {
>>>>>>> 084d7e42
    [way_area >= 150000][zoom >= 14],
    [way_area >= 80000][zoom >= 15],
    [way_area >= 20000][zoom >= 16],
    [zoom >= 17] {
      text-name: "[name]";
      text-size: 11;
      text-fill: darken(@park, 60%);
      text-dy: 11;
      text-face-name: @book-fonts;
      text-halo-radius: 1;
      text-halo-fill: rgba(255,255,255,0.6);
      text-wrap-width: 30;
      text-placement: interior;
    }
  }

<<<<<<< HEAD
  [feature = 'leisure_sports_centre'][is_building = 'no'],
  [feature = 'leisure_stadium'][is_building = 'no'] {
    [zoom >= 10][way_pixels > 3000],
    [zoom >= 17] {
=======
  [leisure = 'miniature_golf'][zoom >= 17]::leisure,
  [leisure = 'golf_course'][zoom >= 15]::leisure {
    text-name: "[name]";
    text-size: 11;
    text-fill: @park-text;
    text-face-name: @book-fonts;
    text-halo-radius: 1;
    text-halo-fill: rgba(255,255,255,0.6);
    text-placement: interior;
    text-dy: 11;
    text-wrap-width: 40;
  }

  [landuse = 'quarry']::landuse {
    [zoom >= 15] {
>>>>>>> 084d7e42
      text-name: "[name]";
      text-size: @landcover-font-size;
      [way_pixels > 12000] { text-size: @landcover-font-size-big; }
      [way_pixels > 48000] { text-size: @landcover-font-size-bigger; }
      text-fill: darken(@stadium, 30%);
      text-face-name: @landcover-face-name;
      text-halo-radius: 1;
      text-halo-fill: rgba(255,255,255,0.6);
      text-wrap-width: @landcover-wrap-width-size;
      [way_pixels > 12000] {text-wrap-width: @landcover-wrap-width-size-big; }
      [way_pixels > 48000] {text-wrap-width: @landcover-wrap-width-size-bigger; }
      text-placement: interior;
    }
  }

  [feature = 'leisure_track'][is_building = 'no'] {
    [zoom >= 10][way_pixels > 3000],
    [zoom >= 17] {
      text-name: "[name]";
      text-size: @landcover-font-size;
      [way_pixels > 12000] { text-size: @landcover-font-size-big; }
      [way_pixels > 48000] { text-size: @landcover-font-size-bigger; }
      text-fill: darken(@track, 40%);
      text-face-name: @landcover-face-name;
      text-halo-radius: 1;
      text-wrap-width: @landcover-wrap-width-size;
      [way_pixels > 12000] {text-wrap-width: @landcover-wrap-width-size-big; }
      [way_pixels > 48000] {text-wrap-width: @landcover-wrap-width-size-bigger; }
      text-placement: interior;
    }
  }

  [feature = 'leisure_pitch'][is_building = 'no'] {
    [zoom >= 10][way_pixels > 3000],
    [zoom >= 17] {
      text-name: "[name]";
      text-size: @landcover-font-size;
      [way_pixels > 12000] { text-size: @landcover-font-size-big; }
      [way_pixels > 48000] { text-size: @landcover-font-size-bigger; }
      text-fill: darken(@pitch, 40%);
      text-face-name: @landcover-face-name;
      text-halo-radius: 1;
      text-halo-fill: rgba(255,255,255,0.6);
      text-wrap-width: @landcover-wrap-width-size;
      [way_pixels > 12000] {text-wrap-width: @landcover-wrap-width-size-big; }
      [way_pixels > 48000] {text-wrap-width: @landcover-wrap-width-size-bigger; }
      text-placement: interior;
    }
  }

  [feature = 'leisure_playground'] {
    [way_area >= 150000][zoom >= 14],
    [way_area >= 80000][zoom >= 15],
    [way_area >= 20000][zoom >= 16],
    [zoom >= 17] {
      text-name: "[name]";
      text-size: 11;
      text-dy: 13;
      text-fill: darken(@park, 60%);
      text-face-name: @book-fonts;
      text-halo-radius: 1;
      text-halo-fill: rgba(255,255,255,0.6);
      text-wrap-width: @standard-wrap-width;
      text-placement: interior;
    }
  }

  [feature = 'leisure_park'][is_building = 'no'],
  [feature = 'leisure_recreation_ground'][is_building = 'no'],
  [feature = 'landuse_recreation_ground'][is_building = 'no'],
  [feature = 'landuse_conservation'][is_building = 'no'],
  [feature = 'landuse_village_green'][is_building = 'no'],
  [feature = 'leisure_common'][is_building = 'no'],
  [feature = 'leisure_garden'][is_building = 'no'],
  [feature = 'leisure_golf_course'][is_building = 'no'] {
    [zoom >= 10][way_pixels > 3000],
    [zoom >= 17] {
      text-name: "[name]";
      text-size: @landcover-font-size;
      [way_pixels > 12000] { text-size: @landcover-font-size-big; }
      [way_pixels > 48000] { text-size: @landcover-font-size-bigger; }
      text-fill: darken(@park, 60%);
      text-face-name: @landcover-face-name;
      text-halo-radius: 1;
      text-halo-fill: rgba(255,255,255,0.6);
      text-wrap-width: @landcover-wrap-width-size;
      [way_pixels > 12000] {text-wrap-width: @landcover-wrap-width-size-big; }
      [way_pixels > 48000] {text-wrap-width: @landcover-wrap-width-size-bigger; }
      text-placement: interior;
    }
  }

  [feature = 'boundary_national_park'][is_building = 'no'],
  [feature = 'leisure_nature_reserve'][is_building = 'no'] {
    [zoom >= 8][way_pixels > 3000],
    [zoom >= 17] {
      text-name: "[name]";
      text-size: @landcover-font-size;
      [way_pixels > 12000] { text-size: @landcover-font-size-big; }
      [way_pixels > 48000] { text-size: @landcover-font-size-bigger; }
      text-fill: darken(@park, 70%);
      text-face-name: @landcover-face-name;
      text-halo-radius: 1;
      text-halo-fill: rgba(255,255,255,0.6);
      text-wrap-width: @landcover-wrap-width-size;
      [way_pixels > 12000] {text-wrap-width: @landcover-wrap-width-size-big; }
      [way_pixels > 48000] {text-wrap-width: @landcover-wrap-width-size-bigger; }
      text-placement: interior;
    }
  }

  [feature = 'landuse_quarry'][is_building = 'no'] {
    [zoom >= 10][way_pixels > 3000],
    [zoom >= 17] {
      text-name: "[name]";
      text-size: @landcover-font-size;
      [way_pixels > 12000] { text-size: @landcover-font-size-big; }
      [way_pixels > 48000] { text-size: @landcover-font-size-bigger; }
      text-fill: darken(@quarry, 60%);
      text-face-name: @landcover-face-name;
      text-halo-radius: 1;
      text-halo-fill: rgba(255,255,255,0.6);
      text-wrap-width: @landcover-wrap-width-size;
      [way_pixels > 12000] {text-wrap-width: @landcover-wrap-width-size-big; }
      [way_pixels > 48000] {text-wrap-width: @landcover-wrap-width-size-bigger; }
      text-placement: interior;
    }
  }

  [feature = 'landuse_vineyard'][is_building = 'no'],
  [feature = 'landuse_orchard'][is_building = 'no'] {
    [zoom >= 10][way_pixels > 3000],
    [zoom >= 17] {
      text-name: "[name]";
      text-size: @landcover-font-size;
      [way_pixels > 12000] { text-size: @landcover-font-size-big; }
      [way_pixels > 48000] { text-size: @landcover-font-size-bigger; }
      text-fill: darken(@vineyard, 50%);
      text-face-name: @landcover-face-name;
      text-halo-radius: 1.5; /* extra halo needed to overpower the vineyard polygon pattern */
      text-halo-fill: rgba(255,255,255,0.6);
      text-wrap-width: @landcover-wrap-width-size;
      [way_pixels > 12000] {text-wrap-width: @landcover-wrap-width-size-big; }
      [way_pixels > 48000] {text-wrap-width: @landcover-wrap-width-size-bigger; }
      text-placement: interior;
    }
  }

  [feature = 'landuse_cemetery'][is_building = 'no'],
  [feature = 'amenity_grave_yard'][is_building = 'no'] {
    [zoom >= 10][way_pixels > 3000],
    [zoom >= 17] {
      text-name: "[name]";
      text-size: @landcover-font-size;
      [way_pixels > 12000] { text-size: @landcover-font-size-big; }
      [way_pixels > 48000] { text-size: @landcover-font-size-bigger; }
      text-fill: darken(@cemetery, 50%);
      text-face-name: @landcover-face-name;
      text-halo-radius: 1.5; /* extra halo needed to overpower the cemetery polygon pattern */
      text-halo-fill: rgba(255,255,255,0.6);
      text-wrap-width: @landcover-wrap-width-size;
      [way_pixels > 12000] {text-wrap-width: @landcover-wrap-width-size-big; }
      [way_pixels > 48000] {text-wrap-width: @landcover-wrap-width-size-bigger; }
      text-placement: interior;
    }
  }

  [feature = 'landuse_residential'][is_building = 'no'] {
    [zoom >= 10][way_pixels > 3000],
    [zoom >= 17] {
      text-name: "[name]";
      text-size: @landcover-font-size;
      [way_pixels > 12000] { text-size: @landcover-font-size-big; }
      [way_pixels > 48000] { text-size: @landcover-font-size-bigger; }
      text-fill: darken(@residential, 50%);
      text-face-name: @landcover-face-name;
      text-halo-radius: 1;
      text-halo-fill: rgba(255,255,255,0.6);
      text-wrap-width: @landcover-wrap-width-size;
      [way_pixels > 12000] {text-wrap-width: @landcover-wrap-width-size-big; }
      [way_pixels > 48000] {text-wrap-width: @landcover-wrap-width-size-bigger; }
      text-placement: interior;
    }
  }

  [feature = 'landuse_garages'][is_building = 'no'] {
    [zoom >= 13][way_pixels > 3000],
    [zoom >= 17] {
      text-name: "[name]";
      text-size: @landcover-font-size;
      [way_pixels > 12000] { text-size: @landcover-font-size-big; }
      [way_pixels > 48000] { text-size: @landcover-font-size-bigger; }
      text-fill: darken(@garages, 50%);
      text-face-name: @landcover-face-name;
      text-halo-radius: 1;
      text-halo-fill: rgba(255,255,255,0.6);
      text-wrap-width: @landcover-wrap-width-size;
      [way_pixels > 12000] {text-wrap-width: @landcover-wrap-width-size-big; }
      [way_pixels > 48000] {text-wrap-width: @landcover-wrap-width-size-bigger; }
      text-placement: interior;
    }
  }

  [feature = 'landuse_meadow'][is_building = 'no'],
  [feature = 'landuse_grass'][is_building = 'no'] {
    [zoom >= 10][way_pixels > 3000],
    [zoom >= 17] {
      text-name: "[name]";
      text-size: @landcover-font-size;
      [way_pixels > 12000] { text-size: @landcover-font-size-big; }
      [way_pixels > 48000] { text-size: @landcover-font-size-bigger; }
      text-fill: darken(@grass, 50%);
      text-face-name: @landcover-face-name;
      text-halo-radius: 1;
      text-halo-fill: rgba(255,255,255,0.6);
      text-wrap-width: @landcover-wrap-width-size;
      [way_pixels > 12000] {text-wrap-width: @landcover-wrap-width-size-big; }
      [way_pixels > 48000] {text-wrap-width: @landcover-wrap-width-size-bigger; }
      text-placement: interior;
    }
  }

  [feature = 'landuse_allotments'][is_building = 'no'] {
    [zoom >= 10][way_pixels > 3000],
    [zoom >= 17] {
      text-name: "[name]";
      text-size: @landcover-font-size;
      [way_pixels > 12000] { text-size: @landcover-font-size-big; }
      [way_pixels > 48000] { text-size: @landcover-font-size-bigger; }
      text-fill: darken(@allotments, 50%);
      text-face-name: @landcover-face-name;
      text-halo-radius: 1;
      text-halo-fill: rgba(255,255,255,0.6);
      text-wrap-width: @landcover-wrap-width-size;
      [way_pixels > 12000] {text-wrap-width: @landcover-wrap-width-size-big; }
      [way_pixels > 48000] {text-wrap-width: @landcover-wrap-width-size-bigger; }
      text-placement: interior;
    }
  }

  [feature = 'landuse_forest'][is_building = 'no'] {
    [zoom >= 8][way_pixels > 3000],
    [zoom >= 17] {
      text-name: "[name]";
      text-size: @landcover-font-size;
      [way_pixels > 12000] { text-size: @landcover-font-size-big; }
      [way_pixels > 48000] { text-size: @landcover-font-size-bigger; }
      text-fill: darken(@forest, 30%);
      text-face-name: @landcover-face-name;
      text-halo-radius: 1;
      text-halo-fill: rgba(255,255,255,0.6);
      text-wrap-width: @landcover-wrap-width-size;
      [way_pixels > 12000] {text-wrap-width: @landcover-wrap-width-size-big; }
      [way_pixels > 48000] {text-wrap-width: @landcover-wrap-width-size-bigger; }
      text-placement: interior;
    }
  }

  [feature = 'landuse_farmyard'][is_building = 'no'] {
    [zoom >= 10][way_pixels > 3000],
    [zoom >= 17] {
      text-name: "[name]";
      text-size: @landcover-font-size;
      [way_pixels > 12000] { text-size: @landcover-font-size-big; }
      [way_pixels > 48000] { text-size: @landcover-font-size-bigger; }
      text-fill: darken(@farmyard, 50%);
      text-face-name: @landcover-face-name;
      text-halo-radius: 1;
      text-halo-fill: rgba(255,255,255,0.6);
      text-wrap-width: @landcover-wrap-width-size;
      [way_pixels > 12000] {text-wrap-width: @landcover-wrap-width-size-big; }
      [way_pixels > 48000] {text-wrap-width: @landcover-wrap-width-size-bigger; }
      text-placement: interior;
    }
  }
  [feature = 'landuse_farm'][is_building = 'no'],
  [feature = 'landuse_farmland'][is_building = 'no'] {
    [zoom >= 10][way_pixels > 3000],
    [zoom >= 17] {
      text-name: "[name]";
      text-size: @landcover-font-size;
      [way_pixels > 12000] { text-size: @landcover-font-size-big; }
      [way_pixels > 48000] { text-size: @landcover-font-size-bigger; }
      text-fill: darken(@farmland, 50%);
      text-face-name: @landcover-face-name;
      text-halo-radius: 1;
      text-halo-fill: rgba(255,255,255,0.6);
      text-wrap-width: @landcover-wrap-width-size;
      [way_pixels > 12000] {text-wrap-width: @landcover-wrap-width-size-big; }
      [way_pixels > 48000] {text-wrap-width: @landcover-wrap-width-size-bigger; }
      text-placement: interior;
    }
  }

  [feature = 'shop_mall'],
  [feature = 'landuse_retail'][is_building = 'no'] {
    [zoom >= 10][way_pixels > 3000],
    [zoom >= 17] {
      text-name: "[name]";
      text-size: @landcover-font-size;
      [way_pixels > 12000] { text-size: @landcover-font-size-big; }
      [way_pixels > 48000] { text-size: @landcover-font-size-bigger; }
      text-fill: darken(@retail, 50%);
      text-face-name: @landcover-face-name;
      text-halo-radius: 1;
      text-halo-fill: rgba(255,255,255,0.6);
      text-wrap-width: @landcover-wrap-width-size;
      [way_pixels > 12000] {text-wrap-width: @landcover-wrap-width-size-big; }
      [way_pixels > 48000] {text-wrap-width: @landcover-wrap-width-size-bigger; }
      text-placement: interior;
    }
  }

  [feature = 'landuse_industrial'][is_building = 'no'],
  [feature = 'landuse_railway'][is_building = 'no'] {
    [zoom >= 10][way_pixels > 3000],
    [zoom >= 17] {
      text-name: "[name]";
      text-size: @landcover-font-size;
      [way_pixels > 12000] { text-size: @landcover-font-size-big; }
      [way_pixels > 48000] { text-size: @landcover-font-size-bigger; }
      text-fill: darken(@industrial, 60%);
      text-face-name: @landcover-face-name;
      text-halo-radius: 1;
      text-halo-fill: rgba(255,255,255,0.6);
      text-wrap-width: @landcover-wrap-width-size;
      [way_pixels > 12000] {text-wrap-width: @landcover-wrap-width-size-big; }
      [way_pixels > 48000] {text-wrap-width: @landcover-wrap-width-size-bigger; }
      text-placement: interior;
    }
  }

  [feature = 'landuse_commercial'][is_building = 'no'] {
    [zoom >= 10][way_pixels > 3000],
    [zoom >= 17] {
      text-name: "[name]";
      text-size: @landcover-font-size;
      [way_pixels > 12000] { text-size: @landcover-font-size-big; }
      [way_pixels > 48000] { text-size: @landcover-font-size-bigger; }
      text-fill: darken(@commercial, 60%);
      text-face-name: @landcover-face-name;
      text-halo-radius: 1;
      text-halo-fill: rgba(255,255,255,0.6);
      text-wrap-width: @landcover-wrap-width-size;
      [way_pixels > 12000] {text-wrap-width: @landcover-wrap-width-size-big; }
      [way_pixels > 48000] {text-wrap-width: @landcover-wrap-width-size-bigger; }
      text-placement: interior;
    }
  }

  [feature = 'landuse_brownfield'][is_building = 'no'],
  [feature = 'landuse_landfill'][is_building = 'no'],
  [feature = 'landuse_construction'][is_building = 'no'] {
    [zoom >= 10][way_pixels > 3000],
    [zoom >= 17] {
      text-name: "[name]";
      text-size: @landcover-font-size;
      [way_pixels > 12000] { text-size: @landcover-font-size-big; }
      [way_pixels > 48000] { text-size: @landcover-font-size-bigger; }
      text-fill: darken(@construction, 50%);
      text-face-name: @landcover-face-name;
      text-halo-radius: 1;
      text-halo-fill: rgba(255,255,255,0.6);
      text-wrap-width: @landcover-wrap-width-size;
      [way_pixels > 12000] {text-wrap-width: @landcover-wrap-width-size-big; }
      [way_pixels > 48000] {text-wrap-width: @landcover-wrap-width-size-bigger; }
      text-placement: interior;
    }
  }

  [feature = 'natural_bay'][zoom >= 14] {
    text-name: "[name]";
    text-size: 10;
    text-fill: #6699cc;
    text-face-name: @book-fonts;
    text-halo-radius: 1;
    text-wrap-width: @standard-wrap-width;
    text-placement: interior;
  }

  [feature = 'natural_spring'][zoom >= 16] {
    text-name: "[name]";
    text-size: 10;
    text-fill: #6699cc;
    text-face-name: @book-fonts;
    text-halo-radius: 1;
    text-wrap-width: @standard-wrap-width;
    text-placement: interior;
    text-dy: 6;
  }

  [feature = 'tourism_alpine_hut'][zoom >= 15] {
    text-name: "[name]";
    text-size: 9;
    text-fill: #6699cc;
    text-dy: 11;
    text-face-name: @book-fonts;
    text-halo-radius: 1;
    text-wrap-width: @standard-wrap-width;
    text-placement: interior;
  }

  [feature = 'amenity_shelter'][zoom >= 17] {
    text-name: "[name]";
    text-size: 9;
    text-fill: #6699cc;
    text-dy: 11;
    text-face-name: @book-fonts;
    text-halo-radius: 1;
    text-wrap-width: @standard-wrap-width;
    text-placement: interior;
  }

  [feature = 'amenity_bank'][zoom >= 17] {
    text-name: "[name]";
    text-size: 9;
    text-fill: black;
    text-dy: 12;
    text-halo-radius: 1;
    text-wrap-width: @standard-wrap-width;
    text-placement: interior;
    text-face-name: @book-fonts;
  }

  [feature = 'tourism_hotel'],
  [feature = 'tourism_motel'],
  [feature = 'tourism_hostel'],
  [feature = 'tourism_chalet'] {
    [zoom >= 17] {
      text-name: "[name]";
      text-size: 10;
      text-fill: #0066ff;
      text-dy: 13;
      text-face-name: @book-fonts;
      text-halo-radius: 1;
      text-wrap-width: @standard-wrap-width;
      text-placement: interior;
      [feature = 'tourism_chalet'] {
        text-dy: 11;
      }
    }
  }

  [feature = 'amenity_embassy'][zoom >= 17] {
    text-name: "[name]";
    text-size: 9;
    text-fill: #0066ff;
    text-dy: 9;
    text-face-name: @book-fonts;
    text-halo-radius: 1;
    text-wrap-width: @standard-wrap-width;
    text-placement: interior;
  }

  [feature = 'tourism_guest_house'][zoom >= 17] {
    text-name: "[name]";
    text-size: 8;
    text-fill: #0066ff;
    text-dy: 10;
    text-face-name: @book-fonts;
    text-halo-radius: 1;
    text-wrap-width: @standard-wrap-width;
    text-placement: interior;
  }

  [feature = 'highway_bus_stop'],
  [feature = 'amenity_fuel'],
  [feature = 'amenity_bus_station'] {
    [zoom >= 17] {
      text-name: "[name]";
      text-size: 9;
      text-fill: @transportation-text;
      text-dy: 11;
      text-face-name: @book-fonts;
      text-halo-radius: 1;
      text-wrap-width: @standard-wrap-width;
      text-placement: interior;
      [feature = 'highway_bus_stop'] {
        text-dy: 9;
      }
    }
  }

  [feature = 'tourism_camp_site'][zoom >= 17] {
    text-name: "[name]";
    text-size: 10;
    text-fill: #0066ff;
    text-dy: 15;
    text-face-name: @book-fonts;
    text-halo-radius: 1;
    text-wrap-width: @standard-wrap-width;
    text-placement: interior;
  }

  [feature = 'tourism_caravan_site'][is_building = 'no'] {
    [zoom >= 10][way_pixels > 3000],
    [zoom >= 17] {
      text-name: "[name]";
      text-size: @landcover-font-size;
      [way_pixels > 12000] { text-size: @landcover-font-size-big; }
      [way_pixels > 48000] { text-size: @landcover-font-size-bigger; }
      text-fill: darken(@campsite, 50%);
      text-dy: 15;
      text-face-name: @landcover-face-name;
      text-halo-radius: 1;
      text-halo-fill: rgba(255,255,255,0.6);
      text-wrap-width: @landcover-wrap-width-size;
      [way_pixels > 12000] {text-wrap-width: @landcover-wrap-width-size-big; }
      [way_pixels > 48000] {text-wrap-width: @landcover-wrap-width-size-bigger; }
      text-placement: interior;
    }
  }

  [feature = 'waterway_lock'][zoom >= 15] {
    text-name: "[name]";
    text-size: 9;
    text-dy: 10;
    text-fill: #0066ff;
    text-face-name: @book-fonts;
    text-halo-radius: 1;
    text-wrap-width: @standard-wrap-width;
    text-placement: interior;
  }

  [feature = 'leisure_marina'][zoom >= 15] {
    text-name: "[name]";
    text-size: 8;
    text-fill: @marina-text;
    text-face-name: @book-fonts;
    text-halo-radius: 1;
    text-wrap-width: @standard-wrap-width;
    text-placement: interior;
    [zoom >= 17] {
      text-size: 10;
    }
  }

  [feature = 'tourism_theme_park'][is_building = 'no'] {
    [zoom >= 13][way_pixels > 3000],
    [zoom >= 17] {
      text-name: "[name]";
      text-size: @landcover-font-size;
      [way_pixels > 12000] { text-size: @landcover-font-size-big; }
      [way_pixels > 48000] { text-size: @landcover-font-size-bigger; }
      text-fill: @theme_park;
      text-face-name: @bold-fonts; /*rendered bold to improve visibility since theme parks tend to have crowded backgrounds*/
      text-halo-radius: 1;
      text-halo-fill: rgba(255,255,255,0.6);
      text-wrap-width: @landcover-wrap-width-size;
      [way_pixels > 12000] {text-wrap-width: @landcover-wrap-width-size-big; }
      [way_pixels > 48000] {text-wrap-width: @landcover-wrap-width-size-bigger; }
      text-placement: interior;
    }
  }

  [feature = 'tourism_museum'][zoom >= 17] {
    text-name: "[name]";
    text-size: 10;
    text-dy: 11;
    text-fill: #734a08;
    text-face-name: @book-fonts;
    text-halo-radius: 1;
    text-wrap-width: @standard-wrap-width;
    text-placement: interior;
  }

  [feature = 'amenity_prison'][zoom >= 17] {
    text-name: "[name]";
    text-size: 10;
    text-fill: #734a08;
    text-dy: 16;
    text-face-name: @book-fonts;
    text-halo-radius: 1;
    text-wrap-width: @standard-wrap-width;
    text-placement: interior;
  }

  [feature = 'tourism_attraction'][is_building = 'no'] {
    [zoom >= 10][way_pixels > 3000],
    [zoom >= 17] {
      text-name: "[name]";
      text-size: @landcover-font-size;
      [way_pixels > 12000] { text-size: @landcover-font-size-big; }
      [way_pixels > 48000] { text-size: @landcover-font-size-bigger; }
      text-fill: #660033;
      text-face-name: @book-fonts;
      text-halo-radius: 2;
      text-wrap-width: @landcover-wrap-width-size;
      [way_pixels > 12000] {text-wrap-width: @landcover-wrap-width-size-big; }
      [way_pixels > 48000] {text-wrap-width: @landcover-wrap-width-size-bigger; }
      text-placement: interior;
    }
  }

  [feature = 'amenity_university'][is_building = 'no'] {
    [zoom >= 10][way_pixels > 3000],
    [zoom >= 17] {
      text-name: "[name]";
      text-size: @landcover-font-size;
      [way_pixels > 12000] { text-size: @landcover-font-size-big; }
      [way_pixels > 48000] { text-size: @landcover-font-size-bigger; }
      text-fill: darken(@school, 70%);
      text-face-name: @landcover-face-name;
      text-halo-radius: 1;
      text-halo-fill: rgba(255,255,255,0.6);
      text-wrap-width: @landcover-wrap-width-size;
      [way_pixels > 12000] {text-wrap-width: @landcover-wrap-width-size-big; }
      [way_pixels > 48000] {text-wrap-width: @landcover-wrap-width-size-bigger; }
      text-placement: interior;
    }
  }

  [feature = 'amenity_school'][is_building = 'no'],
  [feature = 'amenity_college'][is_building = 'no'] {
    [zoom >= 10][way_pixels > 3000],
    [zoom >= 17] {
      text-name: "[name]";
      text-size: @landcover-font-size;
      [way_pixels > 12000] { text-size: @landcover-font-size-big; }
      [way_pixels > 48000] { text-size: @landcover-font-size-bigger; }
      text-fill: darken(@school, 70%);
      text-face-name: @landcover-face-name;
      text-halo-radius: 1;
      text-halo-fill: rgba(255,255,255,0.6);
      text-wrap-width: @landcover-wrap-width-size;
      [way_pixels > 12000] {text-wrap-width: @landcover-wrap-width-size-big; }
      [way_pixels > 48000] {text-wrap-width: @landcover-wrap-width-size-bigger; }
      text-placement: interior;
    }
  }

  [feature = 'amenity_kindergarten'][is_building = 'no'] {
    [zoom >= 10][way_pixels > 3000],
    [zoom >= 17] {
      text-name: "[name]";
      text-size: @landcover-font-size;
      [way_pixels > 12000] { text-size: @landcover-font-size-big; }
      [way_pixels > 48000] { text-size: @landcover-font-size-bigger; }
      text-fill: darken(@school, 65%);
      text-face-name: @landcover-face-name;
      text-halo-radius: 1;
      text-halo-fill: rgba(255,255,255,0.6);
      text-wrap-width: @landcover-wrap-width-size;
      [way_pixels > 12000] {text-wrap-width: @landcover-wrap-width-size-big; }
      [way_pixels > 48000] {text-wrap-width: @landcover-wrap-width-size-bigger; }
      text-placement: interior;
    }
  }

  [feature = 'man_made_lighthouse'][zoom >= 15] {
    text-name: "[name]";
    text-size: 9;
    text-fill: #000033;
    text-dy: 16;
    text-face-name: @book-fonts;
    text-halo-radius: 2;
    text-wrap-width: @standard-wrap-width;
    text-placement: interior;
  }

  [feature = 'man_made_windmill'][zoom >= 17] {
    text-name: "[name]";
    text-size: 9;
    text-fill: #734a08;
    text-dy: 12;
    text-face-name: @book-fonts;
    text-halo-radius: 1;
    text-wrap-width: @standard-wrap-width;
    text-placement: interior;
  }

  [feature = 'amenity_hospital'][zoom >= 16] {
    text-name: "[name]";
    text-fill: @health-color;
    text-size: 8;
    text-dy: 10;
    text-face-name: @book-fonts;
    text-halo-radius: 2;
    text-wrap-width: @standard-wrap-width;
    text-placement: interior;
  }

  [feature = 'amenity_pharmacy'],
  [feature = 'amenity_doctors'] {
    [zoom >= 17] {
      text-name: "[name]";
      text-size: 8;
      text-dy: 10;
      text-fill: @health-color;
      text-face-name: @book-fonts;
      text-halo-radius: 1;
      text-wrap-width: @standard-wrap-width;
      text-placement: interior;
    }
  }

  [feature = 'shop_bakery'],
  [feature = 'shop_clothes'],
  [feature = 'shop_fashion'],
  [feature = 'shop_convenience'],
  [feature = 'shop_doityourself'],
  [feature = 'shop_hairdresser'],
  [feature = 'shop_butcher'],
  [feature = 'shop_car'],
  [feature = 'shop_car_repair'],
  [feature = 'shop_bicycle'],
  [feature = 'shop_florist'],
  [feature = 'shop_other']{
    [zoom >= 17] {
      text-name: "[name]";
      text-size: 10;
      text-dy: 12;
      text-fill: #939;
      text-face-name: @book-fonts;
      text-halo-radius: 1.5;
      text-halo-fill: rgba(255, 255, 255, 0.8);
      text-wrap-width: @standard-wrap-width;
      text-placement: interior;
    }
  }

  [feature = 'shop_supermarket'],
  [feature = 'shop_department_store'] {
    [zoom >= 16] {
      text-name: "[name]";
      text-size: 10;
      text-dy: 12;
      text-fill: #939;
      text-face-name: @book-fonts;
      text-halo-radius: 1.5;
      text-halo-fill: rgba(255, 255, 255, 0.8);
      text-wrap-width: @standard-wrap-width;
      text-placement: interior;
    }
  }

  [feature = 'military_danger_area'][is_building = 'no'] {
    [zoom >= 9][way_pixels > 3000],
    [zoom >= 17] {
      text-name: "[name]";
      text-size: @landcover-font-size;
      [way_pixels > 12000] { text-size: @landcover-font-size-big; }
      [way_pixels > 48000] { text-size: @landcover-font-size-bigger; }
      text-fill: darken(@danger_area, 40%);
      text-face-name: @bold-fonts;
      text-halo-radius: 1;
      text-halo-fill: rgba(255,255,255,0.6);
      text-wrap-width: @landcover-wrap-width-size;
      [way_pixels > 12000] {text-wrap-width: @landcover-wrap-width-size-big; }
      [way_pixels > 48000] {text-wrap-width: @landcover-wrap-width-size-bigger; }
      text-placement: interior;
    }
  }

  [feature = 'landuse_military'][is_building = 'no'] {
    [zoom >= 10][way_pixels > 3000],
    [zoom >= 17] {
      text-name: "[name]";
      text-size: @landcover-font-size;
      [way_pixels > 12000] { text-size: @landcover-font-size-big; }
      [way_pixels > 48000] { text-size: @landcover-font-size-bigger; }
      text-fill: darken(@military, 40%);
      text-face-name: @landcover-face-name;
      text-halo-radius: 1;
      text-halo-fill: rgba(255,255,255,0.6);
      text-wrap-width: @landcover-wrap-width-size;
      [way_pixels > 12000] {text-wrap-width: @landcover-wrap-width-size-big; }
      [way_pixels > 48000] {text-wrap-width: @landcover-wrap-width-size-bigger; }
      text-placement: interior;
    }
  }

  [feature = 'aeroway_gate'][zoom >= 17] {
    text-name: "[ref]";
    text-size: 10;
    text-fill: #aa66cc;
    text-face-name: @book-fonts;
    text-halo-radius: 1;
    text-wrap-width: @standard-wrap-width;
    text-placement: interior;
  }

  [feature = 'tourism_zoo'][is_building = 'no'] {
    [zoom >= 10][way_pixels > 3000],
    [zoom >= 17] {
      text-name: "[name]";
      text-size: @landcover-font-size;
      [way_pixels > 12000] { text-size: @landcover-font-size-big; }
      [way_pixels > 48000] { text-size: @landcover-font-size-bigger; }
      text-fill: darken(@zoo, 40%);
      text-face-name: @landcover-face-name;
      text-halo-radius: 1;
      text-halo-fill: rgba(255,255,255,0.6);
      text-wrap-width: @landcover-wrap-width-size;
      [way_pixels > 12000] {text-wrap-width: @landcover-wrap-width-size-big; }
      [way_pixels > 48000] {text-wrap-width: @landcover-wrap-width-size-bigger; }
      text-placement: interior;
    }
  }

  [feature = 'power_station'][is_building = 'no'][zoom >= 10],
  [feature = 'power_generator'][is_building = 'no'][zoom >= 10],
  [feature = 'power_sub_station'][is_building = 'no'][zoom >= 13],
  [feature = 'power_substation'][is_building = 'no'][zoom >= 13]{
    [way_pixels > 3000],
    [zoom >= 17] {
      text-name: "[name]";
      text-size: @landcover-font-size;
      [way_pixels > 12000] { text-size: @landcover-font-size-big; }
      [way_pixels > 48000] { text-size: @landcover-font-size-bigger; }
      text-fill: darken(@power, 40%);
      text-face-name: @landcover-face-name;
      text-halo-radius: 1;
      text-halo-fill: rgba(255,255,255,0.6);
      text-wrap-width: @landcover-wrap-width-size;
      [way_pixels > 12000] {text-wrap-width: @landcover-wrap-width-size-big; }
      [way_pixels > 48000] {text-wrap-width: @landcover-wrap-width-size-bigger; }
      text-placement: interior;
    }
  }

  [feature = 'natural_scree'][is_building = 'no'],
  [feature = 'natural_shingle'][is_building = 'no'],
  [feature = 'natural_bare_rock'][is_building = 'no'] {
    [zoom >= 9][way_pixels > 3000],
    [zoom >= 17] {
      text-name: "[name]";
      text-size: @landcover-font-size;
      [way_pixels > 12000] { text-size: @landcover-font-size-big; }
      [way_pixels > 48000] { text-size: @landcover-font-size-bigger; }
      text-fill: darken(@bare_ground, 50%);
      text-face-name: @landcover-face-name;
      text-halo-radius: 1;
      text-halo-fill: rgba(255,255,255,0.6);
      text-wrap-width: @landcover-wrap-width-size;
      [way_pixels > 12000] {text-wrap-width: @landcover-wrap-width-size-big; }
      [way_pixels > 48000] {text-wrap-width: @landcover-wrap-width-size-bigger; }
      text-placement: interior;
    }
  }

  [feature = 'natural_sand'][is_building = 'no'] {
    [zoom >= 9][way_pixels > 3000],
    [zoom >= 17] {
      text-name: "[name]";
      text-size: @landcover-font-size;
      [way_pixels > 12000] { text-size: @landcover-font-size-big; }
      [way_pixels > 48000] { text-size: @landcover-font-size-bigger; }
      text-fill: darken(@sand, 50%);
      text-face-name: @landcover-face-name;
      text-halo-radius: 1;
      text-halo-fill: rgba(255,255,255,0.6);
      text-wrap-width: @landcover-wrap-width-size;
      [way_pixels > 12000] {text-wrap-width: @landcover-wrap-width-size-big; }
      [way_pixels > 48000] {text-wrap-width: @landcover-wrap-width-size-bigger; }
      text-placement: interior;
    }
  }

  [feature = 'natural_heath'][is_building = 'no'] {
    [zoom >= 10][way_pixels > 3000],
    [zoom >= 17] {
      text-name: "[name]";
      text-size: @landcover-font-size;
      [way_pixels > 12000] { text-size: @landcover-font-size-big; }
      [way_pixels > 48000] { text-size: @landcover-font-size-bigger; }
      text-fill: darken(@heath, 40%);
      text-face-name: @landcover-face-name;
      text-halo-radius: 1;
      text-halo-fill: rgba(255,255,255,0.6);
      text-wrap-width: @landcover-wrap-width-size;
      [way_pixels > 12000] {text-wrap-width: @landcover-wrap-width-size-big; }
      [way_pixels > 48000] {text-wrap-width: @landcover-wrap-width-size-bigger; }
      text-placement: interior;
    }
  }


  [feature = 'natural_grassland'][is_building = 'no'] {
    [zoom >= 10][way_pixels > 3000],
    [zoom >= 17] {
      text-name: "[name]";
      text-size: @landcover-font-size;
      [way_pixels > 12000] { text-size: @landcover-font-size-big; }
      [way_pixels > 48000] { text-size: @landcover-font-size-bigger; }
      text-fill: darken(@grassland, 60%);
      text-face-name: @landcover-face-name;
      text-halo-radius: 1;
      text-halo-fill: rgba(255,255,255,0.6);
      text-wrap-width: @landcover-wrap-width-size;
      [way_pixels > 12000] {text-wrap-width: @landcover-wrap-width-size-big; }
      [way_pixels > 48000] {text-wrap-width: @landcover-wrap-width-size-bigger; }
      text-placement: interior;
    }
  }

  [feature = 'natural_scrub'][is_building = 'no'] {
    [zoom >= 10][way_pixels > 3000],
    [zoom >= 17] {
      text-name: "[name]";
      text-size: @landcover-font-size;
      [way_pixels > 12000] { text-size: @landcover-font-size-big; }
      [way_pixels > 48000] { text-size: @landcover-font-size-bigger; }
      text-fill: darken(@scrub, 60%);
      text-face-name: @landcover-face-name;
      text-halo-radius: 1;
      text-halo-fill: rgba(255,255,255,0.6);
      text-wrap-width: @landcover-wrap-width-size;
      [way_pixels > 12000] {text-wrap-width: @landcover-wrap-width-size-big; }
      [way_pixels > 48000] {text-wrap-width: @landcover-wrap-width-size-bigger; }
      text-placement: interior;
    }
  }

  [feature = 'aeroway_apron'][is_building = 'no'] {
    [zoom >= 10][way_pixels > 3000],
    [zoom >= 17] {
      text-name: "[name]";
      text-size: @landcover-font-size;
      [way_pixels > 12000] { text-size: @landcover-font-size-big; }
      [way_pixels > 48000] { text-size: @landcover-font-size-bigger; }
      text-fill: darken(@apron, 60%);
      text-face-name: @landcover-face-name;
      text-halo-radius: 1;
      text-halo-fill: rgba(255,255,255,0.6);
      text-wrap-width: @landcover-wrap-width-size;
      [way_pixels > 12000] {text-wrap-width: @landcover-wrap-width-size-big; }
      [way_pixels > 48000] {text-wrap-width: @landcover-wrap-width-size-bigger; }
      text-placement: interior;
    }
  }

  [feature = 'natural_beach'][is_building = 'no'] {
    [zoom >= 10][way_pixels > 3000],
    [zoom >= 17] {
      text-name: "[name]";
      text-size: @landcover-font-size;
      [way_pixels > 12000] { text-size: @landcover-font-size-big; }
      [way_pixels > 48000] { text-size: @landcover-font-size-bigger; }
      text-fill: darken(@beach, 60%);
      text-face-name: @landcover-face-name;
      text-halo-radius: 1;
      text-halo-fill: rgba(255,255,255,0.6);
      text-wrap-width: @landcover-wrap-width-size;
      [way_pixels > 12000] {text-wrap-width: @landcover-wrap-width-size-big; }
      [way_pixels > 48000] {text-wrap-width: @landcover-wrap-width-size-bigger; }
      text-placement: interior;
    }
  }

  [feature = 'highway_services'][is_building = 'no'],
  [feature = 'highway_rest_area'][is_building = 'no'] {
    [zoom >= 10][way_pixels > 3000],
    [zoom >= 17] {
      text-name: "[name]";
      text-size: @landcover-font-size;
      [way_pixels > 12000] { text-size: @landcover-font-size-big; }
      [way_pixels > 48000] { text-size: @landcover-font-size-bigger; }
      text-fill: darken(@rest_area, 40%);
      text-face-name: @landcover-face-name;
      text-halo-radius: 1;
      text-halo-fill: rgba(255,255,255,0.6);
      text-wrap-width: @landcover-wrap-width-size;
      [way_pixels > 12000] {text-wrap-width: @landcover-wrap-width-size-big; }
      [way_pixels > 48000] {text-wrap-width: @landcover-wrap-width-size-bigger; }
    }
  }

  [feature = 'natural_glacier'][is_building = 'no'] {
    [zoom >= 8][way_pixels > 10000],
    [zoom >= 10][way_pixels > 750],
    [zoom >= 17] {
      text-name: "[name]";
      text-size: @landcover-font-size;
      [way_pixels > 12000] { text-size: @landcover-font-size-big; }
      [way_pixels > 48000] { text-size: @landcover-font-size-bigger; }
      text-fill: mix(darken(@glacier, 40%), darken(@glacier-line, 30%), 50%);
      text-face-name: @landcover-face-name;
      text-halo-radius: 1;
      text-halo-fill: rgba(255,255,255,0.6);
      text-wrap-width: @landcover-wrap-width-size;
      [way_pixels > 12000] {text-wrap-width: @landcover-wrap-width-size-big; }
      [way_pixels > 48000] {text-wrap-width: @landcover-wrap-width-size-bigger; }
    }
  }

  [feature = 'aeroway_helipad'][zoom >= 16]::aeroway {
    text-name: "[name]";
    text-size: 8;
    text-fill: @airtransport;
    text-dy: -10;
    text-face-name: @bold-fonts;
    text-halo-radius: 1;
    text-placement: interior;
    text-wrap-width: 30;
  }

  [feature = 'aeroway_aerodrome'][zoom >= 10][zoom < 14]::aeroway {
    text-name: "[name]";
    text-size: 8;
    text-fill: darken(@airtransport, 15%);
    text-dy: -10;
    text-face-name: @oblique-fonts;
    text-halo-radius: 1;
    text-placement: interior;
    text-wrap-width: 30;
  }
}<|MERGE_RESOLUTION|>--- conflicted
+++ resolved
@@ -436,7 +436,6 @@
     point-placement: interior;
   }
 
-<<<<<<< HEAD
   [feature = 'leisure_playground'][zoom >= 17] {
     marker-file: url('symbols/playground.16.svg');
     marker-fill: #734a08;
@@ -444,20 +443,17 @@
     marker-clip: false;
   }
 
+  [feature = 'leisure_miniature_golf'][zoom >= 17] {
+    point-file: url('symbols/miniature_golf.p.20.png');
+    point-placement: interior;
+  }
+
+  [feature = 'leisure_golf_course'][zoom >= 15] {
+    point-file: url('symbols/golf.p.20.png');
+    point-placement: interior;
+  }
+
   [feature = 'tourism_picnic_site'][zoom >= 16] {
-=======
-  [leisure = 'miniature_golf'][zoom >= 17]::leisure {
-    point-file: url('symbols/miniature_golf.p.20.png');
-    point-placement: interior;
-  }
-
-  [leisure = 'golf_course'][zoom >= 15]::leisure {
-    point-file: url('symbols/golf.p.20.png');
-    point-placement: interior;
-  }
-
-  [tourism = 'picnic_site'][zoom >= 16]::tourism {
->>>>>>> 084d7e42
     point-file: url('symbols/picnic.p.16.png');
     point-placement: interior;
   }
@@ -848,19 +844,7 @@
     }
   }
 
-<<<<<<< HEAD
   [feature = 'leisure_water_park']::leisure {
-=======
-  [leisure = 'playground']::leisure,
-  [leisure = 'park']::leisure,
-  [leisure = 'recreation_ground']::leisure,
-  [landuse = 'recreation_ground']::landuse,
-  [landuse = 'conservation']::landuse,
-  [landuse = 'village_green']::landuse,
-  [leisure = 'common']::leisure,
-  [leisure = 'garden']::leisure,
-  [leisure = 'nature_reserve']::leisure {
->>>>>>> 084d7e42
     [way_area >= 150000][zoom >= 14],
     [way_area >= 80000][zoom >= 15],
     [way_area >= 20000][zoom >= 16],
@@ -877,28 +861,24 @@
     }
   }
 
-<<<<<<< HEAD
+
+  [feature = 'leisure_miniature_golf'][zoom >= 17],
+  [feature = 'leisure_golf_course'][zoom >= 15] {
+    text-name: "[name]";
+    text-size: 11;
+    text-fill: darken(@park, 60%);
+    text-face-name: @book-fonts;
+    text-halo-radius: 1;
+    text-halo-fill: rgba(255,255,255,0.6);
+    text-placement: interior;
+    text-dy: 11;
+    text-wrap-width: 40;
+  }
+
   [feature = 'leisure_sports_centre'][is_building = 'no'],
   [feature = 'leisure_stadium'][is_building = 'no'] {
     [zoom >= 10][way_pixels > 3000],
     [zoom >= 17] {
-=======
-  [leisure = 'miniature_golf'][zoom >= 17]::leisure,
-  [leisure = 'golf_course'][zoom >= 15]::leisure {
-    text-name: "[name]";
-    text-size: 11;
-    text-fill: @park-text;
-    text-face-name: @book-fonts;
-    text-halo-radius: 1;
-    text-halo-fill: rgba(255,255,255,0.6);
-    text-placement: interior;
-    text-dy: 11;
-    text-wrap-width: 40;
-  }
-
-  [landuse = 'quarry']::landuse {
-    [zoom >= 15] {
->>>>>>> 084d7e42
       text-name: "[name]";
       text-size: @landcover-font-size;
       [way_pixels > 12000] { text-size: @landcover-font-size-big; }
@@ -972,8 +952,7 @@
   [feature = 'landuse_conservation'][is_building = 'no'],
   [feature = 'landuse_village_green'][is_building = 'no'],
   [feature = 'leisure_common'][is_building = 'no'],
-  [feature = 'leisure_garden'][is_building = 'no'],
-  [feature = 'leisure_golf_course'][is_building = 'no'] {
+  [feature = 'leisure_garden'][is_building = 'no'] {
     [zoom >= 10][way_pixels > 3000],
     [zoom >= 17] {
       text-name: "[name]";
