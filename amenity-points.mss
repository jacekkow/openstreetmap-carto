--- conflicted
+++ resolved
@@ -86,20 +86,12 @@
     point-placement: interior;
   }
 
-<<<<<<< HEAD
-  [feature = 'amenity_cinema'][zoom >= 17] {
-=======
-  [amenity = 'cinema'][zoom >= 16]::amenity {
->>>>>>> c9ac7a0b
+  [feature = 'amenity_cinema'][zoom >= 16] {
     point-file: url('symbols/cinema.p.24.png');
     point-placement: interior;
   }
 
-<<<<<<< HEAD
-  [feature = 'amenity_fire_station'][zoom >= 17] {
-=======
-  [amenity = 'fire_station'][zoom >= 16]::amenity {
->>>>>>> c9ac7a0b
+  [feature = 'amenity_fire_station'][zoom >= 16] {
     point-file: url('symbols/firestation.p.16.png');
     point-placement: interior;
   }
@@ -134,11 +126,7 @@
     point-placement: interior;
   }
 
-<<<<<<< HEAD
-  [feature = 'tourism_information'][zoom >= 16] {
-=======
-  [tourism = 'information'][zoom >= 17]::tourism {
->>>>>>> c9ac7a0b
+  [feature = 'tourism_information'][zoom >= 17] {
     point-file: url('symbols/information.p.16.png');
     point-placement: interior;
   }
@@ -148,20 +136,12 @@
     point-placement: interior;
   }
 
-<<<<<<< HEAD
-  [feature = 'amenity_library'][zoom >= 17] {
-=======
-  [amenity = 'library'][zoom >= 16]::amenity {
->>>>>>> c9ac7a0b
+  [feature = 'amenity_library'][zoom >= 16] {
     point-file: url('symbols/library.p.20.png');
     point-placement: interior;
   }
 
-<<<<<<< HEAD
-  [feature = 'amenity_courthouse'][zoom > 17] {
-=======
-  [amenity = 'courthouse'][zoom >= 16]::amenity {
->>>>>>> c9ac7a0b
+  [feature = 'amenity_courthouse'][zoom > 16] {
     point-file: url('symbols/amenity_court.p.20.png');
     point-placement: interior;
   }
@@ -179,20 +159,12 @@
     point-placement: interior;
   }
 
-<<<<<<< HEAD
-  [feature = 'tourism_museum'][zoom >= 17] {
-=======
-  [tourism = 'museum'][zoom >= 16]::tourism {
->>>>>>> c9ac7a0b
+  [feature = 'tourism_museum'][zoom >= 16] {
     point-file: url('symbols/museum.p.16.png');
     point-placement: interior;
   }
 
-<<<<<<< HEAD
-  [feature = 'amenity_parking'][zoom >= 15] {
-=======
-  [amenity = 'parking'][zoom >= 16]::amenity {
->>>>>>> c9ac7a0b
+  [feature = 'amenity_parking'][zoom >= 16] {
     marker-file: url('symbols/parking.svg');
     marker-placement: interior;
     marker-clip: false;
@@ -236,11 +208,7 @@
     }
   }
 
-<<<<<<< HEAD
-  [feature = 'amenity_police'][zoom >= 17] {
-=======
-  [amenity = 'police'][zoom >= 16]::amenity {
->>>>>>> c9ac7a0b
+  [feature = 'amenity_police'][zoom >= 16] {
     point-file: url('symbols/police.p.16.png');
     point-placement: interior;
   }
@@ -255,20 +223,12 @@
     point-placement: interior;
   }
 
-<<<<<<< HEAD
-  [feature = 'amenity_pub'][zoom >= 16] {
-=======
-  [amenity = 'pub'][zoom >= 17]::amenity {
->>>>>>> c9ac7a0b
+  [feature = 'amenity_pub'][zoom >= 17] {
     point-file: url('symbols/pub.p.16.png');
     point-placement: interior;
   }
 
-<<<<<<< HEAD
-  [feature = 'amenity_biergarten'][zoom >= 16] {
-=======
-  [amenity = 'biergarten'][zoom >= 17]::amenity {
->>>>>>> c9ac7a0b
+  [feature = 'amenity_biergarten'][zoom >= 17] {
     point-file: url('symbols/biergarten.p.16.png');
     point-placement: interior;
   }
@@ -298,11 +258,7 @@
     point-placement: interior;
   }
 
-<<<<<<< HEAD
-  [feature = 'amenity_theatre'][zoom >= 17] {
-=======
-  [amenity = 'theatre'][zoom >= 16]::amenity {
->>>>>>> c9ac7a0b
+  [feature = 'amenity_theatre'][zoom >= 16] {
     point-file: url('symbols/theatre.p.20.png');
     point-placement: interior;
   }
