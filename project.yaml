--- conflicted
+++ resolved
@@ -1620,11 +1620,10 @@
             way,
             COALESCE(
               'aeroway_' || CASE WHEN aeroway IN ('helipad', 'aerodrome') THEN aeroway ELSE NULL END,
-<<<<<<< HEAD
               'tourism_' || CASE WHEN tourism IN ('alpine_hut', 'camp_site', 'caravan_site', 'chalet', 'guest_house', 
                                                   'hostel', 'hotel', 'motel', 'information', 'museum', 'picnic_site') THEN tourism ELSE NULL END,
               'amenity_' || CASE WHEN amenity IN ('shelter', 'atm', 'bank', 'bar', 'bicycle_rental', 'bus_station', 'cafe', 
-                                                  'car_rental', 'car_sharing', 'car_wash', 'cinema', 'clinic', 'community_centre', 'fire_station', 
+                                                  'car_rental', 'car_sharing', 'car_wash', 'cinema', 'clinic', 'community_centre', 'fire_station', 'fountain'
                                                   'fuel', 'hospital', 'ice_cream', 'embassy', 'library', 'courthouse', 'townhall', 'parking', 
                                                   'bicycle_parking', 'motorcycle_parking', 'pharmacy', 'doctors', 'dentist', 'place_of_worship', 
                                                   'police', 'post_box', 'post_office', 'pub', 'biergarten', 'recycling', 'restaurant', 'food_court', 
@@ -1650,11 +1649,6 @@
                                             'scuba_diving', 'second_hand', 'sewing', 'shoe_repair', 'shopping_centre', 'solarium', 'souvenir', 'sports', 
                                             'tailor', 'tanning', 'tattoo', 'tea', 'ticket', 'tiles', 'tobacco', 'trade', 'tyres', 'vacuum_cleaner', 'video', 
                                             'video_games', 'watches', 'wholesale', 'yes') THEN 'other' ELSE NULL END,
-=======
-              'tourism_' || CASE WHEN tourism IN ('alpine_hut', 'camp_site', 'caravan_site', 'chalet', 'guest_house', 'hostel', 'hotel', 'motel', 'information', 'museum', 'picnic_site') THEN tourism ELSE NULL END,
-              'amenity_' || CASE WHEN amenity IN ('pub', 'restaurant', 'food_court', 'cafe', 'fast_food', 'biergarten', 'bar', 'library', 'theatre', 'courthouse', 'townhall', 'cinema', 'clinic', 'community_centre', 'parking', 'bicycle_parking', 'motorcycle_parking', 'police', 'fire_station', 'fountain', 'place_of_worship', 'grave_yard', 'shelter', 'bank', 'embassy', 'fuel', 'bus_station', 'prison', 'university', 'school', 'college', 'kindergarten', 'hospital', 'ice_cream', 'pharmacy', 'doctors', 'dentist', 'atm', 'bicycle_rental', 'car_rental', 'car_sharing', 'post_box', 'post_office', 'recycling', 'telephone', 'emergency_phone', 'toilets', 'taxi', 'drinking_water', 'hunting_stand', 'nightclub', 'veterinary') THEN amenity ELSE NULL END,
-              'shop_' || CASE WHEN shop IN ('supermarket', 'bakery', 'beauty', 'books', 'butcher', 'clothes', 'computer', 'confectionery', 'fashion', 'convenience', 'department_store', 'doityourself', 'hardware', 'florist', 'garden_centre', 'hairdresser', 'hifi', 'ice_cream', 'car', 'car_repair', 'bicycle', 'mall', 'pet', 'photo', 'photo_studio', 'photography', 'seafood', 'shoes', 'alcohol', 'gift', 'furniture', 'kiosk', 'mobile_phone', 'motorcycle', 'musical_instrument', 'newsagent', 'optician', 'jewelry', 'jewellery', 'electronics', 'chemist', 'toys', 'travel_agency', 'car_parts', 'greengrocer', 'farm', 'stationery', 'laundry', 'dry_cleaning', 'beverages', 'perfumery', 'cosmetics', 'variety_store', 'wine') THEN shop WHEN shop IN ('accessories', 'antique', 'antiques', 'appliance', 'art', 'baby_goods', 'bag', 'bags', 'bathroom_furnishing', 'bed', 'betting', 'boat', 'bookmaker', 'boutique', 'builder', 'building_materials', 'camera', 'car_service', 'carpet', 'charity', 'cheese', 'chocolate', 'coffee', 'communication', 'copyshop', 'craft', 'curtain', 'dairy', 'deli', 'delicatessen', 'discount', 'dive', 'e-cigarette', 'electrical', 'energy', 'erotic', 'estate_agent', 'fabric', 'fish', 'fishing', 'flooring', 'food', 'frame', 'frozen_food', 'funeral_directors', 'furnace', 'gallery', 'gambling', 'games', 'gas', 'general', 'glaziery', 'grocery', 'health', 'health_food', 'hearing_aids', 'herbalist', 'hobby', 'household', 'houseware', 'hunting', 'insurance', 'interior_decoration', 'kitchen', 'leather', 'lighting', 'locksmith', 'lottery', 'market', 'massage', 'medical', 'medical_supply', 'money_lender', 'motorcycle_repair', 'music', 'office_supplies', 'organic', 'outdoor', 'paint', 'pastry', 'pawnbroker', 'pharmacy', 'phone', 'pottery', 'printing', 'radiotechnics', 'real_estate', 'religion', 'rental', 'salon', 'scuba_diving', 'second_hand', 'sewing', 'shoe_repair', 'shopping_centre', 'solarium', 'souvenir', 'sports', 'tailor', 'tanning', 'tattoo', 'tea', 'ticket', 'tiles', 'tobacco', 'trade', 'tyres', 'vacuum_cleaner', 'video', 'video_games', 'watches', 'wholesale', 'yes') THEN 'other' ELSE NULL END,
->>>>>>> 38c968b2
               'leisure_' || CASE WHEN leisure IN ('water_park', 'playground', 'miniature_golf', 'golf_course', 'picnic_table') THEN leisure ELSE NULL END,
               'man_made_' || CASE WHEN man_made IN ('mast', 'water_tower', 'lighthouse', 'windmill') THEN man_made ELSE NULL END,
               'natural_' || CASE WHEN "natural" IN ('spring') THEN "natural" ELSE NULL END,
@@ -1672,20 +1666,15 @@
           FROM planet_osm_polygon
           -- The upcoming where clause is needed for performance only, as the CASE statements would end up doing the equivalent filtering
           WHERE aeroway IN ('helipad', 'aerodrome')
-<<<<<<< HEAD
             OR tourism IN ('alpine_hut', 'camp_site', 'caravan_site', 'chalet', 'guest_house', 'hostel', 
                            'hotel', 'motel', 'information', 'museum', 'viewpoint', 'picnic_site')
             OR amenity IN ('shelter', 'atm', 'bank', 'bar', 'bicycle_rental', 'bus_station', 'cafe', 
                            'car_rental', 'car_sharing', 'car_wash', 'cinema', 'clinic', 'community_centre', 
-                           'fire_station', 'fuel', 'hospital', 'ice_cream', 'embassy', 'library', 'courthouse', 
+                           'fire_station', 'fountain', 'fuel', 'hospital', 'ice_cream', 'embassy', 'library', 'courthouse', 
                            'townhall', 'parking', 'bicycle_parking', 'motorcycle_parking', 'pharmacy', 'doctors', 
                            'dentist', 'place_of_worship', 'police', 'post_box', 'post_office', 'pub', 'biergarten', 
                            'recycling', 'restaurant', 'food_court', 'fast_food', 'telephone', 'emergency_phone', 'taxi', 
                            'theatre', 'toilets', 'drinking_water', 'prison', 'hunting_stand', 'nightclub', 'veterinary')
-=======
-            OR tourism IN ('alpine_hut', 'camp_site', 'caravan_site', 'chalet', 'guest_house', 'hostel', 'hotel', 'motel', 'information', 'museum', 'viewpoint', 'picnic_site')
-            OR amenity IN ('shelter', 'atm', 'bank', 'bar', 'bicycle_rental', 'bus_station', 'cafe', 'car_rental', 'car_sharing', 'cinema', 'clinic', 'community_centre', 'fire_station', 'fountain', 'fuel', 'hospital', 'ice_cream', 'embassy', 'library', 'courthouse', 'townhall', 'parking', 'bicycle_parking', 'motorcycle_parking', 'pharmacy', 'doctors', 'dentist', 'place_of_worship', 'police', 'post_box', 'post_office', 'pub', 'biergarten', 'recycling', 'restaurant', 'food_court', 'fast_food', 'telephone', 'emergency_phone', 'taxi', 'theatre', 'toilets', 'drinking_water', 'prison', 'hunting_stand', 'nightclub', 'veterinary')
->>>>>>> 38c968b2
             OR shop IS NOT NULL -- skip checking a huge list and use a null check
             OR leisure IN ('water_park', 'playground', 'miniature_golf', 'golf_course', 'picnic_table')
             OR man_made IN ('mast', 'water_tower', 'lighthouse', 'windmill')
@@ -1710,11 +1699,10 @@
             way,
             COALESCE(
               'aeroway_' || CASE WHEN aeroway IN ('helipad', 'aerodrome') THEN aeroway ELSE NULL END,
-<<<<<<< HEAD
               'tourism_' || CASE WHEN tourism IN ('alpine_hut', 'camp_site', 'caravan_site', 'chalet', 'guest_house', 'hostel', 
                                                   'hotel', 'motel', 'information', 'museum', 'picnic_site') THEN tourism ELSE NULL END,
               'amenity_' || CASE WHEN amenity IN ('shelter', 'atm', 'bank', 'bar', 'bicycle_rental', 'bus_station', 'cafe', 
-                                                  'car_rental', 'car_sharing', 'car_wash', 'cinema', 'clinic', 'community_centre', 'fire_station', 
+                                                  'car_rental', 'car_sharing', 'car_wash', 'cinema', 'clinic', 'community_centre', 'fire_station', 'fountain', 
                                                   'fuel', 'hospital', 'ice_cream', 'embassy', 'library', 'courthouse', 'townhall', 'parking', 
                                                   'bicycle_parking', 'motorcycle_parking', 'pharmacy', 'doctors', 'dentist', 'place_of_worship', 
                                                   'police', 'post_box', 'post_office', 'pub', 'biergarten', 'recycling', 'restaurant', 'food_court', 
@@ -1739,11 +1727,6 @@
                                             'real_estate', 'religion', 'rental', 'salon', 'scuba_diving', 'second_hand', 'sewing', 'shoe_repair', 'shopping_centre', 
                                             'solarium', 'souvenir', 'sports', 'tailor', 'tanning', 'tattoo', 'tea', 'ticket', 'tiles', 'tobacco', 'trade', 'tyres', 
                                             'vacuum_cleaner', 'video', 'video_games', 'watches', 'wholesale', 'yes') THEN 'other' ELSE NULL END,
-=======
-              'tourism_' || CASE WHEN tourism IN ('alpine_hut', 'camp_site', 'caravan_site', 'chalet', 'guest_house', 'hostel', 'hotel', 'motel', 'information', 'museum', 'picnic_site') THEN tourism ELSE NULL END,
-              'amenity_' || CASE WHEN amenity IN ('pub', 'restaurant', 'food_court', 'cafe', 'fast_food', 'biergarten', 'bar', 'library', 'theatre', 'courthouse', 'townhall', 'cinema', 'clinic', 'community_centre', 'parking', 'bicycle_parking', 'motorcycle_parking', 'police', 'fire_station', 'fountain', 'place_of_worship', 'grave_yard', 'shelter', 'bank', 'embassy', 'fuel', 'bus_station', 'prison', 'university', 'school', 'college', 'kindergarten', 'hospital', 'ice_cream', 'pharmacy', 'doctors', 'dentist', 'atm', 'bicycle_rental', 'car_rental', 'car_sharing', 'post_box', 'post_office', 'recycling', 'telephone', 'emergency_phone', 'toilets', 'taxi', 'drinking_water', 'hunting_stand', 'nightclub', 'veterinary') THEN amenity ELSE NULL END,
-              'shop_' || CASE WHEN shop IN ('supermarket', 'bakery', 'beauty', 'books', 'butcher', 'clothes', 'computer', 'confectionery', 'fashion', 'convenience', 'department_store', 'doityourself', 'hardware', 'florist', 'garden_centre', 'hairdresser', 'hifi', 'ice_cream', 'car', 'car_repair', 'bicycle', 'mall', 'pet', 'photo', 'photo_studio', 'photography', 'seafood', 'shoes', 'alcohol', 'gift', 'furniture', 'kiosk', 'mobile_phone', 'motorcycle', 'musical_instrument', 'newsagent', 'optician', 'jewelry', 'jewellery', 'electronics', 'chemist', 'toys', 'travel_agency', 'car_parts', 'greengrocer', 'farm', 'stationery', 'laundry', 'dry_cleaning', 'beverages', 'perfumery', 'cosmetics', 'variety_store', 'wine') THEN shop WHEN shop IN ('accessories', 'antique', 'antiques', 'appliance', 'art', 'baby_goods', 'bag', 'bags', 'bathroom_furnishing', 'bed', 'betting', 'boat', 'bookmaker', 'boutique', 'builder', 'building_materials', 'camera', 'car_service', 'carpet', 'charity', 'cheese', 'chocolate', 'coffee', 'communication', 'copyshop', 'craft', 'curtain', 'dairy', 'deli', 'delicatessen', 'discount', 'dive', 'e-cigarette', 'electrical', 'energy', 'erotic', 'estate_agent', 'fabric', 'fish', 'fishing', 'flooring', 'food', 'frame', 'frozen_food', 'funeral_directors', 'furnace', 'gallery', 'gambling', 'games', 'gas', 'general', 'glaziery', 'grocery', 'health', 'health_food', 'hearing_aids', 'herbalist', 'hobby', 'household', 'houseware', 'hunting', 'insurance', 'interior_decoration', 'kitchen', 'leather', 'lighting', 'locksmith', 'lottery', 'market', 'massage', 'medical', 'medical_supply', 'money_lender', 'motorcycle_repair', 'music', 'office_supplies', 'organic', 'outdoor', 'paint', 'pastry', 'pawnbroker', 'pharmacy', 'phone', 'pottery', 'printing', 'radiotechnics', 'real_estate', 'religion', 'rental', 'salon', 'scuba_diving', 'second_hand', 'sewing', 'shoe_repair', 'shopping_centre', 'solarium', 'souvenir', 'sports', 'tailor', 'tanning', 'tattoo', 'tea', 'ticket', 'tiles', 'tobacco', 'trade', 'tyres', 'vacuum_cleaner', 'video', 'video_games', 'watches', 'wholesale', 'yes') THEN 'other' ELSE NULL END,
->>>>>>> 38c968b2
               'leisure_' || CASE WHEN leisure IN ('water_park', 'playground', 'miniature_golf', 'golf_course', 'picnic_table', 'slipway') THEN leisure ELSE NULL END,
               'man_made_' || CASE WHEN man_made IN ('mast', 'water_tower', 'lighthouse', 'windmill') THEN man_made ELSE NULL END,
               'natural_' || CASE WHEN "natural" IN ('peak', 'volcano', 'saddle', 'spring', 'cave_entrance') THEN "natural" ELSE NULL END,
@@ -1771,21 +1754,16 @@
           FROM planet_osm_point
           -- The upcoming where clause is needed for performance only, as the CASE statements would end up doing the equivalent filtering
           WHERE aeroway IN ('helipad', 'aerodrome')
-<<<<<<< HEAD
             OR tourism IN ('alpine_hut', 'camp_site', 'caravan_site', 'chalet', 'guest_house', 'hostel', 
                            'hotel', 'motel', 'information', 'museum', 'viewpoint', 'picnic_site')
             OR amenity IN ('shelter', 'atm', 'bank', 'bar', 'bicycle_rental', 'bus_station', 'cafe', 
                            'car_rental', 'car_sharing', 'car_wash', 'cinema', 'clinic', 'community_centre', 
-                           'fire_station', 'fuel', 'hospital', 'ice_cream', 'embassy', 'library', 'courthouse', 
+                           'fire_station', 'fountain', 'fuel', 'hospital', 'ice_cream', 'embassy', 'library', 'courthouse', 
                            'townhall', 'parking', 'bicycle_parking', 'motorcycle_parking', 'pharmacy', 'doctors', 
                            'dentist', 'place_of_worship', 'police', 'post_box', 'post_office', 'pub', 'biergarten', 
                            'recycling', 'restaurant', 'food_court', 'fast_food', 'telephone', 'emergency_phone', 
                            'taxi', 'theatre', 'toilets', 'drinking_water', 'prison', 'hunting_stand', 'nightclub', 
                            'veterinary')
-=======
-            OR tourism IN ('alpine_hut', 'camp_site', 'caravan_site', 'chalet', 'guest_house', 'hostel', 'hotel', 'motel', 'information', 'museum', 'viewpoint', 'picnic_site')
-            OR amenity IN ('shelter', 'atm', 'bank', 'bar', 'bicycle_rental', 'bus_station', 'cafe', 'car_rental', 'car_sharing', 'cinema', 'clinic', 'community_centre', 'fire_station', 'fountain', 'fuel', 'hospital', 'ice_cream', 'embassy', 'library', 'courthouse', 'townhall', 'parking', 'bicycle_parking', 'motorcycle_parking', 'pharmacy', 'doctors', 'dentist', 'place_of_worship', 'police', 'post_box', 'post_office', 'pub', 'biergarten', 'recycling', 'restaurant', 'food_court', 'fast_food', 'telephone', 'emergency_phone', 'taxi', 'theatre', 'toilets', 'drinking_water', 'prison', 'hunting_stand', 'nightclub', 'veterinary')
->>>>>>> 38c968b2
             OR shop IS NOT NULL -- skip checking a huge list and use a null check
             OR leisure IN ('water_park', 'playground', 'miniature_golf', 'golf_course', 'picnic_table', 'slipway')
             OR man_made IN ('mast', 'water_tower', 'lighthouse', 'windmill', 'cross')
@@ -2037,12 +2015,11 @@
             way_area/NULLIF(!pixel_width!::real*!pixel_height!::real,0) AS way_pixels,
             COALESCE(
               'aeroway_' || CASE WHEN aeroway IN ('gate', 'apron', 'helipad', 'aerodrome') THEN aeroway ELSE NULL END,
-<<<<<<< HEAD
               'tourism_' || CASE WHEN tourism IN ('alpine_hut', 'hotel', 'motel', 'hostel', 'chalet', 'guest_house', 'camp_site', 'caravan_site', 
                                                   'theme_park', 'museum', 'zoo', 'information', 'picnic_site') THEN tourism ELSE NULL END,
               'amenity_' || CASE WHEN amenity IN ('pub', 'restaurant', 'food_court', 'cafe', 'fast_food', 'biergarten', 'bar', 'library', 
                                                   'theatre', 'courthouse', 'townhall', 'cinema', 'clinic', 'community_centre', 'parking', 
-                                                  'bicycle_parking', 'motorcycle_parking', 'police', 'fire_station', 'place_of_worship', 
+                                                  'bicycle_parking', 'motorcycle_parking', 'police', 'fire_station', 'fountain', 'place_of_worship', 
                                                   'grave_yard', 'shelter', 'bank', 'embassy', 'fuel', 'bus_station', 'prison', 'university', 
                                                   'school', 'college', 'kindergarten', 'hospital', 'ice_cream', 'pharmacy', 'doctors', 'dentist', 
                                                   'atm', 'bicycle_rental', 'car_rental', 'car_sharing', 'car_wash', 'post_box', 'post_office', 
@@ -2076,13 +2053,6 @@
                                                   'residential', 'garages', 'meadow', 'grass', 'allotments', 'forest', 'farmyard', 'farm', 'farmland', 
                                                   'greenhouse_horticulture', 'retail', 'industrial', 'railway', 'commercial', 'brownfield', 'landfill', 
                                                   'construction', 'military') THEN landuse ELSE NULL END,
-=======
-              'tourism_' || CASE WHEN tourism IN ('alpine_hut', 'hotel', 'motel', 'hostel', 'chalet', 'guest_house', 'camp_site', 'caravan_site', 'theme_park', 'museum', 'zoo', 'information', 'picnic_site') THEN tourism ELSE NULL END,
-              'amenity_' || CASE WHEN amenity IN ('pub', 'restaurant', 'food_court', 'cafe', 'fast_food', 'biergarten', 'bar', 'library', 'theatre', 'courthouse', 'townhall', 'cinema', 'clinic', 'community_centre', 'parking', 'bicycle_parking', 'motorcycle_parking', 'police', 'fire_station', 'fountain', 'place_of_worship', 'grave_yard', 'shelter', 'bank', 'embassy', 'fuel', 'bus_station', 'prison', 'university', 'school', 'college', 'kindergarten', 'hospital', 'ice_cream', 'pharmacy', 'doctors', 'dentist', 'atm', 'bicycle_rental', 'car_rental', 'car_sharing', 'post_box', 'post_office', 'recycling', 'telephone', 'emergency_phone', 'toilets', 'taxi', 'drinking_water', 'hunting_stand', 'nightclub', 'veterinary') THEN amenity ELSE NULL END,
-              'shop_' || CASE WHEN shop IN ('supermarket', 'bakery', 'beauty', 'books', 'butcher', 'clothes', 'computer', 'confectionery', 'fashion', 'convenience', 'department_store', 'doityourself', 'hardware', 'florist', 'garden_centre', 'hairdresser', 'hifi', 'ice_cream', 'car', 'car_repair', 'bicycle', 'mall', 'pet', 'photo', 'photo_studio', 'photography', 'seafood', 'shoes', 'alcohol', 'gift', 'furniture', 'kiosk', 'mobile_phone', 'motorcycle', 'musical_instrument', 'newsagent', 'optician', 'jewelry', 'jewellery', 'electronics', 'chemist', 'toys', 'travel_agency', 'car_parts', 'greengrocer', 'farm', 'stationery', 'laundry', 'dry_cleaning', 'beverages', 'perfumery', 'cosmetics', 'variety_store', 'wine') THEN shop WHEN shop IN ('accessories', 'antique', 'antiques', 'appliance', 'art', 'baby_goods', 'bag', 'bags', 'bathroom_furnishing', 'bed', 'betting', 'boat', 'bookmaker', 'boutique', 'builder', 'building_materials', 'camera', 'car_service', 'carpet', 'charity', 'cheese', 'chocolate', 'coffee', 'communication', 'copyshop', 'craft', 'curtain', 'dairy', 'deli', 'delicatessen', 'discount', 'dive', 'e-cigarette', 'electrical', 'energy', 'erotic', 'estate_agent', 'fabric', 'fish', 'fishing', 'flooring', 'food', 'frame', 'frozen_food', 'funeral_directors', 'furnace', 'gallery', 'gambling', 'games', 'gas', 'general', 'glaziery', 'grocery', 'health', 'health_food', 'hearing_aids', 'herbalist', 'hobby', 'household', 'houseware', 'hunting', 'insurance', 'interior_decoration', 'kitchen', 'leather', 'lighting', 'locksmith', 'lottery', 'market', 'massage', 'medical', 'medical_supply', 'money_lender', 'motorcycle_repair', 'music', 'office_supplies', 'organic', 'outdoor', 'paint', 'pastry', 'pawnbroker', 'pharmacy', 'phone', 'pottery', 'printing', 'radiotechnics', 'real_estate', 'religion', 'rental', 'salon', 'scuba_diving', 'second_hand', 'sewing', 'shoe_repair', 'shopping_centre', 'solarium', 'souvenir', 'sports', 'tailor', 'tanning', 'tattoo', 'tea', 'ticket', 'tiles', 'tobacco', 'trade', 'tyres', 'vacuum_cleaner', 'video', 'video_games', 'watches', 'wholesale', 'yes') THEN 'other' ELSE NULL END,
-              'leisure_' || CASE WHEN leisure IN ('swimming_pool', 'water_park', 'miniature_golf', 'golf_course', 'sports_centre', 'stadium', 'track', 'pitch', 'playground', 'park', 'recreation_ground', 'common', 'garden', 'nature_reserve', 'marina', 'picnic_table') THEN leisure ELSE NULL END,
-              'landuse_' || CASE WHEN landuse IN ('reservoir', 'basin', 'recreation_ground', 'conservation', 'village_green', 'quarry', 'vineyard', 'orchard', 'cemetery', 'residential', 'garages', 'meadow', 'grass', 'allotments', 'forest', 'farmyard', 'farm', 'farmland', 'greenhouse_horticulture', 'retail', 'industrial', 'railway', 'commercial', 'brownfield', 'landfill', 'construction', 'military') THEN landuse ELSE NULL END,
->>>>>>> 38c968b2
               'man_made_' || CASE WHEN man_made IN ('lighthouse', 'windmill', 'mast', 'water_tower', 'pier', 'breakwater', 'groyne') THEN man_made ELSE NULL END,
               'natural_' || CASE WHEN "natural" IN ('wood', 'water', 'mud', 'wetland', 'marsh', 'bay', 'spring', 'scree', 'shingle', 'bare_rock', 'sand', 'heath', 
                                                     'grassland', 'scrub', 'beach', 'glacier') THEN "natural" ELSE NULL END,
@@ -2103,19 +2073,14 @@
           FROM planet_osm_polygon
           -- The upcoming where clause is needed for performance only, as the CASE statements would end up doing the equivalent filtering
           WHERE (aeroway IN ('gate', 'apron', 'helipad', 'aerodrome')
-<<<<<<< HEAD
               OR tourism IN ('alpine_hut', 'hotel', 'motel', 'hostel', 'chalet', 'guest_house', 'camp_site', 'caravan_site', 'theme_park', 
                              'museum', 'attraction', 'zoo', 'information', 'picnic_site')
               OR amenity IN ('pub', 'restaurant', 'food_court', 'cafe', 'fast_food', 'biergarten', 'bar', 'library', 'theatre', 'courthouse', 
                              'townhall', 'cinema', 'clinic', 'community_centre', 'parking', 'bicycle_parking', 'motorcycle_parking', 'police', 
-                             'fire_station', 'place_of_worship', 'grave_yard', 'shelter', 'bank', 'embassy', 'fuel', 'bus_station', 'prison', 
+                             'fire_station', 'fountain', 'place_of_worship', 'grave_yard', 'shelter', 'bank', 'embassy', 'fuel', 'bus_station', 'prison', 
                              'university', 'school', 'college', 'kindergarten', 'hospital', 'ice_cream', 'pharmacy', 'doctors', 'dentist', 
                              'atm', 'bicycle_rental', 'car_rental', 'car_sharing', 'car_wash', 'post_box', 'post_office', 'recycling', 'telephone', 
                              'emergency_phone', 'toilets', 'taxi', 'drinking_water', 'hunting_stand', 'nightclub', 'veterinary')
-=======
-              OR tourism IN ('alpine_hut', 'hotel', 'motel', 'hostel', 'chalet', 'guest_house', 'camp_site', 'caravan_site', 'theme_park', 'museum', 'attraction', 'zoo', 'information', 'picnic_site')
-              OR amenity IN ('shelter', 'atm', 'bank', 'bar', 'bicycle_rental', 'bus_station', 'cafe', 'car_rental', 'car_sharing', 'cinema', 'clinic', 'community_centre', 'fire_station', 'fountain', 'fuel', 'hospital', 'ice_cream', 'embassy', 'library', 'courthouse', 'townhall', 'parking', 'bicycle_parking', 'motorcycle_parking', 'pharmacy', 'doctors', 'dentist', 'place_of_worship', 'police', 'post_box', 'post_office', 'pub', 'biergarten', 'recycling', 'restaurant', 'food_court', 'fast_food', 'telephone', 'emergency_phone', 'taxi', 'theatre', 'toilets', 'drinking_water', 'prison', 'hunting_stand', 'nightclub', 'veterinary')
->>>>>>> 38c968b2
               OR shop IS NOT NULL -- skip checking a huge list and use a null check
               OR leisure IN ('swimming_pool', 'water_park', 'miniature_golf', 'golf_course', 'sports_centre', 'stadium', 'track', 'pitch', 
                              'playground', 'park', 'recreation_ground', 'common', 'garden', 'nature_reserve', 'marina', 'picnic_table')
@@ -2200,12 +2165,11 @@
                 NULL AS way_pixels,
                 COALESCE(
                   'aeroway_' || CASE WHEN aeroway IN ('gate', 'apron', 'helipad', 'aerodrome') THEN aeroway ELSE NULL END,
-<<<<<<< HEAD
                   'tourism_' || CASE WHEN tourism IN ('alpine_hut', 'hotel', 'motel', 'hostel', 'chalet', 'guest_house', 'camp_site', 'caravan_site', 
                                                       'theme_park', 'museum', 'zoo', 'information', 'picnic_site') THEN tourism ELSE NULL END,
                   'amenity_' || CASE WHEN amenity IN ('pub', 'restaurant', 'food_court', 'cafe', 'fast_food', 'biergarten', 'bar', 'library', 'theatre', 
                                                       'courthouse', 'townhall', 'cinema', 'clinic', 'community_centre', 'parking', 'bicycle_parking', 
-                                                      'motorcycle_parking', 'police', 'fire_station', 'place_of_worship', 'grave_yard', 'shelter', 'bank', 
+                                                      'motorcycle_parking', 'police', 'fire_station', 'fountain', 'place_of_worship', 'grave_yard', 'shelter', 'bank', 
                                                       'embassy', 'fuel', 'bus_station', 'prison', 'university', 'school', 'college', 'kindergarten', 'hospital', 
                                                       'ice_cream', 'pharmacy', 'doctors', 'dentist', 'atm', 'bicycle_rental', 'car_rental', 'car_sharing', 
                                                       'car_wash', 'post_box', 'post_office', 'recycling', 'telephone', 'emergency_phone', 'toilets', 'taxi', 
@@ -2239,13 +2203,6 @@
                                                       'residential', 'garages', 'meadow', 'grass', 'allotments', 'forest', 'farmyard', 'farm', 'farmland', 
                                                       'greenhouse_horticulture', 'retail', 'industrial', 'railway', 'commercial', 'brownfield', 'landfill', 
                                                       'construction', 'military') THEN landuse ELSE NULL END,
-=======
-                  'tourism_' || CASE WHEN tourism IN ('alpine_hut', 'hotel', 'motel', 'hostel', 'chalet', 'guest_house', 'camp_site', 'caravan_site', 'theme_park', 'museum', 'zoo', 'information', 'picnic_site') THEN tourism ELSE NULL END,
-                  'amenity_' || CASE WHEN amenity IN ('pub', 'restaurant', 'food_court', 'cafe', 'fast_food', 'biergarten', 'bar', 'library', 'theatre', 'courthouse', 'townhall', 'cinema', 'clinic', 'community_centre', 'parking', 'bicycle_parking', 'motorcycle_parking', 'police', 'fire_station', 'fountain', 'place_of_worship', 'grave_yard', 'shelter', 'bank', 'embassy', 'fuel', 'bus_station', 'prison', 'university', 'school', 'college', 'kindergarten', 'hospital', 'ice_cream', 'pharmacy', 'doctors', 'dentist', 'atm', 'bicycle_rental', 'car_rental', 'car_sharing', 'post_box', 'post_office', 'recycling', 'telephone', 'emergency_phone', 'toilets', 'taxi', 'drinking_water', 'hunting_stand', 'nightclub', 'veterinary') THEN amenity ELSE NULL END,
-                  'shop_' || CASE WHEN shop IN ('supermarket', 'bakery', 'beauty', 'books', 'butcher', 'clothes', 'computer', 'confectionery', 'fashion', 'convenience', 'department_store', 'doityourself', 'hardware', 'florist', 'garden_centre', 'hairdresser', 'hifi', 'ice_cream', 'car', 'car_repair', 'bicycle', 'mall', 'pet', 'photo', 'photo_studio', 'photography', 'seafood', 'shoes', 'alcohol', 'gift', 'furniture', 'kiosk', 'mobile_phone', 'motorcycle', 'musical_instrument', 'newsagent', 'optician', 'jewelry', 'jewellery', 'electronics', 'chemist', 'toys', 'travel_agency', 'car_parts', 'greengrocer', 'farm', 'stationery', 'laundry', 'dry_cleaning', 'beverages', 'perfumery', 'cosmetics', 'variety_store', 'wine') THEN shop WHEN shop IN ('accessories', 'antique', 'antiques', 'appliance', 'art', 'baby_goods', 'bag', 'bags', 'bathroom_furnishing', 'bed', 'betting', 'boat', 'bookmaker', 'boutique', 'builder', 'building_materials', 'camera', 'car_service', 'carpet', 'charity', 'cheese', 'chocolate', 'coffee', 'communication', 'copyshop', 'craft', 'curtain', 'dairy', 'deli', 'delicatessen', 'discount', 'dive', 'e-cigarette', 'electrical', 'energy', 'erotic', 'estate_agent', 'fabric', 'fish', 'fishing', 'flooring', 'food', 'frame', 'frozen_food', 'funeral_directors', 'furnace', 'gallery', 'gambling', 'games', 'gas', 'general', 'glaziery', 'grocery', 'health', 'health_food', 'hearing_aids', 'herbalist', 'hobby', 'household', 'houseware', 'hunting', 'insurance', 'interior_decoration', 'kitchen', 'leather', 'lighting', 'locksmith', 'lottery', 'market', 'massage', 'medical', 'medical_supply', 'money_lender', 'motorcycle_repair', 'music', 'office_supplies', 'organic', 'outdoor', 'paint', 'pastry', 'pawnbroker', 'pharmacy', 'phone', 'pottery', 'printing', 'radiotechnics', 'real_estate', 'religion', 'rental', 'salon', 'scuba_diving', 'second_hand', 'sewing', 'shoe_repair', 'shopping_centre', 'solarium', 'souvenir', 'sports', 'tailor', 'tanning', 'tattoo', 'tea', 'ticket', 'tiles', 'tobacco', 'trade', 'tyres', 'vacuum_cleaner', 'video', 'video_games', 'watches', 'wholesale', 'yes') THEN 'other' ELSE NULL END,
-                  'leisure_' || CASE WHEN leisure IN ('swimming_pool', 'water_park', 'miniature_golf', 'golf_course', 'sports_centre', 'stadium', 'track', 'pitch', 'playground', 'park', 'recreation_ground', 'common', 'garden', 'nature_reserve', 'marina', 'slipway', 'picnic_table') THEN leisure ELSE NULL END,
-                  'landuse_' || CASE WHEN landuse IN ('reservoir', 'basin', 'recreation_ground', 'conservation', 'village_green', 'quarry', 'vineyard', 'orchard', 'cemetery', 'residential', 'garages', 'meadow', 'grass', 'allotments', 'forest', 'farmyard', 'farm', 'farmland', 'greenhouse_horticulture', 'retail', 'industrial', 'railway', 'commercial', 'brownfield', 'landfill', 'construction', 'military') THEN landuse ELSE NULL END,
->>>>>>> 38c968b2
                   'man_made_' || CASE WHEN man_made IN ('lighthouse', 'windmill', 'mast', 'water_tower') THEN man_made ELSE NULL END,
                   'natural_' || CASE WHEN "natural" IN ('wood', 'peak', 'volcano', 'saddle', 'cave_entrance', 'water', 'mud', 'wetland', 'marsh', 'bay', 'spring', 
                                                         'scree', 'shingle', 'bare_rock', 'sand', 'heath', 'grassland', 'scrub', 'beach', 'glacier', 'tree') 
@@ -2278,19 +2235,14 @@
               FROM planet_osm_point
               -- The upcoming where clause is needed for performance only, as the CASE statements would end up doing the equivalent filtering
               WHERE (aeroway IN ('gate', 'apron', 'helipad', 'aerodrome')
-<<<<<<< HEAD
                   OR tourism IN ('alpine_hut', 'hotel', 'motel', 'hostel', 'chalet', 'guest_house', 'camp_site', 'caravan_site', 'theme_park', 
                                  'museum', 'attraction', 'zoo', 'information', 'viewpoint', 'picnic_site')
                   OR amenity IN ('pub', 'restaurant', 'food_court', 'cafe', 'fast_food', 'biergarten', 'bar', 'library', 'theatre', 'courthouse', 
                                  'townhall', 'cinema', 'clinic', 'community_centre', 'parking', 'bicycle_parking', 'motorcycle_parking', 'police', 
-                                 'fire_station', 'place_of_worship', 'grave_yard', 'shelter', 'bank', 'embassy', 'fuel', 'bus_station', 'prison', 
+                                 'fire_station', 'fountain', 'place_of_worship', 'grave_yard', 'shelter', 'bank', 'embassy', 'fuel', 'bus_station', 'prison', 
                                  'university', 'school', 'college', 'kindergarten', 'hospital', 'ice_cream', 'pharmacy', 'doctors', 'dentist', 'atm', 
                                  'bicycle_rental', 'car_rental', 'car_sharing', 'car_wash', 'post_box', 'post_office', 'recycling', 'telephone', 
                                  'emergency_phone', 'toilets', 'taxi', 'drinking_water', 'hunting_stand', 'nightclub', 'veterinary')
-=======
-                  OR tourism IN ('alpine_hut', 'hotel', 'motel', 'hostel', 'chalet', 'guest_house', 'camp_site', 'caravan_site', 'theme_park', 'museum', 'attraction', 'zoo', 'information', 'viewpoint', 'picnic_site')
-                  OR amenity IN ('shelter', 'atm', 'bank', 'bar', 'bicycle_rental', 'bus_station', 'cafe', 'car_rental', 'car_sharing', 'cinema', 'clinic', 'community_centre', 'fire_station', 'fountain', 'fuel', 'hospital', 'ice_cream', 'embassy', 'library', 'courthouse', 'townhall', 'parking', 'bicycle_parking', 'motorcycle_parking', 'pharmacy', 'doctors', 'dentist', 'place_of_worship', 'police', 'post_box', 'post_office', 'pub', 'biergarten', 'recycling', 'restaurant', 'food_court', 'fast_food', 'telephone', 'emergency_phone', 'taxi', 'theatre', 'toilets', 'drinking_water', 'prison', 'hunting_stand', 'nightclub', 'veterinary')
->>>>>>> 38c968b2
                   OR shop IS NOT NULL -- skip checking a huge list and use a null check
                   OR leisure IN ('swimming_pool', 'water_park', 'miniature_golf', 'golf_course', 'sports_centre', 'stadium', 'track', 'pitch', 
                                  'playground', 'park', 'recreation_ground', 'common', 'garden', 'nature_reserve', 'marina', 'slipway', 'picnic_table')
