scale: 1
metatile: 2
name: "OpenStreetMap Carto"
description: "A general-purpose OpenStreetMap mapnik style, in CartoCSS"
bounds: &world
  - -180
  - -85.05112877980659
  - 180
  - 85.05112877980659
center:
  - 0
  - 0
  - 4
format: "png"
interactivity: false
minzoom: 0
maxzoom: 22
srs: "+proj=merc +a=6378137 +b=6378137 +lat_ts=0.0 +lon_0=0.0 +x_0=0.0 +y_0=0.0 +k=1.0 +units=m +nadgrids=@null +wktext +no_defs +over"

# Various parts to be included later on
_parts:
  # Extents are used for tilemill, and don't actually make it to the generated XML
  extents: &extents
    extent: *world
    srs-name: "900913"
    srs: "+proj=merc +a=6378137 +b=6378137 +lat_ts=0.0 +lon_0=0.0 +x_0=0.0 +y_0=0.0 +k=1.0 +units=m +nadgrids=@null +wktext +no_defs +over"
  extents84: &extents84
    extent: *world
    srs-name: "WGS84"
    srs: "+proj=longlat +ellps=WGS84 +datum=WGS84 +no_defs"
  osm2pgsql: &osm2pgsql
    type: "postgis"
    dbname: "gis"
    key_field: ""
    geometry_field: "way"
    extent: "-20037508,-20037508,20037508,20037508"

Stylesheet:
  - "style.mss"
  - "shapefiles.mss"
  - "landcover.mss"
  - "water.mss"
  - "water-features.mss"
  - "road-colors-generated.mss"
  - "roads.mss"
  - "power.mss"
  - "placenames.mss"
  - "buildings.mss"
  - "stations.mss"
  - "amenity-points.mss"
  - "ferry-routes.mss"
  - "aerialways.mss"
  - "admin.mss"
  - "addressing.mss"
Layer:
  - id: "world"
    name: "world"
    class: ""
    geometry: "polygon"
    <<: *extents
    Datasource:
      file: "data/simplified-land-polygons-complete-3857/simplified_land_polygons.shp"
      type: "shape"
    advanced: {}
    properties:
      maxzoom: 9
  - id: "coast-poly"
    name: "coast-poly"
    class: ""
    geometry: "polygon"
    <<: *extents
    Datasource:
      file: "data/land-polygons-split-3857/land_polygons.shp"
      type: "shape"
    properties:
      minzoom: 10
    advanced: {}
  - id: "builtup"
    name: "builtup"
    geometry: "polygon"
    class: ""
    extent: *world
    srs-name: "mercator"
    srs: "+proj=merc +datum=WGS84 +over"
    Datasource:
      file: "data/world_boundaries/builtup_area.shp"
      type: "shape"
    properties:
      minzoom: 8
      maxzoom: 9
    advanced: {}
  - id: "necountries"
    name: "necountries"
    class: ""
    geometry: "linestring"
    <<: *extents84
    Datasource:
      file: "data/ne_110m_admin_0_boundary_lines_land/ne_110m_admin_0_boundary_lines_land.shp"
      type: "shape"
    properties:
      minzoom: 1
      maxzoom: 3
    advanced: {}
  - id: "landcover-low-zoom"
    name: "landcover-low-zoom"
    class: ""
    geometry: "polygon"
    <<: *extents
    Datasource:
      <<: *osm2pgsql
      table: |-
        (SELECT
            way, name, way_pixels,
            COALESCE(wetland, landuse, "natural") AS feature
          FROM (SELECT
              way, COALESCE(name, '') AS name,
              ('landuse_' || (CASE WHEN landuse IN ('forest', 'military') THEN landuse ELSE NULL END)) AS landuse,
              ('natural_' || (CASE WHEN "natural" IN ('wood', 'sand', 'scree', 'shingle', 'bare_rock') THEN "natural" ELSE NULL END)) AS "natural",
              ('wetland_' || (CASE WHEN "natural" IN ('wetland', 'mud') THEN (CASE WHEN "natural" IN ('mud') THEN "natural" ELSE wetland END) ELSE NULL END)) AS wetland,
              way_area/NULLIF(!pixel_width!::real*!pixel_height!::real,0) AS way_pixels
            FROM planet_osm_polygon
            WHERE (landuse IN ('forest', 'military')
              OR "natural" IN ('wood', 'wetland', 'mud', 'sand', 'scree', 'shingle', 'bare_rock'))
              AND way_area > 0.01*!pixel_width!::real*!pixel_height!::real
              AND building IS NULL
            ORDER BY CASE WHEN layer~E'^-?\\d+$' AND length(layer)<10 THEN layer::integer ELSE 0 END, way_area DESC
          ) AS features
        ) AS landcover_low_zoom
    properties:
      minzoom: 7
      maxzoom: 9
    advanced: {}
  - id: "landcover"
    name: "landcover"
    class: ""
    geometry: "polygon"
    <<: *extents
    Datasource:
      <<: *osm2pgsql
      table: |-
        (SELECT
            way, name, religion, way_pixels,
            COALESCE(aeroway, amenity, wetland, power, landuse, leisure, military, "natural", tourism, highway, railway) AS feature
          FROM (SELECT
              way, COALESCE(name, '') AS name,
              ('aeroway_' || (CASE WHEN aeroway IN ('apron', 'aerodrome') THEN aeroway ELSE NULL END)) AS aeroway,
              ('amenity_' || (CASE WHEN amenity IN ('parking', 'bicycle_parking', 'motorcycle_parking', 'university', 'college', 'school', 
                                                    'hospital', 'kindergarten', 'grave_yard', 'prison', 'place_of_worship', 'clinic') 
                                                    THEN amenity ELSE NULL END)) AS amenity,
              ('landuse_' || (CASE WHEN landuse IN ('quarry', 'vineyard', 'orchard', 'cemetery', 'residential', 'garages', 'meadow', 'grass', 
                                                    'allotments', 'forest', 'farmyard', 'farm', 'farmland', 'greenhouse_horticulture', 
                                                    'recreation_ground', 'village_green', 'retail', 'industrial', 'railway', 'commercial', 
                                                    'brownfield', 'landfill', 'construction') THEN landuse ELSE NULL END)) AS landuse,
              ('leisure_' || (CASE WHEN leisure IN ('swimming_pool', 'playground', 'park', 'recreation_ground', 'common', 'garden', 
                                                    'golf_course', 'miniature_golf', 'picnic_table', 'sports_centre', 'stadium', 'pitch', 
                                                    'track', 'dog_park') THEN leisure ELSE NULL END)) AS leisure,
              ('military_' || (CASE WHEN military IN ('danger_area') THEN military ELSE NULL END)) AS military,
              ('natural_' || (CASE WHEN "natural" IN ('beach', 'shoal', 'heath', 'grassland', 'wood', 'sand', 'scree', 'shingle', 'bare_rock', 'scrub') THEN "natural" ELSE NULL END)) AS "natural",
              ('wetland_' || (CASE WHEN "natural" IN ('wetland', 'marsh', 'mud') THEN (CASE WHEN "natural" IN ('marsh', 'mud') THEN "natural" ELSE wetland END) ELSE NULL END)) AS wetland,
              ('power_' || (CASE WHEN power IN ('station', 'sub_station', 'substation', 'generator') THEN power ELSE NULL END)) AS power,
              ('tourism_' || (CASE WHEN tourism IN ('attraction', 'camp_site', 'caravan_site', 'picnic_site') THEN tourism ELSE NULL END)) AS tourism,
              ('highway_' || (CASE WHEN highway IN ('services', 'rest_area') THEN highway ELSE NULL END)) AS highway,
              ('railway_' || (CASE WHEN railway = 'station' THEN railway ELSE NULL END)) AS railway,
              CASE WHEN religion IN ('christian', 'jewish') THEN religion ELSE 'INT-generic'::text END AS religion,
              way_area/NULLIF(!pixel_width!::real*!pixel_height!::real,0) AS way_pixels
            FROM planet_osm_polygon
            WHERE (landuse IS NOT NULL
              OR leisure IS NOT NULL
              OR aeroway IN ('apron', 'aerodrome')
              OR amenity IN ('parking', 'bicycle_parking', 'motorcycle_parking', 'university', 'college', 'school', 'hospital', 'kindergarten', 
                             'grave_yard', 'place_of_worship', 'prison', 'clinic')
              OR military IN ('danger_area')
              OR "natural" IN ('beach', 'shoal', 'heath', 'mud', 'marsh', 'wetland', 'grassland', 'wood', 'sand', 'scree', 'shingle', 'bare_rock', 'scrub')
              OR power IN ('station', 'sub_station', 'substation', 'generator')
              OR tourism IN ('attraction', 'camp_site', 'caravan_site', 'picnic_site')
              OR highway IN ('services', 'rest_area')
              OR railway = 'station')
              AND way_area > 0.01*!pixel_width!::real*!pixel_height!::real
            ORDER BY CASE WHEN layer~E'^-?\\d+$' AND length(layer)<10 THEN layer::integer ELSE 0 END, way_area DESC
          ) AS landcover
        ) AS features
    properties:
      minzoom: 10
    advanced: {}
  - id: "landcover-line"
    name: "landcover-line"
    class: ""
    geometry: "linestring"
    <<: *extents
    Datasource:
      <<: *osm2pgsql
      table: |-
        (SELECT
            way
          FROM planet_osm_line
          WHERE man_made = 'cutline'
        ) AS landcover_line
    advanced: {}
    properties:
      minzoom: 14
  - id: "water-lines-casing"
    name: "water-lines-casing"
    class: ""
    geometry: "linestring"
    <<: *extents
    Datasource:
      <<: *osm2pgsql
      table: |-
        (SELECT
            way, waterway, intermittent,
            CASE WHEN tunnel IN ('yes', 'culvert') THEN 'yes' ELSE 'no' END AS int_tunnel
          FROM planet_osm_line
          WHERE waterway IN ('stream', 'drain', 'ditch')
        ) AS water_lines_casing
    properties:
      minzoom: 13
    advanced: {}
  - id: "water-lines-low-zoom"
    name: "water-lines-low-zoom"
    class: ""
    geometry: "linestring"
    <<: *extents
    Datasource:
      <<: *osm2pgsql
      table: |-
        (SELECT
            way,
            waterway,
            intermittent
          FROM planet_osm_line
          WHERE waterway = 'river'
        ) AS water_lines_low_zoom
    properties:
      minzoom: 8
      maxzoom: 11
    advanced: {}
  - id: "icesheet-poly"
    name: "icesheet-poly"
    class: ""
    geometry: "polygon"
    <<: *extents
    Datasource:
      file: "data/antarctica-icesheet-polygons-3857/icesheet_polygons.shp"
      type: "shape"
    properties:
      minzoom: 4
    advanced: {}
  - id: "water-areas"
    name: "water-areas"
    class: ""
    geometry: "polygon"
    <<: *extents
    Datasource:
      <<: *osm2pgsql
      table: |-
        (SELECT
            way,
            "natural",
            waterway,
            landuse,
            name,
            way_area/NULLIF(!pixel_width!::real*!pixel_height!::real,0) AS way_pixels
          FROM planet_osm_polygon
          WHERE
            (waterway IN ('dock', 'riverbank', 'canal')
              OR landuse IN ('reservoir', 'basin')
              OR "natural" IN ('water', 'glacier'))
            AND building IS NULL
            AND way_area > 0.01*!pixel_width!::real*!pixel_height!::real
          ORDER BY z_order, way_area DESC
        ) AS water_areas
    properties:
      minzoom: 4
    advanced: {}
  - id: "landcover-area-symbols"
    name: "landcover-area-symbols"
    class: ""
    geometry: "polygon"
    <<: *extents
    Datasource:
      <<: *osm2pgsql
      table: |-
        (SELECT
            way, surface, 
            COALESCE(CASE WHEN landuse = 'forest' THEN 'wood' ELSE NULL END, "natural") AS "natural",
            CASE WHEN "natural" IN ('marsh', 'mud') 
                THEN "natural" 
                ELSE CASE WHEN ("natural" = 'wetland' AND wetland IS NULL) 
                  THEN 'wetland' 
                  ELSE CASE WHEN ("natural" = 'wetland')
                    THEN wetland
                    ELSE NULL
                    END 
                END
              END AS int_wetland
          FROM planet_osm_polygon
          WHERE ("natural" IN ('marsh', 'mud', 'wetland', 'wood', 'beach', 'shoal', 'reef') OR landuse = 'forest')
            AND building IS NULL
            AND way_area > 0.01*!pixel_width!::real*!pixel_height!::real
          ORDER BY z_order, way_area DESC
        ) AS landcover_area_symbols
    properties:
      minzoom: 10
    advanced: {}
  - id: "icesheet-outlines"
    name: "icesheet-outlines"
    class: ""
    geometry: "linestring"
    <<: *extents
    Datasource:
      file: "data/antarctica-icesheet-outlines-3857/icesheet_outlines.shp"
      type: "shape"
    properties:
      minzoom: 4
    advanced: {}
  - id: "water-lines"
    name: "water-lines"
    class: "water-lines"
    geometry: "linestring"
    <<: *extents
    Datasource:
      <<: *osm2pgsql
      table: |-
        (SELECT
            way, waterway, name, intermittent,
            CASE WHEN tunnel IN ('yes', 'culvert') THEN 'yes' ELSE 'no' END AS int_tunnel,
            'no' AS bridge
          FROM planet_osm_line
          WHERE waterway IN ('river', 'canal', 'derelict_canal', 'stream', 'drain', 'ditch', 'wadi')
            AND (bridge IS NULL OR bridge NOT IN ('yes', 'aqueduct'))
          ORDER BY z_order
        ) AS water_lines
    properties:
      minzoom: 12
    advanced: {}
  - id: "water-barriers-line"
    name: "water-barriers-line"
    class: ""
    geometry: "linestring"
    <<: *extents
    Datasource:
      <<: *osm2pgsql
      table: |-
        (SELECT
            way,
            waterway,
            name
          FROM planet_osm_line
          WHERE waterway IN ('dam', 'weir', 'lock_gate')
        ) AS water_barriers_line
    advanced: {}
    properties:
      minzoom: 13
  - id: "water-barriers-poly"
    name: "water-barriers-poly"
    class: ""
    geometry: "polygon"
    <<: *extents
    Datasource:
      <<: *osm2pgsql
      table: |-
        (SELECT
            way,
            waterway,
            name
          FROM planet_osm_polygon
          WHERE waterway IN ('dam', 'weir', 'lock_gate')
        ) AS water_barriers_poly
    advanced: {}
    properties:
      minzoom: 13
  - id: "marinas-area"
    name: "marinas-area"
    class: ""
    geometry: "polygon"
    <<: *extents
    Datasource:
      <<: *osm2pgsql
      table: |-
        (SELECT
            way
          FROM planet_osm_polygon
          WHERE leisure = 'marina'
        ) AS marinas_area
    properties:
      minzoom: 14
    advanced: {}
  - id: "piers-poly"
    name: "piers-poly"
    class: ""
    geometry: "polygon"
    <<: *extents
    Datasource:
      <<: *osm2pgsql
      table: |-
        (SELECT
            way, man_made
          FROM planet_osm_polygon
          WHERE man_made IN ('pier', 'breakwater', 'groyne')
        ) AS piers_poly
    properties:
      minzoom: 12
    advanced: {}
  - id: "piers-line"
    name: "piers-line"
    class: ""
    geometry: "linestring"
    <<: *extents
    Datasource:
      <<: *osm2pgsql
      table: |-
        (SELECT
            way, man_made
          FROM planet_osm_line
          WHERE man_made IN ('pier', 'breakwater', 'groyne')
        ) AS piers_line
    properties:
      minzoom: 12
    advanced: {}
  - id: "water-barriers-point"
    name: "water-barriers-point"
    class: ""
    geometry: "point"
    <<: *extents
    Datasource:
      <<: *osm2pgsql
      table: |-
        (SELECT
            way, waterway
          FROM planet_osm_point
          WHERE waterway IN ('dam', 'weir', 'lock_gate')
        ) AS water_barriers_points
    properties:
      minzoom: 17
    advanced: {}
  - id: "bridge"
    name: "bridge"
    class: ""
    geometry: "polygon"
    <<: *extents
    Datasource:
      <<: *osm2pgsql
      table: |-
        (SELECT
            way,
            way_area/NULLIF(!pixel_width!::real*!pixel_height!::real,0) AS way_pixels,
            man_made,
            name
          FROM planet_osm_polygon
          WHERE man_made = 'bridge'
        ) AS bridge
    properties:
      minzoom: 12
    advanced: {}
  - id: "buildings"
    name: "buildings"
    class: ""
    geometry: "polygon"
    <<: *extents
    Datasource:
      <<: *osm2pgsql
      table: |-
        (SELECT
            way,
            building
          FROM planet_osm_polygon
          WHERE building IS NOT NULL
            AND building != 'no'
            AND way_area > 0.01*!pixel_width!::real*!pixel_height!::real
          ORDER BY z_order, way_area DESC
        ) AS buildings
    properties:
      minzoom: 13
    advanced: {}
  - id: "buildings-major"
    name: "buildings-major"
    class: ""
    geometry: "polygon"
    <<: *extents
    Datasource:
      <<: *osm2pgsql
      table: |-
        (SELECT
            way,
            building,
            amenity,
            aeroway
          FROM planet_osm_polygon
          WHERE building IS NOT NULL
            AND building != 'no'
            AND (aeroway = 'terminal' OR amenity = 'place_of_worship')
            AND way_area > 0.01*!pixel_width!::real*!pixel_height!::real
          ORDER BY z_order, way_area DESC)
        AS buildings_major
    properties:
      minzoom: 13
    advanced: {}
  - id: "tunnels"
    name: "tunnels"
    class: "tunnels-fill tunnels-casing access"
    geometry: "linestring"
    <<: *extents
    Datasource:
      <<: *osm2pgsql
      # This query is quite large, having to deal with both roads, railways and
      # runways. To allow for ways that are both railways and roads, a UNION
      # ALL is present, and to use an ordering different than current osm2pgsql
      # an order is generated in SQL.
      table: |-
        (SELECT
            way,
            (CASE WHEN substr(feature, length(feature)-3, 4) = 'link' THEN substr(feature, 0, length(feature)-4) ELSE feature END) AS feature,
            horse,
            foot,
            bicycle,
            tracktype,
            int_surface,
            access,
            construction,
            service,
            link,
            layernotnull
          FROM ( -- subselect that contains both roads and rail/aero
            SELECT
                way,
                ('highway_' || highway) AS feature, --only motorway to tertiary links are accepted later on
                horse,
                foot,
                bicycle,
                tracktype,
                CASE WHEN surface IN ('unpaved', 'compacted', 'dirt', 'earth', 'fine_gravel', 'grass', 'grass_paver', 'gravel', 'ground',
                                      'mud', 'pebblestone', 'salt', 'sand', 'woodchips', 'clay') THEN 'unpaved'
                  WHEN surface IN ('paved', 'asphalt', 'cobblestone', 'cobblestone:flattened', 'sett', 'concrete', 'concrete:lanes',
                                      'concrete:plates', 'paving_stones', 'metal', 'wood') THEN 'paved'
                  ELSE NULL
                END AS int_surface,
                CASE WHEN access IN ('destination') THEN 'destination'::text
                  WHEN access IN ('no', 'private') THEN 'no'::text
                  ELSE NULL
                END AS access,
                construction,
                CASE
                  WHEN service IN ('parking_aisle', 'drive-through', 'driveway') THEN 'INT-minor'::text
                  ELSE 'INT-normal'::text
                END AS service,
                CASE
                  WHEN substr(highway, length(highway)-3, 4) = 'link' THEN 'yes'
                  ELSE 'no'
                END AS link,
                CASE WHEN layer~E'^-?\\d+$' AND length(layer)<10 THEN layer::integer ELSE 0 END AS layernotnull
              FROM planet_osm_line
              WHERE (tunnel = 'yes' OR tunnel = 'building_passage' OR covered = 'yes')
                AND highway IS NOT NULL -- end of road select
            UNION ALL
            SELECT
                way,
                COALESCE(
                  ('railway_' || (CASE WHEN railway = 'preserved' AND service IN ('spur', 'siding', 'yard') THEN 'INT-preserved-ssy'::text 
                                       WHEN (railway = 'rail' AND service IN ('spur', 'siding', 'yard')) THEN 'INT-spur-siding-yard'  
                                       WHEN (railway = 'tram' AND service IN ('spur', 'siding', 'yard')) THEN 'tram-service' ELSE railway END)),
                  ('aeroway_' || aeroway)
                ) AS feature,
                horse,
                foot,
                bicycle,
                tracktype,
                'null',
                CASE
                  WHEN access IN ('destination') THEN 'destination'::text
                  WHEN access IN ('no', 'private') THEN 'no'::text
                  ELSE NULL
                END AS access,
                construction,
                CASE WHEN service IN ('parking_aisle', 'drive-through', 'driveway') THEN 'INT-minor'::text ELSE 'INT-normal'::text END AS service,
                'no' AS link,
                CASE WHEN layer~E'^-?\\d+$' AND length(layer)<10 THEN layer::integer ELSE 0 END AS layernotnull
              FROM planet_osm_line
              WHERE (tunnel = 'yes' OR tunnel = 'building_passage' OR covered = 'yes')
                AND (railway IS NOT NULL OR aeroway IS NOT NULL) -- end of rail/aero select
            ) AS features
          JOIN (VALUES -- this join is also putting a condition on what is selected. features not matching it do not make it into the results.
              ('railway_rail', 440),
              ('railway_INT-preserved-ssy', 430),
              ('railway_INT-spur-siding-yard', 430),
              ('railway_subway', 420),
              ('railway_narrow_gauge', 420),
              ('railway_light_rail', 420),
              ('railway_preserved', 420),
              ('railway_funicular', 420),
              ('railway_monorail', 420),
              ('railway_miniature', 420),
              ('railway_turntable', 420),
              ('railway_tram', 410),
              ('railway_tram-service', 405),
              ('railway_disused', 400),
              ('railway_construction', 400),
              ('highway_motorway', 380),
              ('highway_trunk', 370),
              ('highway_primary', 360),
              ('highway_secondary', 350),
              ('highway_tertiary', 340),
              ('highway_residential', 330),
              ('highway_unclassified', 330),
              ('highway_road', 330),
              ('highway_living_street', 320),
              ('highway_pedestrian', 310),
              ('highway_raceway', 300),
              ('highway_motorway_link', 240),
              ('highway_trunk_link', 230),
              ('highway_primary_link', 220),
              ('highway_secondary_link', 210),
              ('highway_tertiary_link', 200),
              ('highway_service', 150),
              ('highway_track', 110),
              ('highway_path', 100),
              ('highway_footway', 100),
              ('highway_bridleway', 100),
              ('highway_cycleway', 100),
              ('highway_steps', 100),
              ('highway_platform', 90),
              ('railway_platform', 90),
              ('aeroway_runway', 60),
              ('aeroway_taxiway', 50),
              ('highway_construction', 10)
            ) AS ordertable (feature, prio)
            USING (feature)
          ORDER BY
            layernotnull,
            prio,
            CASE WHEN access IN ('no', 'private') THEN 0 WHEN access IN ('destination') THEN 1 ELSE 2 END,
            CASE WHEN int_surface IN ('unpaved') THEN 0 ELSE 2 END
        ) AS tunnels
    properties:
      group-by: "layernotnull"
      minzoom: 9
    advanced: {}
  - id: "landuse-overlay"
    name: "landuse-overlay"
    class: ""
    geometry: "polygon"
    <<: *extents
    Datasource:
      <<: *osm2pgsql
      table: |-
        (SELECT
            way,
            landuse,
            way_area/NULLIF(!pixel_width!::real*!pixel_height!::real,0) AS way_pixels
          FROM planet_osm_polygon
          WHERE landuse = 'military'
            AND building IS NULL
        ) AS landuse_overlay
    properties:
      minzoom: 7
    advanced: {}
  - id: "line-barriers"
    name: "line-barriers"
    class: "barriers"
    geometry: "linestring"
    <<: *extents
    Datasource:
      <<: *osm2pgsql
      table: |-
        (SELECT
            way, COALESCE(historic, barrier) AS feature
          FROM (SELECT way,
            ('barrier_' || (CASE WHEN barrier IN ('chain', 'city_wall', 'embankment', 'ditch', 'fence', 'guard_rail',
                  'handrail', 'hedge', 'kerb', 'retaining_wall', 'wall') THEN barrier ELSE NULL END)) AS barrier,
            ('historic_' || (CASE WHEN historic = 'citywalls' THEN historic ELSE NULL END)) AS historic
            FROM planet_osm_line
            WHERE barrier IN ('chain', 'city_wall', 'embankment', 'ditch', 'fence', 'guard_rail',
                  'handrail', 'hedge', 'kerb', 'retaining_wall', 'wall')
              OR historic = 'city_wall'
              AND (waterway IS NULL OR waterway NOT IN ('river', 'canal', 'derelict_canal', 'stream', 'drain', 'ditch', 'wadi'))
          ) AS features
        ) AS line_barriers
    properties:
      minzoom: 14
    advanced: {}
  - id: "cliffs"
    name: "cliffs"
    class: ""
    geometry: "linestring"
    <<: *extents
    Datasource:
      <<: *osm2pgsql
      table: |-
        (SELECT
            way, "natural", man_made
          FROM planet_osm_line
          WHERE "natural" = 'cliff' OR man_made = 'embankment'
        ) AS cliffs
    properties:
      minzoom: 13
    advanced: {}
  - id: "area-barriers"
    name: "area-barriers"
    class: "barriers"
    geometry: "polygon"
    <<: *extents
    Datasource:
      <<: *osm2pgsql
      table: |-
        (SELECT
            way, barrier AS feature
          FROM (SELECT way,
            ('barrier_' || barrier) AS barrier
            FROM planet_osm_polygon
            WHERE barrier IS NOT NULL
          ) AS features
        ) AS area_barriers
    properties:
      minzoom: 16
    advanced: {}
  - id: "ferry-routes"
    name: "ferry-routes"
    class: ""
    geometry: "linestring"
    <<: *extents
    Datasource:
      <<: *osm2pgsql
      table: |-
        (SELECT
            way
          FROM planet_osm_line
          WHERE route = 'ferry'
        ) AS ferry_routes
    properties:
      minzoom: 7
    advanced: {}
  - id: "turning-circle-casing"
    name: "turning-circle-casing"
    class: ""
    geometry: "point"
    <<: *extents
    Datasource:
      <<: *osm2pgsql
      table: |-
        (SELECT DISTINCT ON (p.way)
            p.way AS way, l.highway AS int_tc_type,
            CASE WHEN l.service IN ('parking_aisle', 'drive-through', 'driveway')
              THEN 'INT-minor'::text
              ELSE 'INT-normal'::text
            END AS int_tc_service
          FROM planet_osm_point p
            JOIN planet_osm_line l ON ST_DWithin(p.way, l.way, 0.1) -- Assumes Mercator
            JOIN (VALUES
              ('tertiary', 1),
              ('unclassified', 2),
              ('residential', 3),
              ('living_street', 4),
              ('service', 5)
              ) AS v (highway, prio)
              ON v.highway=l.highway
          WHERE p.highway = 'turning_circle'
            OR p.highway = 'turning_loop'
          ORDER BY p.way, v.prio
        ) AS turning_circle_casing
    properties:
      minzoom: 15
    advanced: {}
  - id: "highway-area-casing"
    name: "highway-area-casing"
    class: ""
    geometry: "polygon"
    <<: *extents
    Datasource:
      <<: *osm2pgsql
      table: |-
        (SELECT
            way,
            COALESCE((
              'highway_' || (CASE WHEN highway IN ('residential', 'unclassified', 'pedestrian', 'service', 'footway', 'cycleway', 'track', 'path', 'platform') THEN highway ELSE NULL END)),
              ('railway_' || (CASE WHEN railway IN ('platform') THEN railway ELSE NULL END))
            ) AS feature
          FROM planet_osm_polygon
          WHERE highway IN ('residential', 'unclassified', 'pedestrian', 'service', 'footway', 'track', 'path', 'platform')
            OR railway IN ('platform')
          ORDER BY z_order, way_area DESC
        ) AS highway_area_casing
    properties:
      minzoom: 14
    advanced: {}
  - name: "roads-casing"
    id: "roads-casing"
    class: "roads-casing"
    geometry: "linestring"
    <<: *extents
    Datasource:
      <<: *osm2pgsql
      table: |-
        (SELECT
            way,
            (CASE WHEN substr(feature, length(feature)-3, 4) = 'link' THEN substr(feature, 0, length(feature)-4) ELSE feature END) AS feature,
            horse,
            foot,
            bicycle,
            tracktype,
            int_surface,
            access,
            construction,
            service,
            link,
            layernotnull
          FROM ( -- subselect that contains both roads and rail/aero
            SELECT
                way,
                ('highway_' || highway) AS feature, --only motorway to tertiary links are accepted later on
                horse,
                foot,
                bicycle,
                tracktype,
                CASE WHEN surface IN ('unpaved', 'compacted', 'dirt', 'earth', 'fine_gravel', 'grass', 'grass_paver', 'gravel', 'ground',
                                      'mud', 'pebblestone', 'salt', 'sand', 'woodchips', 'clay') THEN 'unpaved'
                  WHEN surface IN ('paved', 'asphalt', 'cobblestone', 'cobblestone:flattened', 'sett', 'concrete', 'concrete:lanes',
                                      'concrete:plates', 'paving_stones', 'metal', 'wood') THEN 'paved'
                  ELSE NULL
                END AS int_surface,
                CASE WHEN access IN ('destination') THEN 'destination'::text
                  WHEN access IN ('no', 'private') THEN 'no'::text
                  ELSE NULL
                END AS access,
                construction,
                CASE
                  WHEN service IN ('parking_aisle', 'drive-through', 'driveway') THEN 'INT-minor'::text
                  ELSE 'INT-normal'::text
                END AS service,
                CASE
                  WHEN substr(highway, length(highway)-3, 4) = 'link' THEN 'yes'
                  ELSE 'no'
                END AS link,
                CASE WHEN layer~E'^-?\\d+$' AND length(layer)<10 THEN layer::integer ELSE 0 END AS layernotnull
              FROM planet_osm_line
              WHERE (tunnel IS NULL OR NOT tunnel IN ('yes', 'building_passage'))
                AND (covered IS NULL OR NOT covered = 'yes')
                AND (bridge IS NULL OR NOT bridge IN ('yes', 'boardwalk', 'cantilever', 'covered', 'low_water_crossing', 'movable', 'trestle', 'viaduct'))
                AND highway IS NOT NULL -- end of road select
            UNION ALL
            SELECT
                way,
                COALESCE(
                  ('railway_' || (CASE WHEN railway = 'preserved' AND service IN ('spur', 'siding', 'yard') THEN 'INT-preserved-ssy'::text 
                                       WHEN (railway = 'rail' AND service IN ('spur', 'siding', 'yard')) THEN 'INT-spur-siding-yard'  
                                       WHEN (railway = 'tram' AND service IN ('spur', 'siding', 'yard')) THEN 'tram-service' ELSE railway END)),
                  ('aeroway_' || aeroway)
                ) AS feature,
                horse,
                foot,
                bicycle,
                tracktype,
                'null',
                CASE
                  WHEN access IN ('destination') THEN 'destination'::text
                  WHEN access IN ('no', 'private') THEN 'no'::text
                  ELSE NULL
                END AS access,
                construction,
                CASE WHEN service IN ('parking_aisle', 'drive-through', 'driveway') THEN 'INT-minor'::text ELSE 'INT-normal'::text END AS service,
                'no' AS link,
                CASE WHEN layer~E'^-?\\d+$' AND length(layer)<10 THEN layer::integer ELSE 0 END AS layernotnull
              FROM planet_osm_line
              WHERE (tunnel IS NULL OR NOT tunnel IN ('yes', 'building_passage'))
                AND (covered IS NULL OR NOT covered = 'yes')
                AND (bridge IS NULL OR NOT bridge IN ('yes', 'boardwalk', 'cantilever', 'covered', 'low_water_crossing', 'movable', 'trestle', 'viaduct'))
                AND (railway IS NOT NULL OR aeroway IS NOT NULL) -- end of rail/aero select
            ) AS features
          JOIN (VALUES -- this join is also putting a condition on what is selected. features not matching it do not make it into the results.
              ('railway_rail', 440),
              ('railway_INT-preserved-ssy', 430),
              ('railway_INT-spur-siding-yard', 430),
              ('railway_subway', 420),
              ('railway_narrow_gauge', 420),
              ('railway_light_rail', 420),
              ('railway_preserved', 420),
              ('railway_funicular', 420),
              ('railway_monorail', 420),
              ('railway_miniature', 420),
              ('railway_turntable', 420),
              ('railway_tram', 410),
              ('railway_tram-service', 405),
              ('railway_disused', 400),
              ('railway_construction', 400),
              ('highway_motorway', 380),
              ('highway_trunk', 370),
              ('highway_primary', 360),
              ('highway_secondary', 350),
              ('highway_tertiary', 340),
              ('highway_residential', 330),
              ('highway_unclassified', 330),
              ('highway_road', 330),
              ('highway_living_street', 320),
              ('highway_pedestrian', 310),
              ('highway_raceway', 300),
              ('highway_motorway_link', 240),
              ('highway_trunk_link', 230),
              ('highway_primary_link', 220),
              ('highway_secondary_link', 210),
              ('highway_tertiary_link', 200),
              ('highway_service', 150),
              ('highway_track', 110),
              ('highway_path', 100),
              ('highway_footway', 100),
              ('highway_bridleway', 100),
              ('highway_cycleway', 100),
              ('highway_steps', 100),
              ('highway_platform', 90),
              ('railway_platform', 90),
              ('aeroway_runway', 60),
              ('aeroway_taxiway', 50),
              ('highway_construction', 10)
            ) AS ordertable (feature, prio)
            USING (feature)
          ORDER BY
            layernotnull,
            prio,
            CASE WHEN access IN ('no', 'private') THEN 0 WHEN access IN ('destination') THEN 1 ELSE 2 END,
            CASE WHEN int_surface IN ('unpaved') THEN 0 ELSE 2 END
        ) AS roads_casing
    properties:
      minzoom: 9
    advanced: {}
  - id: "highway-area-fill"
    name: "highway-area-fill"
    class: ""
    # FIXME: No geometry?
    <<: *extents
    Datasource:
      <<: *osm2pgsql
      table: |-
        (SELECT
            way,
            COALESCE(
              ('highway_' || (CASE WHEN highway IN ('residential', 'unclassified', 'pedestrian', 'service', 'footway', 'cycleway', 'living_street', 
                                                    'track', 'path', 'platform', 'services') THEN highway ELSE NULL END)),
              ('railway_' || (CASE WHEN railway IN ('platform') THEN railway ELSE NULL END)),
              (('aeroway_' || CASE WHEN aeroway IN ('runway', 'taxiway', 'helipad') THEN aeroway ELSE NULL END))
            ) AS feature
          FROM planet_osm_polygon
          WHERE highway IN ('residential', 'unclassified', 'pedestrian', 'service', 'footway', 'living_street', 'track', 'path', 'platform', 'services')
            OR railway IN ('platform')
            OR aeroway IN ('runway', 'taxiway', 'helipad')
          ORDER BY z_order, way_area desc
        ) AS highway_area_fill
    properties:
      minzoom: 14
    advanced: {}
  - id: "roads-fill"
    name: "roads-fill"
    class: "roads-fill access"
    geometry: "linestring"
    <<: *extents
    Datasource:
      <<: *osm2pgsql
      # This is one of the most complex layers, so it bears explaining in some detail
      # It is necessary to
      # - Have roads and railways in the same layer to get ordering right
      # - Return two linestrings for ways which are both a road and railway
      # - Compute z_order here, rather than rely on osm2pgsql z_order
      table: |-
        (SELECT
            way,
            (CASE WHEN substr(feature, length(feature)-3, 4) = 'link' THEN substr(feature, 0, length(feature)-4) ELSE feature END) AS feature,
            horse,
            foot,
            bicycle,
            tracktype,
            int_surface,
            access,
            construction,
            service,
            link,
            layernotnull
          FROM ( -- begin "features" subselect that contains both roads and rail/aero
            SELECT
                way,
                ('highway_' || highway) AS feature, -- only motorway to tertiary links are accepted later on
                horse,
                foot,
                bicycle,
                tracktype,
                CASE WHEN surface IN ('unpaved', 'compacted', 'dirt', 'earth', 'fine_gravel', 'grass', 'grass_paver', 'gravel', 'ground',
                                      'mud', 'pebblestone', 'salt', 'sand', 'woodchips', 'clay') THEN 'unpaved'
                  WHEN surface IN ('paved', 'asphalt', 'cobblestone', 'cobblestone:flattened', 'sett', 'concrete', 'concrete:lanes',
                                      'concrete:plates', 'paving_stones', 'metal', 'wood') THEN 'paved'
                  ELSE NULL
                END AS int_surface,
                CASE WHEN access IN ('destination') THEN 'destination'::text
                  WHEN access IN ('no', 'private') THEN 'no'::text
                  ELSE NULL
                END AS access,
                construction,
                CASE
                  WHEN service IN ('parking_aisle', 'drive-through', 'driveway') THEN 'INT-minor'::text
                  ELSE 'INT-normal'::text
                END AS service,
                CASE
                  WHEN substr(highway, length(highway)-3, 4) = 'link' THEN 'yes'
                  ELSE 'no'
                END AS link,
                CASE WHEN layer~E'^-?\\d+$' AND length(layer)<10 THEN layer::integer ELSE 0 END AS layernotnull
              FROM planet_osm_line
              WHERE (tunnel IS NULL OR NOT tunnel IN ('yes', 'building_passage'))
                AND (covered IS NULL OR NOT covered = 'yes')
                AND (bridge IS NULL OR NOT bridge IN ('yes', 'boardwalk', 'cantilever', 'covered', 'low_water_crossing', 'movable', 'trestle', 'viaduct'))
                AND highway IS NOT NULL -- end of road select
            UNION ALL
            SELECT
                way,
                COALESCE(
                  ('railway_' || (CASE WHEN railway = 'preserved' AND service IN ('spur', 'siding', 'yard') THEN 'INT-preserved-ssy'::text 
                                       WHEN (railway = 'rail' AND service IN ('spur', 'siding', 'yard')) THEN 'INT-spur-siding-yard'  
                                       WHEN (railway = 'tram' AND service IN ('spur', 'siding', 'yard')) THEN 'tram-service' ELSE railway END)),
                  ('aeroway_' || aeroway)
                ) AS feature,
                horse,
                foot,
                bicycle,
                tracktype,
                'null' AS surface, -- Should be a SQL NULL?
                CASE
                  WHEN access IN ('destination') THEN 'destination'::text
                  WHEN access IN ('no', 'private') THEN 'no'::text
                  ELSE NULL
                END AS access,
                construction,
                CASE WHEN service IN ('parking_aisle', 'drive-through', 'driveway') THEN 'INT-minor'::text ELSE 'INT-normal'::text END AS service,
                'no' AS link,
                CASE WHEN layer~E'^-?\\d+$' AND length(layer)<10 THEN layer::integer ELSE 0 END AS layernotnull
              FROM planet_osm_line
              WHERE (tunnel IS NULL OR NOT tunnel IN ('yes', 'building_passage'))
                AND (covered IS NULL OR NOT covered = 'yes')
                AND (bridge IS NULL OR NOT bridge IN ('yes', 'boardwalk', 'cantilever', 'covered', 'low_water_crossing', 'movable', 'trestle', 'viaduct'))
                AND (railway IS NOT NULL OR aeroway IS NOT NULL) -- end of rail/aero select
            ) AS features
          JOIN (VALUES -- this join is also putting a condition on what is selected. features not matching it do not make it into the results.
              ('railway_rail', 440),
              ('railway_INT-preserved-ssy', 430),
              ('railway_INT-spur-siding-yard', 430),
              ('railway_subway', 420),
              ('railway_narrow_gauge', 420),
              ('railway_light_rail', 420),
              ('railway_preserved', 420),
              ('railway_funicular', 420),
              ('railway_monorail', 420),
              ('railway_miniature', 420),
              ('railway_turntable', 420),
              ('railway_tram', 410),
              ('railway_tram-service', 405),
              ('railway_disused', 400),
              ('railway_construction', 400),
              ('highway_motorway', 380),
              ('highway_trunk', 370),
              ('highway_primary', 360),
              ('highway_secondary', 350),
              ('highway_tertiary', 340),
              ('highway_residential', 330),
              ('highway_unclassified', 330),
              ('highway_road', 330),
              ('highway_living_street', 320),
              ('highway_pedestrian', 310),
              ('highway_raceway', 300),
              ('highway_motorway_link', 240),
              ('highway_trunk_link', 230),
              ('highway_primary_link', 220),
              ('highway_secondary_link', 210),
              ('highway_tertiary_link', 200),
              ('highway_service', 150),
              ('highway_track', 110),
              ('highway_path', 100),
              ('highway_footway', 100),
              ('highway_bridleway', 100),
              ('highway_cycleway', 100),
              ('highway_steps', 100),
              ('highway_platform', 90),
              ('railway_platform', 90),
              ('aeroway_runway', 60),
              ('aeroway_taxiway', 50),
              ('highway_construction', 10)
            ) AS ordertable (feature, prio)
            USING (feature)
          ORDER BY
            layernotnull,
            prio,
            CASE WHEN access IN ('no', 'private') THEN 0 WHEN access IN ('destination') THEN 1 ELSE 2 END,
            CASE WHEN int_surface IN ('unpaved') THEN 0 ELSE 2 END
        ) AS roads_fill
    properties:
      minzoom: 10
    advanced: {}
  - id: "turning-circle-fill"
    name: "turning-circle-fill"
    class: ""
    geometry: "point"
    <<: *extents
    Datasource:
      <<: *osm2pgsql
      table: |-
        (SELECT
            DISTINCT on (p.way)
            p.way AS way, l.highway AS int_tc_type,
            CASE WHEN l.service IN ('parking_aisle', 'drive-through', 'driveway') THEN 'INT-minor'::text
              ELSE 'INT-normal'::text END AS int_tc_service
          FROM planet_osm_point p
            JOIN planet_osm_line l
              ON ST_DWithin(p.way, l.way, 0.1)
            JOIN (VALUES
              ('tertiary', 1),
              ('unclassified', 2),
              ('residential', 3),
              ('living_street', 4),
              ('service', 5),
              ('track', 6)
            ) AS v (highway, prio)
              ON v.highway=l.highway
          WHERE p.highway = 'turning_circle' OR p.highway = 'turning_loop'
          ORDER BY p.way, v.prio
        ) AS turning_circle_fill
    properties:
      minzoom: 15
    advanced: {}
  - id: "aerialways"
    name: "aerialways"
    class: ""
    geometry: "linestring"
    <<: *extents
    Datasource:
      <<: *osm2pgsql
      table: |-
        (SELECT
            way,
            aerialway
          FROM planet_osm_line
          WHERE aerialway IS NOT NULL
        ) AS aerialways
    properties:
      minzoom: 12
    advanced: {}
  - id: "roads-low-zoom"
    name: "roads-low-zoom"
    class: ""
    geometry: "linestring"
    <<: *extents
    Datasource:
      <<: *osm2pgsql
      table: |-
        (SELECT
            way,
            COALESCE(
              ('highway_' || (CASE WHEN substr(highway, length(highway)-3, 4) = 'link' THEN substr(highway, 0, length(highway)-4) ELSE highway end)),
              ('railway_' || (CASE WHEN (railway = 'rail' AND service IN ('spur', 'siding', 'yard')) THEN 'INT-spur-siding-yard' 
                                   WHEN railway IN ('rail', 'tram', 'light_rail', 'funicular', 'narrow_gauge') THEN railway ELSE NULL END))
            ) AS feature,
            CASE WHEN tunnel = 'yes' OR tunnel = 'building_passage' OR covered = 'yes' THEN 'yes' ELSE 'no' END AS int_tunnel,
            CASE WHEN substr(highway, length(highway)-3, 4) = 'link' THEN 'yes' ELSE 'no' END AS link,
            CASE WHEN surface IN ('unpaved', 'compacted', 'dirt', 'earth', 'fine_gravel', 'grass', 'grass_paver', 'gravel', 'ground',
                                  'mud', 'pebblestone', 'salt', 'sand', 'woodchips', 'clay') THEN 'unpaved'
              WHEN surface IN ('paved', 'asphalt', 'cobblestone', 'cobblestone:flattened', 'sett', 'concrete', 'concrete:lanes',
                                  'concrete:plates', 'paving_stones', 'metal', 'wood') THEN 'paved'
              ELSE NULL
            END AS int_surface
          FROM planet_osm_roads
          WHERE highway IS NOT NULL
            OR (railway IS NOT NULL AND railway != 'preserved'
              AND (service IS NULL OR service NOT IN ('spur', 'siding', 'yard')))
          ORDER BY z_order
        ) AS roads_low_zoom
    properties:
      minzoom: 5
      maxzoom: 9
    advanced: {}
  - id: "waterway-bridges"
    name: "waterway-bridges"
    class: "water-lines"
    geometry: "linestring"
    <<: *extents
    Datasource:
      <<: *osm2pgsql
      table: |-
        (SELECT
            way,
            waterway,
            name,
            intermittent,
            CASE WHEN tunnel IN ('yes', 'culvert') THEN 'yes' ELSE 'no' END AS int_tunnel,
            'yes' AS bridge
          FROM planet_osm_line
          WHERE waterway IN ('river', 'canal', 'derelict_canal', 'stream', 'drain', 'ditch', 'wadi')
            AND bridge IN ('yes', 'aqueduct')
          ORDER BY z_order
        ) AS waterway_bridges
    properties:
      minzoom: 15
    advanced: {}
  - id: "bridges"
    name: "bridges"
    class: "bridges-fill bridges-casing access"
    geometry: "linestring"
    <<: *extents
    Datasource:
      <<: *osm2pgsql
      table: |-
        (SELECT
            way,
            (CASE WHEN substr(feature, length(feature)-3, 4) = 'link' THEN substr(feature, 0, length(feature)-4) ELSE feature END) AS feature,
            horse,
            foot,
            bicycle,
            tracktype,
            int_surface,
            access,
            construction,
            service,
            link,
            layernotnull
          FROM ( -- subselect that contains both roads and rail/aero
            SELECT
                way,
                ('highway_' || highway) AS feature, --only motorway to tertiary links are accepted later on
                horse,
                foot,
                bicycle,
                tracktype,
                CASE WHEN surface IN ('unpaved', 'compacted', 'dirt', 'earth', 'fine_gravel', 'grass', 'grass_paver', 'gravel', 'ground',
                                      'mud', 'pebblestone', 'salt', 'sand', 'woodchips', 'clay') THEN 'unpaved'
                  WHEN surface IN ('paved', 'asphalt', 'cobblestone', 'cobblestone:flattened', 'sett', 'concrete', 'concrete:lanes',
                                      'concrete:plates', 'paving_stones', 'metal', 'wood') THEN 'paved'
                  ELSE NULL
                END AS int_surface,
                CASE WHEN access IN ('destination') THEN 'destination'::text
                  WHEN access IN ('no', 'private') THEN 'no'::text
                  ELSE NULL
                END AS access,
                construction,
                CASE
                  WHEN service IN ('parking_aisle', 'drive-through', 'driveway') THEN 'INT-minor'::text
                  ELSE 'INT-normal'::text
                END AS service,
                CASE
                  WHEN substr(highway, length(highway)-3, 4) = 'link' THEN 'yes'
                  ELSE 'no'
                END AS link,
                CASE WHEN layer~E'^-?\\d+$' AND length(layer)<10 THEN layer::integer ELSE 0 END AS layernotnull
              FROM planet_osm_line
              WHERE bridge IN ('yes', 'boardwalk', 'cantilever', 'covered', 'low_water_crossing', 'movable', 'trestle', 'viaduct')
                AND highway IS NOT NULL -- end of road select
            UNION ALL
            SELECT
                way,
                COALESCE(
                  ('railway_' || (CASE WHEN railway = 'preserved' AND service IN ('spur', 'siding', 'yard') THEN 'INT-preserved-ssy'::text 
                                       WHEN (railway = 'rail' AND service IN ('spur', 'siding', 'yard')) THEN 'INT-spur-siding-yard' 
                                       WHEN (railway = 'tram' AND service IN ('spur', 'siding', 'yard')) THEN 'tram-service' ELSE railway END)),
                  ('aeroway_' || aeroway)
                ) AS feature,
                horse,
                foot,
                bicycle,
                tracktype,
                'null',
                CASE
                  WHEN access IN ('destination') THEN 'destination'::text
                  WHEN access IN ('no', 'private') THEN 'no'::text
                  ELSE NULL
                END AS access,
                construction,
                CASE WHEN service IN ('parking_aisle', 'drive-through', 'driveway') THEN 'INT-minor'::text ELSE 'INT-normal'::text END AS service,
                'no' AS link,
                CASE WHEN layer~E'^-?\\d+$' AND length(layer)<10 THEN layer::integer ELSE 0 END AS layernotnull
              FROM planet_osm_line
              WHERE bridge IN ('yes', 'boardwalk', 'cantilever', 'covered', 'low_water_crossing', 'movable', 'trestle', 'viaduct')
                AND (railway IS NOT NULL OR aeroway IS NOT NULL) -- end of rail/aero select
            ) AS features
          JOIN (VALUES -- this join is also putting a condition on what is selected. features not matching it do not make it into the results.
              ('railway_rail', 440),
              ('railway_INT-preserved-ssy', 430),
              ('railway_INT-spur-siding-yard', 430),
              ('railway_subway', 420),
              ('railway_narrow_gauge', 420),
              ('railway_light_rail', 420),
              ('railway_preserved', 420),
              ('railway_funicular', 420),
              ('railway_monorail', 420),
              ('railway_miniature', 420),
              ('railway_turntable', 420),
              ('railway_tram', 410),
              ('railway_tram-service', 405),
              ('railway_disused', 400),
              ('railway_construction', 400),
              ('highway_motorway', 380),
              ('highway_trunk', 370),
              ('highway_primary', 360),
              ('highway_secondary', 350),
              ('highway_tertiary', 340),
              ('highway_residential', 330),
              ('highway_unclassified', 330),
              ('highway_road', 330),
              ('highway_living_street', 320),
              ('highway_pedestrian', 310),
              ('highway_raceway', 300),
              ('highway_motorway_link', 240),
              ('highway_trunk_link', 230),
              ('highway_primary_link', 220),
              ('highway_secondary_link', 210),
              ('highway_tertiary_link', 200),
              ('highway_service', 150),
              ('highway_track', 110),
              ('highway_path', 100),
              ('highway_footway', 100),
              ('highway_bridleway', 100),
              ('highway_cycleway', 100),
              ('highway_steps', 100),
              ('highway_platform', 90),
              ('railway_platform', 90),
              ('aeroway_runway', 60),
              ('aeroway_taxiway', 50),
              ('highway_construction', 10)
            ) AS ordertable (feature, prio)
            USING (feature)
          ORDER BY
            layernotnull,
            prio,
            CASE WHEN access IN ('no', 'private') THEN 0 WHEN access IN ('destination') THEN 1 ELSE 2 END,
            CASE WHEN int_surface IN ('unpaved') THEN 0 ELSE 2 END
        ) AS bridges
    properties:
      group-by: "layernotnull"
      minzoom: 9
    advanced: {}
  - id: "guideways"
    name: "guideways"
    class: ""
    geometry: "linestring"
    <<: *extents
    Datasource:
      <<: *osm2pgsql
      table: |-
        (SELECT
            way
          FROM planet_osm_line
          WHERE highway = 'bus_guideway'
        ) AS guideways
    properties:
      minzoom: 13
    advanced: {}
  - name: "admin-low-zoom"
    id: "admin-low-zoom"
    class: ""
    geometry: "linestring"
    <<: *extents
    Datasource:
      <<: *osm2pgsql
      table: |-
        (SELECT
            way,
            admin_level
          FROM planet_osm_roads
          WHERE boundary = 'administrative'
            AND admin_level IN ('0', '1', '2', '3', '4')
            AND osm_id < 0
          ORDER BY admin_level DESC
        ) AS admin_low_zoom
    properties:
      minzoom: 4
      maxzoom: 10
    advanced: {}
  - id: "admin-mid-zoom"
    name: "admin-mid-zoom"
    class: ""
    geometry: "linestring"
    <<: *extents
    Datasource:
      <<: *osm2pgsql
      table: |-
        (SELECT
            way,
            admin_level
          FROM planet_osm_roads
          WHERE boundary = 'administrative'
            AND admin_level IN ('0', '1', '2', '3', '4', '5', '6', '7', '8')
            AND osm_id < 0
          ORDER BY admin_level DESC
        ) AS admin_mid_zoom
    properties:
      minzoom: 11
      maxzoom: 12
    advanced: {}
  - id: "admin-high-zoom"
    name: "admin-high-zoom"
    class: ""
    geometry: "linestring"
    <<: *extents
    Datasource:
      <<: *osm2pgsql
      table: |-
        (SELECT
            way,
            admin_level
          FROM planet_osm_roads
          WHERE boundary = 'administrative'
            AND admin_level IN ('0', '1', '2', '3', '4', '5', '6', '7', '8', '9', '10')
            AND osm_id < 0
          ORDER BY admin_level::integer DESC -- With 10 as a valid value, we need to do a numeric ordering, not a text ordering
        ) AS admin_high_zoom
    properties:
      minzoom: 13
    advanced: {}
  - id: "power-minorline"
    name: "power-minorline"
    class: ""
    geometry: "linestring"
    <<: *extents
    Datasource:
      <<: *osm2pgsql
      table: |-
        (SELECT
            way
          FROM planet_osm_line
          WHERE power = 'minor_line'
        ) AS power_minorline
    properties:
      minzoom: 16
    advanced: {}
  - id: "power-line"
    name: "power-line"
    class: ""
    geometry: "linestring"
    <<: *extents
    Datasource:
      <<: *osm2pgsql
      table: |-
        (SELECT
            way
          FROM planet_osm_line
          WHERE power = 'line'
        ) AS power_line
    properties:
      minzoom: 14
    advanced: {}
  - id: "nature-reserve-boundaries"
    name: "nature-reserve-boundaries"
    class: ""
    geometry: "polygon"
    <<: *extents
    Datasource:
      <<: *osm2pgsql
      table: |-
        (SELECT
            way,
            name,
            boundary,
            way_area/NULLIF(!pixel_width!::real*!pixel_height!::real,0) AS way_pixels
          FROM planet_osm_polygon
          WHERE (boundary = 'national_park' OR leisure = 'nature_reserve')
            AND building IS NULL
            AND way_area > 0.01*!pixel_width!::real*!pixel_height!::real
        ) AS national_park_boundaries
    properties:
      minzoom: 7
    advanced: {}
  - id: "tourism-boundary"
    name: "tourism-boundary"
    class: ""
    geometry: "polygon"
    <<: *extents
    Datasource:
      <<: *osm2pgsql
      table: |-
        (SELECT
            way,
            way_area/NULLIF(!pixel_width!::real*!pixel_height!::real,0) AS way_pixels,
            name,
            tourism
          FROM planet_osm_polygon
          WHERE tourism = 'theme_park'
            OR tourism = 'zoo'
        ) AS tourism_boundary
    properties:
      minzoom: 10
    advanced: {}
  - id: "trees"
    name: "trees"
    class: ""
    geometry: "polygon"
    <<: *extents
    Datasource:
      <<: *osm2pgsql
      table: |-
        (SELECT
            way, "natural"
          FROM planet_osm_point
          WHERE "natural" = 'tree'
        UNION ALL
        SELECT
            way, "natural"
          FROM planet_osm_line
          WHERE "natural" = 'tree_row'
        ) AS trees
    properties:
      minzoom: 16
    advanced: {}
  - id: "placenames-large"
    name: "placenames-large"
    class: "country state"
    geometry: "point"
    <<: *extents
    Datasource:
      <<: *osm2pgsql
      table: |-
        (SELECT
            way,
            way_area/NULLIF(!pixel_width!::real*!pixel_height!::real,0) AS way_pixels,
            name,
            ref,
            admin_level
          FROM planet_osm_polygon
          WHERE boundary = 'administrative'
            AND admin_level IN ('2', '4')
            AND name IS NOT NULL
            AND way_area > 750*!pixel_width!::real*!pixel_height!::real -- only labels for larger areas are displayed
          ORDER BY admin_level ASC, way_area DESC
        ) AS placenames_large
    properties:
      minzoom: 2
    advanced: {}
  - id: "placenames-medium"
    name: "placenames-medium"
    class: ""
    geometry: "point"
    <<: *extents
    Datasource:
      <<: *osm2pgsql
      table: |-
        (SELECT
            way,
            name,
            score,
            CASE
              WHEN (place = 'city' OR (capital = 'yes' AND score >= 100000)) THEN 1
              ELSE 2
            END as category
          FROM 
            (SELECT
                way,
                place,
                name,
                capital,
                (
                  (CASE
                    WHEN (population ~ '^[0-9]{1,8}$') THEN population::INTEGER
                    WHEN (place = 'city') THEN 100000
                    WHEN (place = 'town') THEN 1000
                    ELSE 1
                  END)
                  *
                  (CASE
                    WHEN (capital = 'yes') THEN 3
                    WHEN (capital = '4') THEN 2
                    ELSE 1
                  END)
                ) AS score
              FROM planet_osm_point
              WHERE place IN ('city', 'town')
                AND name IS NOT NULL
            ) as p
          ORDER BY score DESC, length(name) DESC, name
        ) AS placenames_medium
    properties:
      minzoom: 4
      maxzoom: 15
    advanced: {}
  - id: "placenames-small"
    name: "placenames-small"
    class: ""
    geometry: "point"
    <<: *extents
    Datasource:
      <<: *osm2pgsql
      table: |-
        (SELECT
            way,
            place,
            name
          FROM planet_osm_point
          WHERE place IN ('suburb', 'village', 'hamlet', 'neighbourhood', 'locality', 'isolated_dwelling', 'farm')
            AND name IS NOT NULL
          ORDER BY CASE
              WHEN place = 'suburb' THEN 3
              WHEN place = 'village' THEN 4
              WHEN place = 'hamlet' THEN 5
              WHEN place = 'neighbourhood' THEN 6
              WHEN place = 'locality' THEN 7
              WHEN place = 'isolated_dwelling' THEN 8
              WHEN place = 'farm' THEN 9
            END ASC, length(name) DESC, name
        ) AS placenames_small
    properties:
      minzoom: 12
    advanced: {}
  - id: "stations"
    class: "stations"
    name: "stations"
    geometry: "point"
    <<: *extents
    Datasource:
      <<: *osm2pgsql
      table: |-
        (SELECT
            way,
            name,
            railway,
            aerialway,
            CASE railway 
              WHEN 'station' THEN 1 
              WHEN 'subway_entrance' THEN 3
              ELSE 2
            END
              AS prio
          FROM planet_osm_point
          WHERE railway IN ('station', 'halt', 'tram_stop', 'subway_entrance')
            OR aerialway = 'station'
          ORDER BY prio
        ) AS stations
    properties:
      minzoom: 12
    advanced: {}
  - id: "stations-poly"
    name: "stations-poly"
    class: "stations"
    geometry: "polygon"
    <<: *extents
    Datasource:
      <<: *osm2pgsql
      table: |-
        (SELECT
            way,
            name,
            railway,
            aerialway
        FROM planet_osm_polygon
        WHERE railway IN ('station', 'halt', 'tram_stop')
          OR aerialway = 'station'
        ) AS stations_poly
    properties:
      minzoom: 12
    advanced: {}
  - id: "amenity-points-poly"
    name: "amenity-points-poly"
    class: "points"
    geometry: "polygon"
    <<: *extents
    Datasource:
      <<: *osm2pgsql
      table: |-
        (SELECT
            way,
            COALESCE(
              'aeroway_' || CASE WHEN aeroway IN ('helipad', 'aerodrome') THEN aeroway ELSE NULL END,
              'tourism_' || CASE WHEN tourism IN ('artwork', 'alpine_hut', 'camp_site', 'caravan_site', 'chalet', 'guest_house', 
                                                  'hostel', 'hotel', 'motel', 'information', 'museum', 'picnic_site') THEN tourism ELSE NULL END,
              'amenity_' || CASE WHEN amenity IN ('shelter', 'atm', 'bank', 'bar', 'bicycle_rental', 'bus_station', 'cafe', 
                                                  'car_rental', 'car_wash', 'cinema', 'clinic', 'community_centre', 'fire_station', 'fountain',
                                                  'fuel', 'hospital', 'ice_cream', 'embassy', 'library', 'courthouse', 'townhall', 'parking', 
                                                  'bicycle_parking', 'motorcycle_parking', 'pharmacy', 'doctors', 'dentist', 'place_of_worship', 
                                                  'police', 'post_box', 'post_office', 'pub', 'biergarten', 'recycling', 'restaurant', 'food_court', 
                                                  'fast_food', 'telephone', 'emergency_phone', 'taxi', 'theatre', 'toilets', 'drinking_water', 
                                                  'prison', 'hunting_stand', 'nightclub', 'veterinary', 'social_facility',
                                                  'charging_station') THEN amenity ELSE NULL END,
              'shop_' || CASE WHEN shop IN ('supermarket', 'bag', 'bakery', 'beauty', 'books', 'butcher', 'clothes', 'computer', 
                                            'confectionery', 'fashion', 'convenience', 'department_store', 'doityourself', 'hardware', 'fishmonger', 'florist', 
                                            'garden_centre', 'hairdresser', 'hifi', 'ice_cream', 'car', 'car_repair', 'bicycle', 'mall', 'pet', 
                                            'photo', 'photo_studio', 'photography', 'seafood', 'shoes', 'alcohol', 'gift', 'furniture', 'kiosk', 
                                            'mobile_phone', 'motorcycle', 'musical_instrument', 'newsagent', 'optician', 'jewelry', 'jewellery', 
                                            'electronics', 'chemist', 'toys', 'travel_agency', 'car_parts', 'greengrocer', 'farm', 'stationery', 
                                            'laundry', 'dry_cleaning', 'beverages', 'perfumery', 'cosmetics', 'variety_store', 'wine', 'outdoor', 
<<<<<<< HEAD
                                            'copyshop', 'sports', 'deli') THEN shop 
=======
                                            'copyshop', 'sports', 'tobacco') THEN shop 
>>>>>>> 34542e07
                              WHEN shop IN ('accessories', 'antiques', 'appliance', 'art', 'baby_goods', 'bathroom_furnishing', 
                                            'bed', 'boat', 'bookmaker', 'boutique', 'builder', 'building_materials', 'camera', 'car_service', 
                                            'carpet', 'charity', 'cheese', 'chocolate', 'coffee', 'communication', 'craft', 'curtain', 'dairy', 
                                            'discount', 'e-cigarette', 'electrical', 'energy', 'erotic', 'estate_agent', 
                                            'fabric', 'fishing', 'flooring', 'food', 'frame', 'frozen_food', 'funeral_directors', 'furnace', 
                                            'gallery', 'games', 'gas', 'general', 'glaziery', 'grocery', 'health', 'health_food', 'hearing_aids', 
                                            'herbalist', 'hobby', 'household', 'houseware', 'hunting', 'interior_decoration', 'kitchen', 
                                            'leather', 'lighting', 'locksmith', 'lottery', 'market', 'massage', 'medical', 'medical_supply', 'money_lender', 
                                            'motorcycle_repair', 'music', 'office_supplies', 'organic', 'paint', 'pastry', 'pawnbroker', 
                                            'phone', 'pottery', 'printing', 'radiotechnics', 'real_estate', 'religion', 'rental', 'salon', 
                                            'scuba_diving', 'second_hand', 'sewing', 'shoe_repair', 'shopping_centre', 'solarium', 'souvenir',  
                                            'tailor', 'tanning', 'tattoo', 'tea', 'ticket', 'tiles', 'trade', 'tyres', 'vacuum_cleaner', 'video', 
                                            'video_games', 'watches', 'wholesale', 'yes') THEN 'other' ELSE NULL END,
              'leisure_' || CASE WHEN leisure IN ('water_park', 'playground', 'miniature_golf', 'golf_course', 'picnic_table') THEN leisure ELSE NULL END,
              'man_made_' || CASE WHEN man_made IN ('mast', 'water_tower', 'lighthouse', 'windmill', 'obelisk') THEN man_made ELSE NULL END,
              'natural_' || CASE WHEN "natural" IN ('spring') THEN "natural" ELSE NULL END,
              'historic_' || CASE WHEN historic IN ('memorial', 'monument', 'archaeological_site') THEN historic ELSE NULL END,
              'highway_'|| CASE WHEN highway IN ('bus_stop', 'elevator', 'traffic_signals') THEN highway ELSE NULL END,
              'power_' || CASE WHEN power IN ('generator') THEN power ELSE NULL END,
              'tourism_' || CASE WHEN tourism IN ('viewpoint') THEN tourism ELSE NULL END
            ) AS feature,
            access,
            religion,
            denomination,
            "generator:source",
            power_source,
            way_area/NULLIF(!pixel_width!::real*!pixel_height!::real,0) AS way_pixels
          FROM planet_osm_polygon
          -- The upcoming where clause is needed for performance only, as the CASE statements would end up doing the equivalent filtering
          WHERE aeroway IN ('helipad', 'aerodrome')
            OR tourism IN ('artwork', 'alpine_hut', 'camp_site', 'caravan_site', 'chalet', 'guest_house', 'hostel', 
                           'hotel', 'motel', 'information', 'museum', 'viewpoint', 'picnic_site')
            OR amenity IN ('shelter', 'atm', 'bank', 'bar', 'bicycle_rental', 'bus_station', 'cafe', 
                           'car_rental', 'car_wash', 'cinema', 'clinic', 'community_centre',
                           'fire_station', 'fountain', 'fuel', 'hospital', 'ice_cream', 'embassy', 'library', 'courthouse', 
                           'townhall', 'parking', 'bicycle_parking', 'motorcycle_parking', 'pharmacy', 'doctors', 
                           'dentist', 'place_of_worship', 'police', 'post_box', 'post_office', 'pub', 'biergarten', 
                           'recycling', 'restaurant', 'food_court', 'fast_food', 'telephone', 'emergency_phone', 'taxi', 
                           'theatre', 'toilets', 'drinking_water', 'prison', 'hunting_stand', 'nightclub', 'veterinary',
                           'social_facility', 'charging_station')
            OR shop IS NOT NULL -- skip checking a huge list and use a null check
            OR leisure IN ('water_park', 'playground', 'miniature_golf', 'golf_course', 'picnic_table')
            OR man_made IN ('mast', 'water_tower', 'lighthouse', 'windmill', 'obelisk')
            OR "natural" IN ('spring')
            OR historic IN ('memorial', 'monument', 'archaeological_site')
            OR highway IN ('bus_stop', 'elevator', 'traffic_signals')
            OR (power = 'generator' AND ("generator:source" = 'wind' OR power_source = 'wind'))
          ORDER BY way_area desc
        ) AS amenity_points_poly
    properties:
      minzoom: 10
    advanced: {}
  - id: "amenity-points"
    name: "amenity-points"
    class: "points"
    geometry: "point"
    <<: *extents
    Datasource:
      <<: *osm2pgsql
      table: |-
        (SELECT
            way,
            COALESCE(
              'aeroway_' || CASE WHEN aeroway IN ('helipad', 'aerodrome') THEN aeroway ELSE NULL END,
              'tourism_' || CASE WHEN tourism IN ('artwork', 'alpine_hut', 'camp_site', 'caravan_site', 'chalet', 'guest_house', 'hostel', 
                                                  'hotel', 'motel', 'information', 'museum', 'picnic_site') THEN tourism ELSE NULL END,
              'amenity_' || CASE WHEN amenity IN ('shelter', 'atm', 'bank', 'bar', 'bicycle_rental', 'bus_station', 'cafe', 
                                                  'car_rental', 'car_wash', 'cinema', 'clinic', 'community_centre', 'fire_station', 'fountain',
                                                  'fuel', 'hospital', 'ice_cream', 'embassy', 'library', 'courthouse', 'townhall', 'parking', 
                                                  'bicycle_parking', 'motorcycle_parking', 'pharmacy', 'doctors', 'dentist', 'place_of_worship', 
                                                  'police', 'post_box', 'post_office', 'pub', 'biergarten', 'recycling', 'restaurant', 'food_court', 
                                                  'fast_food', 'telephone', 'emergency_phone', 'taxi', 'theatre', 'toilets', 'drinking_water', 
                                                  'prison', 'hunting_stand', 'nightclub', 'veterinary', 'social_facility',
                                                  'charging_station') THEN amenity ELSE NULL END,
              'shop_' || CASE WHEN shop IN ('supermarket', 'bag', 'bakery', 'beauty', 'books', 'butcher', 'clothes', 'computer', 'confectionery', 
                                            'fashion', 'convenience', 'department_store', 'doityourself', 'hardware', 'fishmonger', 'florist', 'garden_centre', 
                                            'hairdresser', 'hifi', 'ice_cream', 'car', 'car_repair', 'bicycle', 'mall', 'pet', 'photo', 'photo_studio', 
                                            'photography', 'seafood', 'shoes', 'alcohol', 'gift', 'furniture', 'kiosk', 'mobile_phone', 'motorcycle', 
                                            'musical_instrument', 'newsagent', 'optician', 'jewelry', 'jewellery', 'electronics', 'chemist', 'toys', 
                                            'travel_agency', 'car_parts', 'greengrocer', 'farm', 'stationery', 'laundry', 'dry_cleaning', 'beverages', 
<<<<<<< HEAD
                                            'perfumery', 'cosmetics', 'variety_store', 'wine', 'outdoor', 'copyshop', 'sports', 'deli') THEN shop 
=======
                                            'perfumery', 'cosmetics', 'variety_store', 'wine', 'outdoor', 'copyshop', 'sports', 'tobacco') THEN shop 
>>>>>>> 34542e07
                              WHEN shop IN ('accessories', 'antiques', 'appliance', 'art', 'baby_goods', 'bathroom_furnishing', 'bed',  
                                            'boat', 'bookmaker', 'boutique', 'builder', 'building_materials', 'camera', 'car_service', 'carpet', 'charity', 
                                            'cheese', 'chocolate', 'coffee', 'communication', 'craft', 'curtain', 'dairy',   
                                            'discount', 'e-cigarette', 'electrical', 'energy', 'erotic', 'estate_agent', 'fabric', 'fishing', 
                                            'flooring', 'food', 'frame', 'frozen_food', 'funeral_directors', 'furnace', 'gallery', 'games', 'gas',  
                                            'general', 'glaziery', 'grocery', 'health', 'health_food', 'hearing_aids', 'herbalist', 'hobby', 'household',  
                                            'houseware', 'hunting', 'interior_decoration', 'kitchen', 'leather', 'lighting', 'locksmith', 'lottery',  
                                            'market', 'massage', 'medical', 'medical_supply', 'money_lender', 'motorcycle_repair', 'music', 'office_supplies',  
                                            'organic', 'paint', 'pastry', 'pawnbroker', 'phone', 'pottery', 'printing', 'radiotechnics', 
                                            'real_estate', 'religion', 'rental', 'salon', 'scuba_diving', 'second_hand', 'sewing', 'shoe_repair', 'shopping_centre', 
                                            'solarium', 'souvenir', 'tailor', 'tanning', 'tattoo', 'tea', 'ticket', 'tiles', 'trade', 'tyres', 
                                            'vacuum_cleaner', 'video', 'video_games', 'watches', 'wholesale', 'yes') THEN 'other' ELSE NULL END,
              'leisure_' || CASE WHEN leisure IN ('water_park', 'playground', 'miniature_golf', 'golf_course', 'picnic_table', 'slipway',
                                                  'dog_park') THEN leisure ELSE NULL END,
              'man_made_' || CASE WHEN man_made IN ('mast', 'water_tower', 'lighthouse', 'windmill', 'obelisk') THEN man_made ELSE NULL END,
              'natural_' || CASE WHEN "natural" IN ('peak', 'volcano', 'saddle', 'spring', 'cave_entrance') THEN "natural" ELSE NULL END,
              'historic_' || CASE WHEN historic IN ('memorial', 'monument', 'archaeological_site') THEN historic ELSE NULL END,
              'highway_'|| CASE WHEN highway IN ('bus_stop', 'elevator', 'traffic_signals', 'ford') THEN highway ELSE NULL END,
              'power_' || CASE WHEN power IN ('generator') THEN power ELSE NULL END,
              'tourism_' || CASE WHEN tourism IN ('viewpoint') THEN tourism ELSE NULL END,
              'man_made_' || CASE WHEN man_made IN ('cross') THEN man_made ELSE NULL END,
              'historic_' || CASE WHEN historic IN ('wayside_cross') THEN historic ELSE NULL END
            ) AS feature,
            access,
            CASE
              WHEN "natural" IN ('peak', 'volcano', 'saddle') THEN
                CASE
                  WHEN ele ~ '^-?\d{1,4}(\.\d+)?$' THEN ele::NUMERIC
                  ELSE NULL
                END
              ELSE NULL
            END AS score,
            religion,
            denomination,
            "generator:source",
            power_source,
            NULL AS way_pixels
          FROM planet_osm_point
          -- The upcoming where clause is needed for performance only, as the CASE statements would end up doing the equivalent filtering
          WHERE aeroway IN ('helipad', 'aerodrome')
            OR tourism IN ('artwork', 'alpine_hut', 'camp_site', 'caravan_site', 'chalet', 'guest_house', 'hostel', 
                           'hotel', 'motel', 'information', 'museum', 'viewpoint', 'picnic_site')
            OR amenity IN ('shelter', 'atm', 'bank', 'bar', 'bicycle_rental', 'bus_station', 'cafe', 
                           'car_rental',  'car_wash', 'cinema', 'clinic', 'community_centre',
                           'fire_station', 'fountain', 'fuel', 'hospital', 'ice_cream', 'embassy', 'library', 'courthouse', 
                           'townhall', 'parking', 'bicycle_parking', 'motorcycle_parking', 'pharmacy', 'doctors', 
                           'dentist', 'place_of_worship', 'police', 'post_box', 'post_office', 'pub', 'biergarten', 
                           'recycling', 'restaurant', 'food_court', 'fast_food', 'telephone', 'emergency_phone', 
                           'taxi', 'theatre', 'toilets', 'drinking_water', 'prison', 'hunting_stand', 'nightclub', 
                           'veterinary', 'social_facility', 'charging_station')
            OR shop IS NOT NULL -- skip checking a huge list and use a null check
            OR leisure IN ('water_park', 'playground', 'miniature_golf', 'golf_course', 'picnic_table', 'slipway',
                           'dog_park')
            OR man_made IN ('mast', 'water_tower', 'lighthouse', 'windmill', 'cross', 'obelisk')
            OR "natural" IN ('peak', 'volcano', 'saddle', 'spring', 'cave_entrance')
            OR historic IN ('memorial', 'monument', 'archaeological_site', 'wayside_cross')
            OR highway IN ('bus_stop', 'elevator', 'traffic_signals', 'ford')
            OR (power = 'generator' AND ("generator:source" = 'wind' OR power_source = 'wind'))
          ORDER BY score DESC NULLS LAST
          ) AS amenity_points
    properties:
      minzoom: 10
    advanced: {}
  - id: "power-towers"
    name: "power-towers"
    class: ""
    geometry: "point"
    <<: *extents
    Datasource:
      <<: *osm2pgsql
      table: |-
        (SELECT
            way
          FROM planet_osm_point
          WHERE power = 'tower'
        ) AS power_towers
    properties:
      minzoom: 14
    advanced: {}
  - id: "power-poles"
    name: "power-poles"
    class: ""
    geometry: "point"
    <<: *extents
    Datasource:
      <<: *osm2pgsql
      table: |-
        (SELECT
            way
          FROM planet_osm_point
          WHERE power = 'pole'
        ) AS power_poles
    properties:
      minzoom: 16
    advanced: {}
  - id: "roads-text-ref-low-zoom"
    name: "roads-text-ref-low-zoom"
    class: ""
    geometry: "linestring"
    <<: *extents
    Datasource:
      <<: *osm2pgsql
      table: |-
        (SELECT
            way,
            highway,
            height,
            width,
            refs
          FROM (
            SELECT
                way, highway,
                array_length(refs,1) AS height,
                (SELECT MAX(char_length(ref)) FROM unnest(refs) AS u(ref)) AS width,
                array_to_string(refs, E'\n') AS refs
              FROM (
                SELECT
                    way,
                    highway,
                    string_to_array(ref, ';') AS refs
                FROM planet_osm_roads
                  WHERE highway IN ('motorway', 'trunk', 'primary', 'secondary')
                  AND ref IS NOT NULL
              ) AS p) AS q
          WHERE height <= 4 AND width <= 11) AS roads_text_ref_low_zoom
    properties:
      minzoom: 10
      maxzoom: 12
    advanced: {}
  - id: "junctions"
    name: "junctions"
    class: ""
    geometry: "point"
    <<: *extents
    Datasource:
      <<: *osm2pgsql
      table: |-
        (SELECT
            way,
            highway,
            junction,
            ref,
            name
          FROM planet_osm_point
          WHERE highway = 'motorway_junction' OR highway = 'traffic_signals' OR junction = 'yes'
        ) AS junctions
    properties:
      minzoom: 11
    advanced: {}
  - id: "bridge-text"
    name: "bridge-text"
    class: ""
    geometry: "polygon"
    <<: *extents
    Datasource:
      <<: *osm2pgsql
      table: |-
        (SELECT
            way,
            way_area/NULLIF(!pixel_width!::real*!pixel_height!::real,0) AS way_pixels,
            man_made,
            name
          FROM planet_osm_polygon
          WHERE man_made = 'bridge'
        ) AS bridge_text
    properties:
      minzoom: 11
    advanced: {}
  - id: "roads-text-ref"
    name: "roads-text-ref"
    class: ""
    geometry: "linestring"
    <<: *extents
    Datasource:
      <<: *osm2pgsql
      table: |-
        (SELECT
            way,
            highway,
            height,
            width,
            refs
          FROM (
            SELECT
                way, highway,
                array_length(refs,1) AS height,
                (SELECT MAX(char_length(ref)) FROM unnest(refs) AS u(ref)) AS width,
                array_to_string(refs, E'\n') AS refs
              FROM (
                SELECT
                    way,
                    COALESCE(
                      CASE WHEN highway IN ('motorway', 'trunk', 'primary', 'secondary', 'tertiary', 'unclassified', 'residential') THEN highway ELSE NULL END,
                      CASE WHEN aeroway IN ('runway', 'taxiway') THEN aeroway ELSE NULL END
                    ) AS highway,
                    string_to_array(ref, ';') AS refs
                  FROM planet_osm_line
                    WHERE (highway IN ('motorway', 'trunk', 'primary', 'secondary', 'tertiary', 'unclassified', 'residential') OR aeroway IN ('runway', 'taxiway'))
                      AND ref IS NOT NULL
              ) AS p) AS q
          WHERE height <= 4 AND width <= 11) AS roads_text_ref
    properties:
      minzoom: 13
    advanced: {}
  - id: "roads-area-text-name"
    name: "roads-area-text-name"
    class: ""
    geometry: "polygon"
    <<: *extents
    Datasource:
      <<: *osm2pgsql
      table: |-
        (SELECT
            way,
            way_area/NULLIF(!pixel_width!::real*!pixel_height!::real,0) AS way_pixels,
            highway,
            name
          FROM planet_osm_polygon
          WHERE highway IN ('residential', 'unclassified', 'pedestrian', 'service', 'footway', 'cycleway', 'living_street', 'track', 'path', 'platform')
            OR railway IN ('platform')
            AND name IS NOT NULL
        ) AS roads_area_text_name
    properties:
      minzoom: 15
    advanced: {}
  - id: "roads-text-name"
    name: "roads-text-name"
    class: "directions"
    geometry: "linestring"
    <<: *extents
    Datasource:
      <<: *osm2pgsql
      table: |-
        (SELECT
            way,
            CASE WHEN substr(highway, length(highway)-3, 4) = 'link' THEN substr(highway, 0, length(highway)-4) ELSE highway END,
            CASE WHEN (tunnel = 'yes' OR tunnel = 'building_passage' OR covered = 'yes') THEN 'yes' ELSE 'no' END AS tunnel,
            CASE WHEN construction IN ('service', 'footway', 'cycleway', 'bridleway', 'path', 'track') THEN 'yes' ELSE 'no' END AS int_construction_minor,
            name,
            CASE
              WHEN oneway IN ('yes', '-1') THEN oneway
              WHEN junction IN ('roundabout') AND (oneway IS NULL OR NOT oneway IN ('no', 'reversible')) THEN 'yes'
              ELSE NULL
            END AS oneway,
            horse, bicycle
          FROM planet_osm_line
          WHERE highway IN ('motorway', 'motorway_link', 'trunk', 'trunk_link', 'primary', 'primary_link', 'secondary', 'secondary_link', 'tertiary', 
                            'tertiary_link', 'residential', 'unclassified', 'road', 'service', 'pedestrian', 'raceway', 'living_street', 'construction')
            AND name IS NOT NULL
        ) AS roads_text_name
    properties:
      minzoom: 13
    advanced: {}
  - id: "paths-text-name"
    name: "paths-text-name"
    class: ""
    geometry: "linestring"
    <<: *extents
    Datasource:
      <<: *osm2pgsql
      table: |-
        (SELECT
            way,
            highway,
            name
          FROM planet_osm_line
          WHERE highway IN ('bridleway', 'footway', 'cycleway', 'path', 'track', 'steps')
            AND name IS NOT NULL
        ) AS paths_text_name
    properties:
      minzoom: 15
    advanced: {}
  - id: "text-poly-low-zoom"
    name: "text-poly-low-zoom"
    class: "text-low-zoom"
    geometry: "polygon"
    <<: *extents
    Datasource:
      <<: *osm2pgsql
      table: |-
        (SELECT
            way,
            way_area/NULLIF(!pixel_width!::real*!pixel_height!::real,0) AS way_pixels,
            COALESCE(
              'landuse_' || CASE WHEN landuse IN ('forest', 'military') THEN landuse ELSE NULL END,
              'natural_' || CASE WHEN "natural" IN ('wood', 'glacier', 'sand', 'scree', 'shingle', 'bare_rock') THEN "natural" ELSE NULL END,
              'place_' || CASE WHEN place IN ('island') THEN place ELSE NULL END,
              'boundary_' || CASE WHEN boundary IN ('national_park') THEN boundary ELSE NULL END,
              'leisure_' || CASE WHEN leisure IN ('nature_reserve') THEN leisure ELSE NULL END
            ) AS feature,
            name,
            CASE WHEN building = 'no' OR building IS NULL THEN 'no' ELSE 'yes' END AS is_building -- always no with the where conditions
          FROM planet_osm_polygon
          WHERE (landuse IN ('forest', 'military')
              OR "natural" IN ('wood', 'glacier', 'sand', 'scree', 'shingle', 'bare_rock')
              OR "place" IN ('island')
              OR boundary IN ('national_park')
              OR leisure IN ('nature_reserve'))
            AND building IS NULL
            AND name IS NOT NULL
          ORDER BY way_area DESC
        ) AS text_poly_low_zoom
    properties:
      minzoom: 7
      maxzoom: 9
    advanced: {}
  - id: "text-poly"
    name: "text-poly"
    class: "text"
    geometry: "polygon"
    <<: *extents
    Datasource:
      <<: *osm2pgsql
      # Include values that are rendered as icon without label to prevent mismatch between icons and labels,
      # see https://github.com/gravitystorm/openstreetmap-carto/pull/1349#issuecomment-77805678
      table: |-
        (SELECT
            way,
            way_area/NULLIF(!pixel_width!::real*!pixel_height!::real,0) AS way_pixels,
            COALESCE(
              'aeroway_' || CASE WHEN aeroway IN ('gate', 'apron', 'helipad', 'aerodrome') THEN aeroway ELSE NULL END,
              'tourism_' || CASE WHEN tourism IN ('artwork', 'alpine_hut', 'hotel', 'motel', 'hostel', 'chalet', 'guest_house', 'camp_site', 'caravan_site', 
                                                  'theme_park', 'museum', 'zoo', 'information', 'picnic_site') THEN tourism ELSE NULL END,
              'amenity_' || CASE WHEN amenity IN ('pub', 'restaurant', 'food_court', 'cafe', 'fast_food', 'biergarten', 'bar', 'library', 
                                                  'theatre', 'courthouse', 'townhall', 'cinema', 'clinic', 'community_centre', 'parking', 
                                                  'bicycle_parking', 'motorcycle_parking', 'police', 'fire_station', 'fountain', 'place_of_worship', 
                                                  'grave_yard', 'shelter', 'bank', 'embassy', 'fuel', 'bus_station', 'prison', 'university', 
                                                  'school', 'college', 'kindergarten', 'hospital', 'ice_cream', 'pharmacy', 'doctors', 'dentist', 
                                                  'atm', 'bicycle_rental', 'car_rental', 'car_wash', 'post_box', 'post_office',
                                                  'recycling', 'telephone', 'emergency_phone', 'toilets', 'taxi', 'drinking_water', 'hunting_stand', 
                                                  'nightclub', 'veterinary', 'social_facility', 'charging_station') THEN amenity ELSE NULL END,
              'shop_' || CASE WHEN shop IN ('supermarket', 'bag', 'bakery', 'beauty', 'books', 'butcher', 'clothes', 'computer', 'confectionery', 
                                            'fashion', 'convenience', 'department_store', 'doityourself', 'hardware', 'fishmonger', 'florist', 'garden_centre', 
                                            'hairdresser', 'hifi', 'ice_cream', 'car', 'car_repair', 'bicycle', 'mall', 'pet', 'photo', 'photo_studio', 
                                            'photography', 'seafood', 'shoes', 'alcohol', 'gift', 'furniture', 'kiosk', 'mobile_phone', 'motorcycle', 
                                            'musical_instrument', 'newsagent', 'optician', 'jewelry', 'jewellery', 'electronics', 'chemist', 'toys', 
                                            'travel_agency', 'car_parts', 'greengrocer', 'farm', 'stationery', 'laundry', 'dry_cleaning', 'beverages', 
<<<<<<< HEAD
                                            'perfumery', 'cosmetics', 'variety_store', 'wine', 'outdoor', 'copyshop', 'sports', 'deli') THEN shop 
=======
                                            'perfumery', 'cosmetics', 'variety_store', 'wine', 'outdoor', 'copyshop', 'sports', 'tobacco') THEN shop 
>>>>>>> 34542e07
                              WHEN shop IN ('accessories', 'antiques', 'appliance', 'art', 'baby_goods', 'bathroom_furnishing', 'bed', 
                                            'boat', 'bookmaker', 'boutique', 'builder', 'building_materials', 'camera', 'car_service', 'carpet', 'charity', 
                                            'cheese', 'chocolate', 'coffee', 'communication', 'craft', 'curtain', 'dairy', 
                                            'discount', 'e-cigarette', 'electrical', 'energy', 'erotic', 'estate_agent', 'fabric', 'fishing', 
                                            'flooring', 'food', 'frame', 'frozen_food', 'funeral_directors', 'furnace', 'gallery', 'games', 'gas', 
                                            'general', 'glaziery', 'grocery', 'health', 'health_food', 'hearing_aids', 'herbalist', 'hobby', 'household', 
                                            'houseware', 'hunting', 'interior_decoration', 'kitchen', 'leather', 'lighting', 'locksmith', 
                                            'lottery', 'market', 'massage', 'medical', 'medical_supply', 'money_lender', 'motorcycle_repair', 'music', 
                                            'office_supplies', 'organic', 'paint', 'pastry', 'pawnbroker', 'phone', 'pottery', 
                                            'printing', 'radiotechnics', 'real_estate', 'religion', 'rental', 'salon', 'scuba_diving', 'second_hand', 
                                            'sewing', 'shoe_repair', 'shopping_centre', 'solarium', 'souvenir', 'tailor', 'tanning', 'tattoo', 'tea', 
                                            'ticket', 'tiles', 'trade', 'tyres', 'vacuum_cleaner', 'video', 'video_games', 'watches', 'wholesale', 
                                            'yes') THEN 'other' ELSE NULL END,
              'leisure_' || CASE WHEN leisure IN ('swimming_pool', 'water_park', 'miniature_golf', 'golf_course', 'sports_centre', 'stadium', 'track', 
                                                  'pitch', 'playground', 'park', 'recreation_ground', 'common', 'garden', 'nature_reserve', 'marina', 
                                                  'picnic_table', 'dog_park') THEN leisure ELSE NULL END,
              'power_' || CASE WHEN power IN ('plant', 'station', 'generator', 'sub_station', 'substation') THEN power ELSE NULL END,
              'landuse_' || CASE WHEN landuse IN ('reservoir', 'basin', 'recreation_ground', 'village_green', 'quarry', 'vineyard', 'orchard', 'cemetery', 
                                                  'residential', 'garages', 'meadow', 'grass', 'allotments', 'forest', 'farmyard', 'farm', 'farmland', 
                                                  'greenhouse_horticulture', 'retail', 'industrial', 'railway', 'commercial', 'brownfield', 'landfill', 
                                                  'construction', 'military') THEN landuse ELSE NULL END,
              'man_made_' || CASE WHEN man_made IN ('lighthouse', 'windmill', 'mast', 'water_tower', 'pier', 'breakwater', 'groyne', 'obelisk') THEN man_made ELSE NULL END,
              'natural_' || CASE WHEN "natural" IN ('wood', 'water', 'mud', 'wetland', 'marsh', 'bay', 'spring', 'scree', 'shingle', 'bare_rock', 'sand', 'heath', 
                                                    'grassland', 'scrub', 'beach', 'shoal', 'reef', 'glacier') THEN "natural" ELSE NULL END,
              'place_' || CASE WHEN place IN ('island', 'islet') THEN place ELSE NULL END,
              'military_' || CASE WHEN military IN ('danger_area') THEN military ELSE NULL END,
              'historic_' || CASE WHEN historic IN ('memorial', 'monument', 'archaeological_site') THEN historic ELSE NULL END,
              'highway_' || CASE WHEN highway IN ('services', 'rest_area', 'bus_stop', 'elevator', 'ford') THEN highway ELSE NULL END,
              'boundary_' || CASE WHEN boundary IN ('national_park') THEN boundary ELSE NULL END,
              'waterway_' || CASE WHEN waterway IN ('dam') THEN waterway ELSE NULL END,
              'tourism_' || CASE WHEN tourism IN ('viewpoint', 'attraction') THEN tourism ELSE NULL END
            ) AS feature,
            access,
            name,
            operator,
            ref,
            way_area,
            CASE WHEN building = 'no' OR building IS NULL THEN 'no' ELSE 'yes' END AS is_building
          FROM planet_osm_polygon
          -- The upcoming where clause is needed for performance only, as the CASE statements would end up doing the equivalent filtering
          WHERE (aeroway IN ('gate', 'apron', 'helipad', 'aerodrome')
              OR tourism IN ('artwork', 'alpine_hut', 'hotel', 'motel', 'hostel', 'chalet', 'guest_house', 'camp_site', 'caravan_site', 'theme_park', 
                             'museum', 'viewpoint', 'attraction', 'zoo', 'information', 'picnic_site')
              OR amenity IS NOT NULL -- skip checking a huge list and use a null check
              OR shop IS NOT NULL
              OR leisure IS NOT NULL
              OR landuse IS NOT NULL
              OR man_made IN ('lighthouse', 'windmill', 'mast', 'water_tower', 'pier', 'breakwater', 'groyne', 'obelisk')
              OR "natural" IS NOT NULL
              OR place IN ('island', 'islet')
              OR military IN ('danger_area')
              OR historic IN ('memorial', 'monument', 'archaeological_site')
              OR highway IN ('services', 'rest_area', 'bus_stop', 'elevator', 'ford')
              OR power IN ('plant', 'station', 'generator', 'sub_station', 'substation')
              OR boundary IN ('national_park')
              OR waterway = 'dam')
            AND (name IS NOT NULL
                 OR (ref IS NOT NULL AND aeroway IN ('gate'))
                )
          ORDER BY way_area DESC
        ) AS text_poly
    properties:
      minzoom: 10
    advanced: {}
  - id: "text-line"
    name: "text-line"
    class: ""
    geometry: "linestring"
    <<: *extents
    Datasource:
      <<: *osm2pgsql
      table: |-
        (SELECT
          way,
            NULL as way_pixels,
            COALESCE('man_made_' || man_made, 'waterway_' || waterway, 'natural_' || "natural") AS feature,
            access,
            name,
            operator,
            ref,
            NULL AS way_area,
            CASE WHEN building = 'no' OR building IS NULL THEN 'no' ELSE 'yes' END AS is_building
          FROM planet_osm_line
          WHERE (man_made IN ('pier', 'breakwater', 'groyne', 'embankment')
              OR waterway IN ('dam', 'weir')
              OR "natural" IN ('cliff'))
            AND name IS NOT NULL
        ) AS text_line
    advanced: {}
    properties:
      minzoom: 10
  - id: "text-point"
    name: "text-point"
    class: "text"
    geometry: "point"
    <<: *extents
    Datasource:
      <<: *osm2pgsql
      # Include values that are rendered as icon without label to prevent mismatch between icons and labels,
      # see https://github.com/gravitystorm/openstreetmap-carto/pull/1349#issuecomment-77805678
      table: |-
        (SELECT
            way,
            way_pixels,
            feature,
            access,
            CONCAT(
                name,
                CASE WHEN name IS NOT NULL AND elevation IS NOT NULL THEN E'\n' ELSE NULL END,
                CASE WHEN elevation IS NOT NULL THEN CONCAT(REPLACE(ROUND(elevation)::TEXT, '-', U&'\2212'), U&'\00A0', 'm') ELSE NULL END
            ) AS name,
            CASE
              WHEN "natural" IN ('peak', 'volcano', 'saddle') THEN elevation
              ELSE NULL
            END AS score,
            operator,
            ref,
            way_area,
            is_building
          FROM
            (SELECT
                way,
                NULL AS way_pixels,
                COALESCE(
                  'aeroway_' || CASE WHEN aeroway IN ('gate', 'apron', 'helipad', 'aerodrome') THEN aeroway ELSE NULL END,
                  'tourism_' || CASE WHEN tourism IN ('artwork', 'alpine_hut', 'hotel', 'motel', 'hostel', 'chalet', 'guest_house', 'camp_site', 'caravan_site', 
                                                      'theme_park', 'museum', 'zoo', 'information', 'picnic_site') THEN tourism ELSE NULL END,
                  'amenity_' || CASE WHEN amenity IN ('pub', 'restaurant', 'food_court', 'cafe', 'fast_food', 'biergarten', 'bar', 'library', 'theatre', 
                                                      'courthouse', 'townhall', 'cinema', 'clinic', 'community_centre', 'parking', 'bicycle_parking', 
                                                      'motorcycle_parking', 'police', 'fire_station', 'fountain', 'place_of_worship', 'grave_yard', 'shelter', 'bank', 
                                                      'embassy', 'fuel', 'bus_station', 'prison', 'university', 'school', 'college', 'kindergarten', 'hospital', 
                                                      'ice_cream', 'pharmacy', 'doctors', 'dentist', 'atm', 'bicycle_rental', 'car_rental',
                                                      'car_wash', 'post_box', 'post_office', 'recycling', 'telephone', 'emergency_phone', 'toilets', 'taxi', 
                                                      'drinking_water', 'hunting_stand', 'nightclub', 'veterinary', 'social_facility',
                                                      'charging_station') THEN amenity ELSE NULL END,
                  'shop_' || CASE WHEN shop IN ('supermarket', 'bag','bakery', 'beauty', 'books', 'butcher', 'clothes', 'computer', 'confectionery', 'fashion', 
                                                'convenience', 'department_store', 'doityourself', 'hardware', 'fishmonger', 'florist', 'garden_centre', 'hairdresser', 
                                                'hifi', 'ice_cream', 'car', 'car_repair', 'bicycle', 'mall', 'pet', 'photo', 'photo_studio', 'photography', 
                                                'seafood', 'shoes', 'alcohol', 'gift', 'furniture', 'kiosk', 'mobile_phone', 'motorcycle', 'musical_instrument', 
                                                'newsagent', 'optician', 'jewelry', 'jewellery', 'electronics', 'chemist', 'toys', 'travel_agency', 'car_parts', 
                                                'greengrocer', 'farm', 'stationery', 'laundry', 'dry_cleaning', 'beverages', 'perfumery', 'cosmetics', 
<<<<<<< HEAD
                                                'variety_store', 'wine', 'outdoor', 'copyshop', 'sports', 'deli') THEN shop 
=======
                                                'variety_store', 'wine', 'outdoor', 'copyshop', 'sports', 'tobacco') THEN shop 
>>>>>>> 34542e07
                                  WHEN shop IN ('accessories', 'antiques', 'appliance', 'art', 
                                                'baby_goods', 'bathroom_furnishing', 'bed', 'boat', 'bookmaker', 'boutique', 'builder', 
                                                'building_materials', 'camera', 'car_service', 'carpet', 'charity', 'cheese', 'chocolate', 'coffee', 
                                                'communication', 'craft', 'curtain', 'dairy', 'discount',  
                                                'e-cigarette', 'electrical', 'energy', 'erotic', 'estate_agent', 'fabric', 'fishing', 'flooring', 
                                                'food', 'frame', 'frozen_food', 'funeral_directors', 'furnace', 'gallery', 'games', 'gas', 
                                                'general', 'glaziery', 'grocery', 'health', 'health_food', 'hearing_aids', 'herbalist', 'hobby', 'household', 
                                                'houseware', 'hunting', 'interior_decoration', 'kitchen', 'leather', 'lighting', 'locksmith', 
                                                'lottery', 'market', 'massage', 'medical', 'medical_supply', 'money_lender', 'motorcycle_repair', 'music', 
                                                'office_supplies', 'organic', 'paint', 'pastry', 'pawnbroker', 'phone', 'pottery', 
                                                'printing', 'radiotechnics', 'real_estate', 'religion', 'rental', 'salon', 'scuba_diving', 'second_hand', 
                                                'sewing', 'shoe_repair', 'shopping_centre', 'solarium', 'souvenir', 'tailor', 'tanning', 'tattoo', 
                                                'tea', 'ticket', 'tiles', 'trade', 'tyres', 'vacuum_cleaner', 'video', 'video_games', 'watches', 
                                                'wholesale', 'yes') THEN 'other' ELSE NULL END,
                  'leisure_' || CASE WHEN leisure IN ('swimming_pool', 'water_park', 'miniature_golf', 'golf_course', 'sports_centre', 'stadium', 'track',  
                                                      'pitch','playground', 'park', 'recreation_ground', 'common', 'garden', 'nature_reserve', 'marina',  
                                                      'slipway', 'picnic_table', 'dog_park') THEN leisure ELSE NULL END,
                  'power_' || CASE WHEN power IN ('plant', 'station', 'generator', 'sub_station', 'substation') THEN power ELSE NULL END,
                  'landuse_' || CASE WHEN landuse IN ('reservoir', 'basin', 'recreation_ground', 'village_green', 'quarry', 'vineyard', 'orchard', 'cemetery', 
                                                      'residential', 'garages', 'meadow', 'grass', 'allotments', 'forest', 'farmyard', 'farm', 'farmland', 
                                                      'greenhouse_horticulture', 'retail', 'industrial', 'railway', 'commercial', 'brownfield', 'landfill', 
                                                      'construction', 'military') THEN landuse ELSE NULL END,
                  'man_made_' || CASE WHEN man_made IN ('lighthouse', 'windmill', 'mast', 'water_tower', 'obelisk') THEN man_made ELSE NULL END,
                  'natural_' || CASE WHEN "natural" IN ('wood', 'peak', 'volcano', 'saddle', 'cave_entrance', 'water', 'mud', 'wetland', 'marsh', 'bay', 'spring', 
                                                        'scree', 'shingle', 'bare_rock', 'sand', 'heath', 'grassland', 'scrub', 'beach', 'glacier', 'tree') 
                                                        THEN "natural" ELSE NULL END,
                  'place_' || CASE WHEN place IN ('island', 'islet') THEN place ELSE NULL END,
                  'military_' || CASE WHEN military IN ('danger_area') THEN military ELSE NULL END,
                  'historic_' || CASE WHEN historic IN ('memorial', 'monument', 'archaeological_site') THEN historic ELSE NULL END,
                  'highway_' || CASE WHEN highway IN ('services', 'rest_area', 'bus_stop', 'elevator', 'ford') THEN highway ELSE NULL END,
                  'boundary_' || CASE WHEN boundary IN ('national_park') THEN boundary ELSE NULL END,
                  'waterway_' || CASE WHEN waterway IN ('dam', 'weir') THEN waterway ELSE NULL END,
                  'tourism_' || CASE WHEN tourism IN ('viewpoint', 'attraction') THEN tourism ELSE NULL END,
                  'man_made_' || CASE WHEN man_made IN ('cross') THEN man_made ELSE NULL END,
                  'historic_' || CASE WHEN historic IN ('wayside_cross') THEN historic ELSE NULL END
                ) AS feature,
                access,
                name,
                CASE
                  WHEN "natural" IN ('peak', 'volcano', 'saddle') OR tourism = 'alpine_hut' OR amenity = 'shelter' THEN
                    CASE
                      WHEN ele ~ '^-?\d{1,4}(\.\d+)?$' THEN ele::NUMERIC
                      ELSE NULL
                    END
                  ELSE NULL
                END AS elevation,
                "natural",
                operator,
                ref,
                NULL AS way_area,
                CASE WHEN building = 'no' OR building IS NULL THEN 'no' ELSE 'yes' END AS is_building
              FROM planet_osm_point
              -- The upcoming where clause is needed for performance only, as the CASE statements would end up doing the equivalent filtering
              WHERE (aeroway IN ('gate', 'apron', 'helipad', 'aerodrome')
                  OR tourism IN ('artwork', 'alpine_hut', 'hotel', 'motel', 'hostel', 'chalet', 'guest_house', 'camp_site', 'caravan_site', 'theme_park', 
                                 'museum', 'viewpoint', 'attraction', 'zoo', 'information', 'picnic_site')
                  OR amenity IS NOT NULL -- skip checking a huge list and use a null check
                  OR shop IS NOT NULL
                  OR leisure IS NOT NULL
                  OR landuse IN ('reservoir', 'basin', 'recreation_ground', 'village_green', 'quarry', 'vineyard', 'orchard', 'cemetery', 'residential', 
                                 'garages', 'meadow', 'grass', 'allotments', 'forest', 'farmyard', 'farm', 'farmland', 'greenhouse_horticulture', 
                                 'retail', 'industrial', 'railway', 'commercial', 'brownfield', 'landfill', 'construction', 'military')
                  OR man_made IN ('lighthouse', 'windmill', 'mast', 'water_tower', 'cross', 'obelisk')
                  OR "natural" IS NOT NULL
                  OR place IN ('island', 'islet')
                  OR military IN ('danger_area')
                  OR historic IN ('memorial', 'monument', 'archaeological_site', 'wayside_cross')
                  OR highway IN ('bus_stop', 'services', 'rest_area', 'elevator', 'ford')
                  OR power IN ('plant', 'station', 'generator', 'sub_station', 'substation')
                  OR boundary IN ('national_park')
                  OR waterway IN ('dam', 'weir'))
                AND (name IS NOT NULL
                     OR (ele IS NOT NULL AND ("natural" IN ('peak', 'volcano', 'saddle') OR tourism = 'alpine_hut' OR amenity = 'shelter'))
                     OR (ref IS NOT NULL AND aeroway IN ('gate'))
                    )
              ) AS p
          ORDER BY score DESC NULLS LAST
          ) AS text
    properties:
      minzoom: 10
    advanced: {}
  - id: "building-text"
    name: "building-text"
    class: ""
    geometry: "polygon"
    <<: *extents
    Datasource:
      <<: *osm2pgsql
      table: |-
        (SELECT
            name,
            way,
            way_area/NULLIF(!pixel_width!::real*!pixel_height!::real,0) AS way_pixels
          FROM planet_osm_polygon
          WHERE building IS NOT NULL
            AND building NOT IN ('no')
            AND name IS NOT NULL
          ORDER BY way_area DESC
        ) AS building_text
    properties:
      minzoom: 14
    advanced: {}
  - id: "interpolation"
    name: "interpolation"
    class: ""
    geometry: "linestring"
    <<: *extents
    Datasource:
      <<: *osm2pgsql
      table: |-
        (SELECT
            way
          FROM planet_osm_line
          WHERE "addr:interpolation" IS NOT NULL
        ) AS interpolation
    properties:
      minzoom: 17
    advanced: {}
  - id: "housenumbers"
    name: "housenumbers"
    class: ""
    geometry: "point"
    <<: *extents
    Datasource:
      <<: *osm2pgsql
      table: |-
        (SELECT
            way,
            "addr:housenumber",
            way_area/NULLIF(!pixel_width!::real*!pixel_height!::real,0) AS way_pixels
          FROM planet_osm_polygon
          WHERE "addr:housenumber" IS NOT NULL
            AND building IS NOT NULL
        UNION ALL
        SELECT
            way,
            "addr:housenumber",
            NULL AS way_pixels
          FROM planet_osm_point
          WHERE "addr:housenumber" IS NOT NULL
          ORDER BY way_pixels DESC NULLS LAST
        ) AS housenumbers
    properties:
      minzoom: 17
    advanced: {}
  - id: "housenames"
    name: "housenames"
    class: ""
    geometry: "point"
    <<: *extents
    Datasource:
      <<: *osm2pgsql
      table: |-
        (SELECT
            way,
            "addr:housename",
            way_area/NULLIF(!pixel_width!::real*!pixel_height!::real,0) AS way_pixels
          FROM planet_osm_polygon
          WHERE "addr:housename" IS NOT NULL
            AND building IS NOT NULL
        UNION ALL
        SELECT
            way,
            "addr:housename",
            NULL AS way_pixels
          FROM planet_osm_point WHERE "addr:housename" IS NOT NULL
        ORDER BY way_pixels DESC NULLS LAST
        ) AS housenames
    properties:
      minzoom: 17
    advanced: {}
  - id: "water-lines-text"
    name: "water-lines-text"
    class: ""
    geometry: "linestring"
    <<: *extents
    Datasource:
      <<: *osm2pgsql
      table: |-
        (SELECT
            way,
            waterway,
            lock,
            name,
            intermittent,
            CASE WHEN tunnel IN ('yes', 'culvert') THEN 'yes' ELSE 'no' END AS int_tunnel
          FROM planet_osm_line
          WHERE waterway IN ('river', 'canal', 'derelict_canal', 'stream', 'drain', 'ditch', 'wadi')
            AND (tunnel IS NULL or tunnel != 'culvert')
            AND name IS NOT NULL
          ORDER BY z_order
        ) AS water_lines_text
    properties:
      minzoom: 13
    advanced: {}
  - id: "ferry-routes-text"
    name: "ferry-routes-text"
    class: ""
    geometry: "linestring"
    <<: *extents
    Datasource:
      <<: *osm2pgsql
      table: |-
        (SELECT
            way,
            name
          FROM planet_osm_line
          WHERE route = 'ferry'
            AND name IS NOT NULL
        ) AS ferry_routes_text
    properties:
      minzoom: 13
    advanced: {}
  - id: "admin-text"
    name: "admin-text"
    class: ""
    geometry: "linestring"
    <<: *extents
    Datasource:
      <<: *osm2pgsql
      table: |-
        (SELECT
            way,
            name,
            admin_level
          FROM planet_osm_polygon
          WHERE boundary = 'administrative'
            AND admin_level IN ('0', '1', '2', '3', '4', '5', '6', '7', '8', '9', '10')
            AND name IS NOT NULL
          ORDER BY admin_level::integer ASC, way_area DESC
        ) AS admin_text
    properties:
      minzoom: 16
    advanced: {}
  - id: "nature-reserve-text"
    name: "nature-reserve-text"
    class: ""
    geometry: "linestring"
    <<: *extents
    Datasource:
      <<: *osm2pgsql
      table: |-
        (SELECT
            way,
            name,
            way_area/NULLIF(!pixel_width!::real*!pixel_height!::real,0) AS way_pixels
          FROM planet_osm_polygon
          WHERE (boundary = 'national_park' OR leisure = 'nature_reserve')
            AND name IS NOT NULL
        ) AS nature_reserve_text
    properties:
      minzoom: 13
    advanced: {}
  - id: "amenity-low-priority"
    name: "amenity-low-priority"
    class: "amenity-low-priority"
    geometry: "point"
    <<: *extents
    Datasource:
      <<: *osm2pgsql
      table: |-
        (SELECT
            way,
            COALESCE(
              'highway_' || CASE WHEN highway IN ('mini_roundabout') THEN highway ELSE NULL END,
              'railway_' || CASE WHEN railway IN ('level_crossing', 'crossing') THEN railway ELSE NULL END,
              'amenity_' || CASE WHEN amenity IN ('parking', 'bicycle_parking', 'motorcycle_parking', 'bench', 'waste_basket') THEN amenity ELSE NULL END,
              'historic_' || CASE WHEN historic IN ('wayside_cross') THEN historic ELSE NULL END,
              'man_made_' || CASE WHEN man_made IN ('cross') THEN man_made ELSE NULL END,
              'barrier_' || CASE WHEN barrier IN ('bollard', 'gate', 'lift_gate', 'swing_gate', 'block') THEN barrier ELSE NULL END
            )  AS feature,
            access,
            CASE WHEN amenity='waste_basket' THEN 2 ELSE 1 END AS prio
          FROM planet_osm_point p
          WHERE highway IN ('mini_roundabout')
             OR railway IN ('level_crossing', 'crossing')
             OR amenity IN ('parking', 'bicycle_parking', 'motorcycle_parking', 'bench', 'waste_basket')
             OR historic IN ('wayside_cross')
             OR man_made IN ('cross')
             OR barrier IN ('bollard', 'gate', 'lift_gate', 'swing_gate', 'block')
          ORDER BY prio
          ) AS amenity_low_priority
    properties:
      minzoom: 14
    advanced: {}
  - id: "amenity-low-priority-poly"
    name: "amenity-low-priority-poly"
    class: "amenity-low-priority"
    geometry: "polygon"
    <<: *extents
    Datasource:
      <<: *osm2pgsql
      table: |-
        (SELECT
            way,
            COALESCE(
              'amenity_' || CASE WHEN amenity IN ('parking', 'bicycle_parking', 'motorcycle_parking') THEN amenity ELSE NULL END,
              'barrier_' || CASE WHEN barrier IN ('bollard', 'gate', 'lift_gate', 'swing_gate', 'block') THEN barrier ELSE NULL END
            )  AS feature,
            access
          FROM planet_osm_polygon p
          WHERE amenity IN ('parking', 'bicycle_parking', 'motorcycle_parking')
             OR barrier IN ('bollard', 'gate', 'lift_gate', 'swing_gate', 'block')
          ) AS amenity_low_priority_poly
    properties:
      minzoom: 14
    advanced: {}<|MERGE_RESOLUTION|>--- conflicted
+++ resolved
@@ -1672,11 +1672,7 @@
                                             'mobile_phone', 'motorcycle', 'musical_instrument', 'newsagent', 'optician', 'jewelry', 'jewellery', 
                                             'electronics', 'chemist', 'toys', 'travel_agency', 'car_parts', 'greengrocer', 'farm', 'stationery', 
                                             'laundry', 'dry_cleaning', 'beverages', 'perfumery', 'cosmetics', 'variety_store', 'wine', 'outdoor', 
-<<<<<<< HEAD
-                                            'copyshop', 'sports', 'deli') THEN shop 
-=======
-                                            'copyshop', 'sports', 'tobacco') THEN shop 
->>>>>>> 34542e07
+                                            'copyshop', 'sports', 'deli', 'tobacco') THEN shop 
                               WHEN shop IN ('accessories', 'antiques', 'appliance', 'art', 'baby_goods', 'bathroom_furnishing', 
                                             'bed', 'boat', 'bookmaker', 'boutique', 'builder', 'building_materials', 'camera', 'car_service', 
                                             'carpet', 'charity', 'cheese', 'chocolate', 'coffee', 'communication', 'craft', 'curtain', 'dairy', 
@@ -1757,11 +1753,7 @@
                                             'photography', 'seafood', 'shoes', 'alcohol', 'gift', 'furniture', 'kiosk', 'mobile_phone', 'motorcycle', 
                                             'musical_instrument', 'newsagent', 'optician', 'jewelry', 'jewellery', 'electronics', 'chemist', 'toys', 
                                             'travel_agency', 'car_parts', 'greengrocer', 'farm', 'stationery', 'laundry', 'dry_cleaning', 'beverages', 
-<<<<<<< HEAD
-                                            'perfumery', 'cosmetics', 'variety_store', 'wine', 'outdoor', 'copyshop', 'sports', 'deli') THEN shop 
-=======
-                                            'perfumery', 'cosmetics', 'variety_store', 'wine', 'outdoor', 'copyshop', 'sports', 'tobacco') THEN shop 
->>>>>>> 34542e07
+                                            'perfumery', 'cosmetics', 'variety_store', 'wine', 'outdoor', 'copyshop', 'sports', 'deli', 'tobacco') THEN shop 
                               WHEN shop IN ('accessories', 'antiques', 'appliance', 'art', 'baby_goods', 'bathroom_furnishing', 'bed',  
                                             'boat', 'bookmaker', 'boutique', 'builder', 'building_materials', 'camera', 'car_service', 'carpet', 'charity', 
                                             'cheese', 'chocolate', 'coffee', 'communication', 'craft', 'curtain', 'dairy',   
@@ -2099,11 +2091,7 @@
                                             'photography', 'seafood', 'shoes', 'alcohol', 'gift', 'furniture', 'kiosk', 'mobile_phone', 'motorcycle', 
                                             'musical_instrument', 'newsagent', 'optician', 'jewelry', 'jewellery', 'electronics', 'chemist', 'toys', 
                                             'travel_agency', 'car_parts', 'greengrocer', 'farm', 'stationery', 'laundry', 'dry_cleaning', 'beverages', 
-<<<<<<< HEAD
-                                            'perfumery', 'cosmetics', 'variety_store', 'wine', 'outdoor', 'copyshop', 'sports', 'deli') THEN shop 
-=======
-                                            'perfumery', 'cosmetics', 'variety_store', 'wine', 'outdoor', 'copyshop', 'sports', 'tobacco') THEN shop 
->>>>>>> 34542e07
+                                            'perfumery', 'cosmetics', 'variety_store', 'wine', 'outdoor', 'copyshop', 'sports', 'deli', 'tobacco') THEN shop 
                               WHEN shop IN ('accessories', 'antiques', 'appliance', 'art', 'baby_goods', 'bathroom_furnishing', 'bed', 
                                             'boat', 'bookmaker', 'boutique', 'builder', 'building_materials', 'camera', 'car_service', 'carpet', 'charity', 
                                             'cheese', 'chocolate', 'coffee', 'communication', 'craft', 'curtain', 'dairy', 
@@ -2245,11 +2233,7 @@
                                                 'seafood', 'shoes', 'alcohol', 'gift', 'furniture', 'kiosk', 'mobile_phone', 'motorcycle', 'musical_instrument', 
                                                 'newsagent', 'optician', 'jewelry', 'jewellery', 'electronics', 'chemist', 'toys', 'travel_agency', 'car_parts', 
                                                 'greengrocer', 'farm', 'stationery', 'laundry', 'dry_cleaning', 'beverages', 'perfumery', 'cosmetics', 
-<<<<<<< HEAD
-                                                'variety_store', 'wine', 'outdoor', 'copyshop', 'sports', 'deli') THEN shop 
-=======
-                                                'variety_store', 'wine', 'outdoor', 'copyshop', 'sports', 'tobacco') THEN shop 
->>>>>>> 34542e07
+                                                'variety_store', 'wine', 'outdoor', 'copyshop', 'sports', 'deli', 'tobacco') THEN shop 
                                   WHEN shop IN ('accessories', 'antiques', 'appliance', 'art', 
                                                 'baby_goods', 'bathroom_furnishing', 'bed', 'boat', 'bookmaker', 'boutique', 'builder', 
                                                 'building_materials', 'camera', 'car_service', 'carpet', 'charity', 'cheese', 'chocolate', 'coffee', 
