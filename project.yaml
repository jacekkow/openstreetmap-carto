scale: 1
metatile: 2
name: "OpenStreetMap Carto"
description: "A faithful reimplementation of the standard OpenStreetMap style"
bounds: &world
  - -180
  - -85.05112877980659
  - 180
  - 85.05112877980659
center:
  - 0
  - 0
  - 4
format: "png"
interactivity: false
minzoom: 0
maxzoom: 22
srs: "+proj=merc +a=6378137 +b=6378137 +lat_ts=0.0 +lon_0=0.0 +x_0=0.0 +y_0=0.0 +k=1.0 +units=m +nadgrids=@null +wktext +no_defs +over"

# Various parts to be included later on
_parts:
  # Extents are used for tilemill, and don't actually make it to the generated XML
  extents: &extents
    extent: *world
    srs-name: "900913"
    srs: "+proj=merc +a=6378137 +b=6378137 +lat_ts=0.0 +lon_0=0.0 +x_0=0.0 +y_0=0.0 +k=1.0 +units=m +nadgrids=@null +wktext +no_defs +over"
  extents84: &extents84
    extent: *world
    srs-name: "WGS84"
    srs: "+proj=longlat +ellps=WGS84 +datum=WGS84 +no_defs"
  osm2pgsql: &osm2pgsql
    type: "postgis"
    dbname: "gis"
    key_field: ""
    geometry_field: "way"
    extent: "-20037508,-20037508,20037508,20037508"

Stylesheet:
  - "style.mss"
  - "shapefiles.mss"
  - "landcover.mss"
  - "water.mss"
  - "water-features.mss"
  - "roads.mss"
  - "power.mss"
  - "citywalls.mss"
  - "placenames.mss"
  - "buildings.mss"
  - "amenity-symbols.mss"
  - "stations.mss"
  - "amenity-points.mss"
  - "ferry-routes.mss"
  - "aerialways.mss"
  - "admin.mss"
  - "addressing.mss"
Layer:
  - id: "world"
    name: "world"
    class: ""
    geometry: "polygon"
    <<: *extents
    Datasource:
      file: "data/simplified-land-polygons-complete-3857/simplified_land_polygons.shp"
      type: "shape"
    advanced: {}
  - id: "coast-poly"
    name: "coast-poly"
    class: ""
    geometry: "polygon"
    <<: *extents
    Datasource:
      file: "data/land-polygons-split-3857/land_polygons.shp"
      type: "shape"
    advanced: {}
  - id: "builtup"
    name: "builtup"
    geometry: "polygon"
    class: ""
    extent: *world
    srs-name: "mercator"
    srs: "+proj=merc +datum=WGS84 +over"
    Datasource:
      file: "data/world_boundaries/builtup_area.shp"
      type: "shape"
    advanced: {}
  - id: "necountries"
    name: "necountries"
    class: ""
    geometry: "linestring"
    <<: *extents84
    Datasource:
      file: "data/ne_110m_admin_0_boundary_lines_land/ne_110m_admin_0_boundary_lines_land.shp"
      type: "shape"
    advanced: {}
  - id: "landcover"
    name: "landcover"
    class: ""
    geometry: "polygon"
    <<: *extents
    Datasource:
      <<: *osm2pgsql
      table: |-
        (SELECT
<<<<<<< HEAD
            way, name, religion, way_pixels,
            COALESCE(aeroway, amenity, landuse, leisure, military, "natural", power, tourism, highway) AS feature
          FROM (SELECT
              way, COALESCE(name, '') AS name,
=======
            way, name, religion,
            COALESCE(aeroway, amenity, landuse, leisure, military, "natural", power, tourism, highway, railway) AS feature 
          FROM (SELECT 
              way, COALESCE(name, '') AS name, 
>>>>>>> 5471e6a5
              ('aeroway_' || (CASE WHEN aeroway IN ('apron', 'aerodrome') THEN aeroway ELSE NULL END)) AS aeroway,
              ('amenity_' || (CASE WHEN amenity IN ('parking', 'university', 'college', 'school', 'hospital', 'kindergarten', 'grave_yard') THEN amenity ELSE NULL END)) AS amenity,
              ('landuse_' || (CASE WHEN landuse IN ('quarry', 'vineyard', 'orchard', 'cemetery', 'residential', 'garages', 'field', 'meadow', 'grass', 'allotments', 'forest', 'farmyard', 'farm', 'farmland', 'recreation_ground', 'conservation', 'village_green', 'retail', 'industrial', 'railway', 'commercial', 'brownfield', 'landfill', 'construction') THEN landuse ELSE NULL END)) AS landuse,
              ('leisure_' || (CASE WHEN leisure IN ('swimming_pool', 'playground', 'park', 'recreation_ground', 'common', 'garden', 'golf_course', 'picnic_table', 'sports_centre', 'stadium', 'pitch', 'track') THEN leisure ELSE NULL END)) AS leisure,
              ('military_' || (CASE WHEN military IN ('barracks', 'danger_area') THEN military ELSE NULL END)) AS military,
              ('natural_' || (CASE WHEN "natural" IN ('beach', 'desert', 'heath', 'mud', 'grassland', 'wood', 'sand', 'scrub') THEN "natural" ELSE NULL END)) AS "natural",
              ('power_' || (CASE WHEN power IN ('station', 'sub_station', 'substation', 'generator') THEN power ELSE NULL END)) AS power,
              ('tourism_' || (CASE WHEN tourism IN ('attraction', 'camp_site', 'caravan_site', 'picnic_site', 'zoo') THEN tourism ELSE NULL END)) AS tourism,
              ('highway_' || (CASE WHEN highway IN ('services', 'rest_area') THEN highway ELSE NULL END)) AS highway,
<<<<<<< HEAD
              CASE WHEN religion IN ('christian', 'jewish') THEN religion ELSE 'INT-generic'::text END AS religion,
              way_area/(!pixel_width!*!pixel_height!) AS way_pixels
=======
              ('railway_' || (CASE WHEN railway = 'station' THEN railway ELSE NULL END)) AS railway,
              CASE WHEN religion IN ('christian', 'jewish') THEN religion ELSE 'INT-generic'::text END AS religion
>>>>>>> 5471e6a5
            FROM planet_osm_polygon
            WHERE (landuse IS NOT NULL
              OR leisure IS NOT NULL
              OR aeroway IN ('apron', 'aerodrome')
              OR amenity IN ('parking', 'university', 'college', 'school', 'hospital', 'kindergarten', 'grave_yard')
              OR military IN ('barracks', 'danger_area')
              OR "natural" IN ('beach', 'desert', 'heath', 'mud', 'grassland', 'wood', 'sand', 'scrub')
              OR power IN ('station', 'sub_station', 'substation', 'generator')
              OR tourism IN ('attraction', 'camp_site', 'caravan_site', 'picnic_site', 'zoo')
<<<<<<< HEAD
              OR highway IN ('services', 'rest_area'))
              AND way_area/(!pixel_width!*!pixel_height!) > 0.01
=======
              OR highway IN ('services', 'rest_area')
              OR railway = 'station'
>>>>>>> 5471e6a5
            ORDER BY z_order, way_area DESC
          ) AS landcover
        ) AS features
    advanced: {}
  - id: "landcover-line"
    name: "landcover-line"
    class: ""
    geometry: "linestring"
    <<: *extents
    Datasource:
      <<: *osm2pgsql
      table: |-
        (SELECT
            way
          FROM planet_osm_line
          WHERE man_made = 'cutline'
        ) AS landcover_line
    advanced: {}
  - id: "water-lines-casing"
    name: "water-lines-casing"
    class: ""
    geometry: "linestring"
    <<: *extents
    Datasource:
      <<: *osm2pgsql
      table: |-
        (SELECT
            way, waterway,
            CASE WHEN tunnel IN ('yes', 'culvert') THEN 'yes' ELSE 'no' END AS int_tunnel
          FROM planet_osm_line
          WHERE waterway IN ('stream', 'drain', 'ditch')
        ) AS water_lines_casing
    advanced: {}
  - id: "water-lines-low-zoom"
    name: "water-lines-low-zoom"
    class: ""
    geometry: "linestring"
    <<: *extents
    Datasource:
      <<: *osm2pgsql
      table: |-
        (SELECT way, waterway
          FROM planet_osm_line
          WHERE waterway = 'river'
        ) AS water_lines_low_zoom
    advanced: {}
  - id: "water-areas"
    name: "water-areas"
    class: ""
    geometry: "polygon"
    <<: *extents
    Datasource:
      <<: *osm2pgsql
      table: |-
        (SELECT
            way, "natural", waterway, landuse, name, way_area/(!pixel_width!*!pixel_height!) AS way_pixels
          FROM planet_osm_polygon
          WHERE
            (waterway IN ('dock', 'riverbank', 'canal')
              OR landuse IN ('reservoir', 'basin')
              OR "natural" IN ('lake', 'water', 'land', 'glacier', 'mud'))
            AND building IS NULL
            AND way_area/(!pixel_width!*!pixel_height!) > 0.01
          ORDER BY z_order, way_area DESC
        ) AS water_areas
    advanced: {}
  - id: "water-areas-overlay"
    name: "water-areas-overlay"
    class: ""
    geometry: "polygon"
    <<: *extents
    Datasource:
      <<: *osm2pgsql
      table: |-
        (SELECT
            way, "natural"
          FROM planet_osm_polygon
          WHERE "natural" IN ('marsh', 'wetland') AND building IS NULL
          ORDER BY z_order, way_area DESC
        ) AS water_areas_overlay
    advanced: {}
  - id: "water-lines"
    name: "water-lines"
    class: "water-lines"
    geometry: "linestring"
    <<: *extents
    Datasource:
      <<: *osm2pgsql
      table: |-
        (SELECT
            way, waterway, lock, name,
            CASE WHEN tunnel IN ('yes', 'culvert') THEN 'yes' ELSE 'no' END AS int_tunnel,
            'no' AS bridge
          FROM planet_osm_line
          WHERE waterway IN ('weir', 'river', 'canal', 'derelict_canal', 'stream', 'drain', 'ditch', 'wadi')
            AND (bridge IS NULL OR bridge NOT IN ('yes', 'aqueduct'))
          ORDER BY z_order
        ) AS water_lines
    advanced: {}
  - id: "dam"
    name: "dam"
    class: ""
    geometry: "linestring"
    <<: *extents
    Datasource:
      <<: *osm2pgsql
      table: |-
        (SELECT way, name
          FROM planet_osm_line
          WHERE waterway = 'dam'
        ) AS dam
    advanced: {}
  - id: "marinas-area"
    name: "marinas-area"
    class: ""
    geometry: "polygon"
    <<: *extents
    Datasource:
      <<: *osm2pgsql
      table: |-
        (SELECT
            way
          FROM planet_osm_polygon
          WHERE leisure = 'marina'
        ) AS marinas_area
    advanced: {}
  - id: "piers-area"
    name: "piers-area"
    class: ""
    geometry: "polygon"
    <<: *extents
    Datasource:
      <<: *osm2pgsql
      table: |-
        (SELECT
            way, man_made
          FROM planet_osm_polygon
          WHERE man_made IN ('pier', 'breakwater', 'groyne')
        ) AS piers_area
    advanced: {}
  - id: "piers"
    name: "piers"
    class: ""
    geometry: "linestring"
    <<: *extents
    Datasource:
      <<: *osm2pgsql
      table: |-
        (SELECT
            way, man_made
          FROM planet_osm_line
          WHERE man_made IN ('pier', 'breakwater', 'groyne')
        ) AS piers
    advanced: {}
  - id: "locks"
    name: "locks"
    class: ""
    geometry: "point"
    <<: *extents
    Datasource:
      <<: *osm2pgsql
      table: |-
        (SELECT
            way, waterway
          FROM planet_osm_point
          WHERE waterway = 'lock_gate'
        ) AS locks
    advanced: {}
  - id: "buildings-major"
    name: "buildings-major"
    class: ""
    geometry: "polygon"
    <<: *extents
    Datasource:
      <<: *osm2pgsql
      table: |-
        (SELECT way, building, amenity
          FROM planet_osm_polygon
          WHERE building IN ('station','supermarket')
            OR (building IS NOT NULL AND building != 'no'
              AND (
                amenity IN ('place_of_worship','supermarket') OR shop = 'mall' OR tourism = 'attraction'
              )
            )
          ORDER BY z_order,way_area DESC)
        AS buildings_major
    advanced: {}
  - id: "buildings"
    name: "buildings"
    class: ""
    geometry: "polygon"
    <<: *extents
    Datasource:
      <<: *osm2pgsql
      table: |-
        (SELECT
            way, name, building, amenity, aeroway, way_area
          FROM planet_osm_polygon
          WHERE (building IS NOT NULL OR aeroway = 'terminal')
            AND building != 'no'
          ORDER BY z_order, way_area DESC
        ) AS buildings
    advanced: {}
  - id: "tunnels"
    name: "tunnels"
    class: "tunnels-fill tunnels-casing access directions"
    geometry: "linestring"
    <<: *extents
    Datasource:
      <<: *osm2pgsql
      table: |-
        (SELECT *
          FROM (
            (SELECT
                way, prio,
                ('highway_' || (CASE WHEN substr(highway, length(highway)-3, 4) = 'link' THEN substr(highway, 0, length(highway)-4) ELSE highway END)) AS feature,
                horse, foot, bicycle, tracktype,
                CASE WHEN access IN ('destination') THEN 'destination'::text
                  WHEN access IN ('no', 'private') THEN 'no'::text
                  ELSE NULL
                END AS access,
                construction,
                CASE WHEN service IN ('parking_aisle', 'drive-through', 'driveway') THEN 'INT-minor'::text
                  ELSE 'INT-normal'::text
                END AS service,
                CASE WHEN oneway IN ('yes', '-1') THEN oneway ELSE NULL END AS oneway,
                CASE WHEN substr(highway, length(highway)-3, 4) = 'link' THEN 'yes'
                  ELSE 'no' END AS link,
                CASE WHEN layer~E'^-?\\d+$' AND length(layer)<10 THEN layer::integer ELSE 0 END AS layernotnull
            FROM planet_osm_line
              JOIN (VALUES
                ('highway_motorway', 380),
                ('highway_trunk', 370),
                ('highway_primary', 360),
                ('highway_secondary', 350),
                ('highway_tertiary', 340),
                ('highway_residential', 330),
                ('highway_unclassified', 330),
                ('highway_road', 330),
                ('highway_living_street', 320),
                ('highway_pedestrian', 310),
                ('highway_raceway', 300),
                ('highway_motorway_link', 240),
                ('highway_trunk_link', 230),
                ('highway_primary_link', 220),
                ('highway_secondary_link', 210),
                ('highway_tertiary_link', 200),
                ('highway_service', 150),
                ('highway_track', 110),
                ('highway_path', 100),
                ('highway_footway', 100),
                ('highway_bridleway', 100),
                ('highway_cycleway', 100),
                ('highway_steps', 100),
                ('highway_platform', 90),
                ('highway_proposed', 20),
                ('highway_construction', 10)
              ) AS ordertable (feature, prio)
                ON ('highway_' || planet_osm_line.highway) = ordertable.feature
            WHERE (tunnel = 'yes' OR tunnel = 'building_passage' OR covered = 'yes'))
          UNION ALL
          (SELECT
              way, prio,
              COALESCE(('railway_' || (CASE WHEN railway = 'preserved' AND service IN ('spur', 'siding', 'yard') THEN 'INT-preserved-ssy'::text WHEN (railway = 'rail' AND service IN ('spur', 'siding', 'yard')) THEN 'INT-spur-siding-yard' ELSE railway END)),
               ('aeroway_' || aeroway)) AS feature,
               horse, foot, bicycle, tracktype,
              CASE WHEN access IN ('destination') THEN 'destination'::text
                WHEN access IN ('no', 'private') THEN 'no'::text
              ELSE NULL END AS access,
              construction,
              CASE WHEN service IN ('parking_aisle', 'drive-through', 'driveway') THEN 'INT-minor'::text ELSE 'INT-normal'::text END AS service,
              NULL AS oneway,
              'no' AS link,
              CASE WHEN layer~E'^-?\\d+$' AND length(layer)<10 THEN layer::integer ELSE 0 END AS layernotnull
            FROM planet_osm_line
              JOIN (VALUES
                ('railway_rail', 430),
                ('railway_spur', 430),
                ('railway_siding', 430),
                ('railway_subway', 420),
                ('railway_narrow_gauge', 420),
                ('railway_light_rail', 420),
                ('railway_preserved', 420),
                ('railway_funicular', 420),
                ('railway_monorail', 420),
                ('railway_miniature', 420),
                ('railway_turntable', 420),
                ('railway_tram', 410),
                ('railway_disused', 400),
                ('railway_construction', 400),
                ('aeroway_runway', 60),
                ('aeroway_taxiway', 50),
                ('railway_platform', 90)
              ) AS ordertable (feature, prio)
                ON COALESCE(('railway_' || planet_osm_line.railway), ('aeroway_' || planet_osm_line.aeroway)) = ordertable.feature
            WHERE (tunnel = 'yes' OR tunnel = 'building_passage' OR covered = 'yes')
            )) AS features
          ORDER BY layernotnull, prio, case when access in ('no', 'private') then 0 when access in ('destination') then 1 else 2 end
        ) AS tunnels
    properties:
      group-by: "layernotnull"
    advanced: {}
  - id: "citywalls"
    name: "citywalls"
    class: ""
    geometry: "linestring"
    <<: *extents
    Datasource:
      <<: *osm2pgsql
      table: |-
        (SELECT
            way
          FROM planet_osm_line
          WHERE historic = 'citywalls')
        AS citywalls
    advanced: {}
  - id: "castlewalls"
    name: "castlewalls"
    class: "castlewalls"
    geometry: "linestring"
    <<: *extents
    Datasource:
      <<: *osm2pgsql
      table: |-
        (SELECT
            way
          FROM planet_osm_line
          WHERE historic = 'castle_walls'
        ) AS castlewalls
    advanced: {}
  - id: "castlewalls-poly"
    name: "castlewalls-poly"
    class: "castlewalls"
    geometry: "polygon"
    <<: *extents
    Datasource:
      <<: *osm2pgsql
      table: |-
        (SELECT
            way
          FROM planet_osm_polygon
          WHERE historic = 'castle_walls'
        ) AS castlewalls_poly
    advanced: {}
  - id: "landuse-overlay"
    name: "landuse-overlay"
    class: ""
    geometry: "polygon"
    <<: *extents
    Datasource:
      <<: *osm2pgsql
      table: |-
        (SELECT
            way, landuse, leisure
          FROM planet_osm_polygon
          WHERE (landuse = 'military') AND building IS NULL
        ) AS landuse_overlay
    advanced: {}
  - id: "line-barriers"
    name: "line-barriers"
    class: "barriers"
    geometry: "linestring"
    <<: *extents
    Datasource:
      <<: *osm2pgsql
      table: |-
        (SELECT
            way, barrier
          FROM planet_osm_line
          WHERE barrier IS NOT NULL
        ) AS line_barriers
    advanced: {}
  - id: "cliffs"
    name: "cliffs"
    class: ""
    geometry: "linestring"
    <<: *extents
    Datasource:
      <<: *osm2pgsql
      table: |-
        (SELECT
            way, "natural", man_made
          FROM planet_osm_line
          WHERE "natural" = 'cliff' OR man_made = 'embankment'
        ) AS cliffs
    advanced: {}
  - id: "area-barriers"
    name: "area-barriers"
    class: "barriers"
    geometry: "polygon"
    <<: *extents
    Datasource:
      <<: *osm2pgsql
      table: |-
        (SELECT
            way, barrier
          FROM planet_osm_polygon
          WHERE barrier IS NOT NULL
        ) AS area_barriers
    advanced: {}
  - id: "tree-row"
    name: "tree-row"
    class: ""
    geometry: "linestring"
    <<: *extents
    Datasource:
      <<: *osm2pgsql
      table: |-
        (SELECT
            way,"natural"
          FROM planet_osm_line
          WHERE "natural" = 'tree_row'
        ) AS tree_row
    advanced: {}
  - id: "ferry-routes"
    name: "ferry-routes"
    class: ""
    geometry: "linestring"
    <<: *extents
    Datasource:
      <<: *osm2pgsql
      table: |-
        (SELECT
            way
          FROM planet_osm_line
          WHERE route = 'ferry'
        ) AS ferry_routes
    advanced: {}
  - id: "turning-circle-casing"
    name: "turning-circle-casing"
    class: ""
    geometry: "point"
    <<: *extents
    Datasource:
      <<: *osm2pgsql
      table: |-
        (SELECT DISTINCT ON (p.way)
            p.way AS way, l.highway AS int_tc_type,
            CASE WHEN l.service IN ('parking_aisle', 'drive-through', 'driveway')
              THEN 'INT-minor'::text
              ELSE 'INT-normal'::text
            END AS int_tc_service
          FROM planet_osm_point p
            JOIN planet_osm_line l ON ST_DWithin(p.way, l.way, 0.1) -- Assumes Mercator
            JOIN (VALUES
              ('tertiary', 1),
              ('unclassified', 2),
              ('residential', 3),
              ('living_street', 4),
              ('service', 5)
              ) AS v (highway, prio)
              ON v.highway=l.highway
          WHERE p.highway = 'turning_circle'
            OR p.highway = 'turning_loop'
          ORDER BY p.way, v.prio
        ) AS turning_circle_casing
    advanced: {}
  - id: "highway-area-casing"
    name: "highway-area-casing"
    class: ""
    geometry: "polygon"
    <<: *extents
    Datasource:
      <<: *osm2pgsql
      table: |-
        (SELECT
            way,
            COALESCE((
              'highway_' || (CASE WHEN highway IN ('residential', 'unclassified', 'pedestrian', 'service', 'footway', 'cycleway', 'track', 'path', 'platform') THEN highway ELSE NULL END)),
              ('railway_' || (CASE WHEN railway IN ('platform') THEN railway ELSE NULL END))
            ) AS feature
          FROM planet_osm_polygon
          WHERE highway IN ('residential', 'unclassified', 'pedestrian', 'service', 'footway', 'track', 'path', 'platform')
            OR railway IN ('platform')
          ORDER BY z_order, way_area DESC
        ) AS highway_area_casing
    advanced: {}
  - name: "roads-casing"
    id: "roads-casing"
    class: "roads-casing"
    geometry: "linestring"
    <<: *extents
    Datasource:
      <<: *osm2pgsql
      table: |-
        (SELECT
            *
          FROM
          (
            (SELECT
                way, prio,
                ('highway_' || (CASE WHEN substr(highway, length(highway)-3, 4) = 'link' THEN substr(highway, 0, length(highway)-4) ELSE highway END)) AS feature,
                horse, foot, bicycle, tracktype,
                CASE WHEN access IN ('destination') THEN 'destination'::text WHEN access IN ('no', 'private') THEN 'no'::text ELSE NULL END AS access, construction,
                CASE WHEN service IN ('parking_aisle', 'drive-through', 'driveway') THEN 'INT-minor'::text ELSE 'INT-normal'::text END AS service,
                CASE WHEN oneway IN ('yes', '-1') THEN oneway ELSE NULL END AS oneway,
                CASE WHEN substr(highway, length(highway)-3, 4) = 'link' THEN 'yes' ELSE 'no' END AS link,
                CASE WHEN layer~E'^-?\\d+$' AND length(layer)<10 THEN layer::integer ELSE 0 END AS layernotnull
              FROM planet_osm_line
                JOIN (VALUES
                  ('highway_motorway',380),
                  ('highway_trunk',370),
                  ('highway_primary',360),
                  ('highway_secondary',350),
                  ('highway_tertiary',340),
                  ('highway_residential',330),
                  ('highway_unclassified',330),
                  ('highway_road',330),
                  ('highway_living_street',320),
                  ('highway_pedestrian',310),
                  ('highway_raceway',300),
                  ('highway_motorway_link',240),
                  ('highway_trunk_link',230),
                  ('highway_primary_link',220),
                  ('highway_secondary_link',210),
                  ('highway_tertiary_link',200),
                  ('highway_service',150),
                  ('highway_track',110),
                  ('highway_path',100),
                  ('highway_footway',100),
                  ('highway_bridleway',100),
                  ('highway_cycleway',100),
                  ('highway_steps',100),
                  ('highway_platform',90),
                  ('highway_proposed',20),
                  ('highway_construction',10)
                ) AS ordertable (feature, prio)
                  ON ('highway_' || planet_osm_line.highway) = ordertable.feature
                WHERE (tunnel IS NULL OR NOT tunnel IN ('yes', 'building_passage'))
                  AND (covered IS NULL OR NOT covered = 'yes')
                  AND (bridge IS NULL OR NOT bridge IN ('yes', 'boardwalk', 'cantilever', 'covered', 'low_water_crossing', 'movable', 'trestle', 'viaduct')))
            UNION ALL
            (SELECT
                way, prio,
                COALESCE(('railway_' ||(CASE WHEN railway = 'preserved' AND service IN ('spur', 'siding', 'yard') THEN 'INT-preserved-ssy'::text WHEN (railway = 'rail' AND service IN ('spur', 'siding', 'yard')) THEN 'INT-spur-siding-yard' ELSE railway end)), ('aeroway_' || aeroway)) AS feature,
                horse, foot, bicycle, tracktype,
                CASE WHEN access IN ('destination') THEN 'destination'::text WHEN access IN ('no', 'private') THEN 'no'::text ELSE NULL END AS access,
                construction, CASE WHEN service IN ('parking_aisle', 'drive-through', 'driveway') THEN 'INT-minor'::text ELSE 'INT-normal'::text END AS service,
                NULL AS oneway, 'no' AS link,
                CASE WHEN layer~E'^-?\\d+$' AND length(layer)<10 THEN layer::integer ELSE 0 END AS layernotnull
              FROM planet_osm_line
                JOIN (VALUES
                  ('railway_rail', 430),
                  ('railway_spur', 430),
                  ('railway_siding', 430),
                  ('railway_subway', 420),
                  ('railway_narrow_gauge', 420),
                  ('railway_light_rail', 420),
                  ('railway_preserved', 420),
                  ('railway_funicular', 420),
                  ('railway_monorail', 420),
                  ('railway_miniature', 420),
                  ('railway_turntable', 420),
                  ('railway_tram', 410),
                  ('railway_disused', 400),
                  ('railway_construction', 400),
                  ('aeroway_runway', 60),
                  ('aeroway_taxiway', 50),
                  ('railway_platform', 90)
                ) AS ordertable (feature, prio)
                  ON COALESCE(('railway_' || planet_osm_line.railway), ('aeroway_' || planet_osm_line.aeroway)) = ordertable.feature
              WHERE (tunnel IS NULL OR NOT tunnel IN ('yes', 'building_passage'))
                AND (covered IS NULL OR NOT covered = 'yes')
                AND (bridge IS NULL OR NOT bridge IN ('yes', 'boardwalk', 'cantilever', 'covered', 'low_water_crossing', 'movable', 'trestle', 'viaduct'))
              )
            ) AS features
          ORDER BY prio
        ) AS roads_casing
    advanced: {}
  - id: "highway-area-fill"
    name: "highway-area-fill"
    class: ""
    # FIXME: No geometry?
    <<: *extents
    Datasource:
      <<: *osm2pgsql
      table: |-
        (SELECT
            way,
            COALESCE(
              ('highway_' || (CASE WHEN highway IN ('residential', 'unclassified', 'pedestrian', 'service', 'footway', 'cycleway', 'living_street', 'track', 'path', 'platform', 'services') THEN highway ELSE NULL END)),
              ('railway_' || (CASE WHEN railway IN ('platform') THEN railway ELSE NULL END)),
              (('aeroway_' || CASE WHEN aeroway IN ('runway', 'taxiway', 'helipad') THEN aeroway ELSE NULL END))
            ) AS feature
          FROM planet_osm_polygon
          WHERE highway IN ('residential', 'unclassified', 'pedestrian', 'service', 'footway', 'living_street', 'track', 'path', 'platform', 'services')
            OR railway IN ('platform')
            OR aeroway IN ('runway', 'taxiway', 'helipad')
          ORDER BY z_order, way_area desc
        ) AS highway_area_fill
    advanced: {}
  - id: "roads-fill"
    name: "roads-fill"
    class: "roads-fill access directions"
    geometry: "linestring"
    <<: *extents
    Datasource:
      <<: *osm2pgsql
      table: |-
        (SELECT
            *
          FROM
          (
            (SELECT
                way, prio,
                ('highway_' || (CASE WHEN substr(highway, length(highway)-3, 4) = 'link' THEN substr(highway, 0, length(highway)-4) ELSE highway end)) AS feature,
                horse, foot, bicycle, tracktype,
                CASE WHEN access IN ('destination') THEN 'destination'::text
                  WHEN access IN ('no', 'private') THEN 'no'::text
                  ELSE NULL
                END AS access,
                construction,
                CASE WHEN service IN ('parking_aisle', 'drive-through', 'driveway') THEN 'INT-minor'::text ELSE 'INT-normal'::text END AS service,
                CASE WHEN oneway IN ('yes', '-1') THEN oneway ELSE NULL END AS oneway,
                CASE WHEN substr(highway, length(highway)-3, 4) = 'link' THEN 'yes' ELSE 'no' END AS link,
                CASE WHEN layer~E'^-?\\d+$' AND length(layer)<10 THEN layer::integer ELSE 0 END AS layernotnull
              FROM planet_osm_line
                JOIN (VALUES
                  ('highway_motorway',380),
                  ('highway_trunk',370),
                  ('highway_primary',360),
                  ('highway_secondary',350),
                  ('highway_tertiary',340),
                  ('highway_residential',330),
                  ('highway_unclassified',330),
                  ('highway_road',330),
                  ('highway_living_street',320),
                  ('highway_pedestrian',310),
                  ('highway_raceway',300),
                  ('highway_motorway_link',240),
                  ('highway_trunk_link',230),
                  ('highway_primary_link',220),
                  ('highway_secondary_link',210),
                  ('highway_tertiary_link',200),
                  ('highway_service',150),
                  ('highway_track',110),
                  ('highway_path',100),
                  ('highway_footway',100),
                  ('highway_bridleway',100),
                  ('highway_cycleway',100),
                  ('highway_steps',100),
                  ('highway_platform',90),
                  ('highway_proposed',20),
                  ('highway_construction',10)
                ) AS ordertable (feature, prio)
                  on ('highway_' || planet_osm_line.highway) = ordertable.feature
              WHERE (tunnel IS NULL OR NOT tunnel IN ('yes', 'building_passage'))
                AND (covered IS NULL OR NOT covered = 'yes')
                AND (bridge IS NULL OR NOT bridge IN ('yes', 'boardwalk', 'cantilever', 'covered', 'low_water_crossing', 'movable', 'trestle', 'viaduct')))
            UNION ALL
            (SELECT
                way, prio,
                COALESCE(
                  ('railway_' || (CASE WHEN railway = 'preserved' AND service IN ('spur', 'siding', 'yard') THEN 'INT-preserved-ssy'::text WHEN (railway = 'rail' AND service IN ('spur', 'siding', 'yard')) THEN 'INT-spur-siding-yard' ELSE railway END)),
                  ('aeroway_' || aeroway)
                ) AS feature,
                horse, foot, bicycle, tracktype,
                CASE WHEN access IN ('destination') THEN 'destination'::text
                  WHEN access IN ('no', 'private') THEN 'no'::text
                  ELSE NULL
                END AS access,
                construction,
                CASE WHEN service IN ('parking_aisle', 'drive-through', 'driveway') THEN 'INT-minor'::text
                  ELSE 'INT-normal'::text
                END AS service,
                NULL AS oneway,
                'no' AS link,
                CASE WHEN layer~E'^-?\\d+$' AND length(layer)<10 THEN layer::integer ELSE 0 END AS layernotnull
              FROM planet_osm_line
                JOIN (VALUES
                  ('railway_rail',430),
                  ('railway_spur',430),
                  ('railway_siding',430),
                  ('railway_subway',420),
                  ('railway_narrow_gauge',420),
                  ('railway_light_rail',420),
                  ('railway_preserved',420),
                  ('railway_funicular',420),
                  ('railway_monorail',420),
                  ('railway_miniature',420),
                  ('railway_turntable',420),
                  ('railway_tram',410),
                  ('railway_disused',400),
                  ('railway_construction',400),
                  ('aeroway_runway',60),
                  ('aeroway_taxiway',50),
                  ('railway_platform',90)) AS ordertable (feature, prio)
                ON COALESCE(('railway_' || planet_osm_line.railway), ('aeroway_' || planet_osm_line.aeroway)) = ordertable.feature
              WHERE (tunnel IS NULL OR NOT tunnel IN ('yes', 'building_passage'))
                AND (covered IS NULL OR NOT covered = 'yes')
                AND (bridge IS NULL OR NOT bridge IN ('yes', 'boardwalk', 'cantilever', 'covered', 'low_water_crossing', 'movable', 'trestle', 'viaduct'))
            )
          ) AS features ORDER BY prio, case when access in ('no', 'private') then 0 when access in ('destination') then 1 else 2 end
        ) AS roads_fill
    advanced: {}
  - id: "turning-circle-fill"
    name: "turning-circle-fill"
    class: ""
    geometry: "point"
    <<: *extents
    Datasource:
      <<: *osm2pgsql
      table: |-
        (SELECT
            DISTINCT on (p.way)
            p.way AS way, l.highway AS int_tc_type,
            CASE WHEN l.service IN ('parking_aisle', 'drive-through', 'driveway') THEN 'INT-minor'::text
              ELSE 'INT-normal'::text END AS int_tc_service
          FROM planet_osm_point p
            JOIN planet_osm_line l
              ON ST_DWithin(p.way, l.way, 0.1)
            JOIN (VALUES
              ('tertiary', 1),
              ('unclassified', 2),
              ('residential', 3),
              ('living_street', 4),
              ('service', 5)
            ) AS v (highway, prio)
              ON v.highway=l.highway
          WHERE p.highway = 'turning_circle' OR p.highway = 'turning_loop'
          ORDER BY p.way, v.prio
        ) AS turning_circle_fill
    advanced: {}
  - id: "aerialways"
    name: "aerialways"
    class: ""
    geometry: "linestring"
    <<: *extents
    Datasource:
      <<: *osm2pgsql
      table: |2-
        (SELECT way, aerialway FROM planet_osm_line WHERE aerialway IS NOT NULL) AS aerialways
    advanced: {}
  - id: "roads-low-zoom"
    name: "roads-low-zoom"
    class: ""
    geometry: "linestring"
    <<: *extents
    Datasource:
      <<: *osm2pgsql
      table: |2-
              (SELECT way, COALESCE(('highway_' || (CASE WHEN substr(highway, length(highway)-3, 4) = 'link' THEN substr(highway, 0, length(highway)-4) ELSE highway end)), ('railway_' || (CASE WHEN (railway = 'rail' AND service IN ('spur', 'siding', 'yard')) THEN 'INT-spur-siding-yard' WHEN railway IN ('rail', 'tram', 'light_rail', 'funicular', 'narrow_gauge') THEN railway ELSE NULL END))) AS feature, tunnel
               FROM planet_osm_roads
               WHERE highway IS NOT NULL
                  OR (railway IS NOT NULL AND railway != 'preserved' AND (service IS NULL OR service NOT IN ('spur', 'siding', 'yard')))
               ORDER BY z_order
              ) AS roads_low_zoom
    advanced: {}
  - id: "waterway-bridges"
    name: "waterway-bridges"
    class: "water-lines"
    geometry: "linestring"
    <<: *extents
    Datasource:
      <<: *osm2pgsql
      table: |2-
        (SELECT way, waterway, name, CASE WHEN tunnel IN ('yes', 'culvert') THEN 'yes' ELSE 'no' END AS int_tunnel, 'yes' AS bridge FROM planet_osm_line WHERE waterway IN ('river', 'canal', 'derelict_canal', 'stream', 'drain', 'ditch', 'wadi') AND bridge IN ('yes', 'aqueduct') ORDER BY z_order) AS waterway_bridges
    advanced: {}
  - id: "bridges"
    name: "bridges"
    class: "bridges-fill bridges-casing access directions"
    geometry: "linestring"
    <<: *extents
    Datasource:
      <<: *osm2pgsql
      table: |2-
        (SELECT *
          FROM (
            (SELECT
                way, prio,
                ('highway_' || (CASE WHEN substr(highway, length(highway)-3, 4) = 'link' THEN substr(highway, 0, length(highway)-4) ELSE highway END)) AS feature,
                horse, foot, bicycle, tracktype,
                CASE WHEN access IN ('destination') THEN 'destination'::text
                  WHEN access IN ('no', 'private') THEN 'no'::text
                  ELSE NULL
                END AS access,
                construction,
                CASE WHEN service IN ('parking_aisle', 'drive-through', 'driveway') THEN 'INT-minor'::text
                  ELSE 'INT-normal'::text
                END AS service,
                CASE WHEN oneway IN ('yes', '-1') THEN oneway ELSE NULL END AS oneway,
                CASE WHEN substr(highway, length(highway)-3, 4) = 'link' THEN 'yes'
                  ELSE 'no' END AS link,
                CASE WHEN layer~E'^-?\\d+$' AND length(layer)<10 THEN layer::integer ELSE 0 END AS layernotnull
            FROM planet_osm_line
              JOIN (VALUES
                ('highway_motorway', 380),
                ('highway_trunk', 370),
                ('highway_primary', 360),
                ('highway_secondary', 350),
                ('highway_tertiary', 340),
                ('highway_residential', 330),
                ('highway_unclassified', 330),
                ('highway_road', 330),
                ('highway_living_street', 320),
                ('highway_pedestrian', 310),
                ('highway_raceway', 300),
                ('highway_motorway_link', 240),
                ('highway_trunk_link', 230),
                ('highway_primary_link', 220),
                ('highway_secondary_link', 210),
                ('highway_tertiary_link', 200),
                ('highway_service', 150),
                ('highway_track', 110),
                ('highway_path', 100),
                ('highway_footway', 100),
                ('highway_bridleway', 100),
                ('highway_cycleway', 100),
                ('highway_steps', 100),
                ('highway_platform', 90),
                ('highway_proposed', 20),
                ('highway_construction', 10)
              ) AS ordertable (feature, prio)
                ON ('highway_' || planet_osm_line.highway) = ordertable.feature
            WHERE bridge IN ('yes', 'boardwalk', 'cantilever', 'covered', 'low_water_crossing', 'movable', 'trestle', 'viaduct')
          )
          UNION ALL
          (SELECT
              way, prio,
              COALESCE(('railway_' || (CASE WHEN railway = 'preserved' AND service IN ('spur', 'siding', 'yard') THEN 'INT-preserved-ssy'::text WHEN (railway = 'rail' AND service IN ('spur', 'siding', 'yard')) THEN 'INT-spur-siding-yard' ELSE railway END)),
               ('aeroway_' || aeroway)) AS feature,
               horse, foot, bicycle, tracktype,
              CASE WHEN access IN ('destination') THEN 'destination'::text
                WHEN access IN ('no', 'private') THEN 'no'::text
              ELSE NULL END AS access,
              construction,
              CASE WHEN service IN ('parking_aisle', 'drive-through', 'driveway') THEN 'INT-minor'::text ELSE 'INT-normal'::text END AS service,
              NULL AS oneway,
              'no' AS link,
              CASE WHEN layer~E'^-?\\d+$' AND length(layer)<10 THEN layer::integer ELSE 0 END AS layernotnull
            FROM planet_osm_line
              JOIN (VALUES
                ('railway_rail', 430),
                ('railway_spur', 430),
                ('railway_siding', 430),
                ('railway_subway', 420),
                ('railway_narrow_gauge', 420),
                ('railway_light_rail', 420),
                ('railway_preserved', 420),
                ('railway_funicular', 420),
                ('railway_monorail', 420),
                ('railway_miniature', 420),
                ('railway_turntable', 420),
                ('railway_tram', 410),
                ('railway_disused', 400),
                ('railway_construction', 400),
                ('aeroway_runway', 60),
                ('aeroway_taxiway', 50),
                ('railway_platform', 90)
              ) AS ordertable (feature, prio)
                ON COALESCE(('railway_' || planet_osm_line.railway), ('aeroway_' || planet_osm_line.aeroway)) = ordertable.feature
            WHERE bridge IN ('yes', 'boardwalk', 'cantilever', 'covered', 'low_water_crossing', 'movable', 'trestle', 'viaduct')
            )) AS features
          ORDER BY layernotnull, prio, case when access in ('no', 'private') then 0 when access in ('destination') then 1 else 2 end
        ) AS bridges
    properties:
      group-by: "layernotnull"
    advanced: {}
  - id: "guideways"
    name: "guideways"
    class: ""
    geometry: "linestring"
    <<: *extents
    Datasource:
      <<: *osm2pgsql
      table: |2-
        (SELECT way FROM planet_osm_line WHERE highway = 'bus_guideway' AND (tunnel IS NULL OR tunnel != 'yes')) AS guideways
    advanced: {}
  - name: "admin-01234"
    id: "admin-01234"
    class: ""
    geometry: "linestring"
    <<: *extents
    Datasource:
      <<: *osm2pgsql
      table: |2-
        (SELECT way, admin_level
               FROM planet_osm_roads
               WHERE "boundary" = 'administrative'
                 AND admin_level IN ('0', '1', '2', '3', '4')
               ) AS admin_01234
    advanced: {}
  - id: "admin-5678"
    name: "admin-5678"
    class: ""
    geometry: "linestring"
    <<: *extents
    Datasource:
      <<: *osm2pgsql
      table: |2-
        (SELECT way, admin_level
               FROM planet_osm_roads
               WHERE "boundary" = 'administrative'
                 AND admin_level IN ('5', '6', '7', '8')
               ) AS admin_5678
    advanced: {}
  - id: "admin-other"
    name: "admin-other"
    class: ""
    geometry: "linestring"
    <<: *extents
    Datasource:
      <<: *osm2pgsql
      table: |2-
        (SELECT way, admin_level
               FROM planet_osm_roads
               WHERE "boundary" = 'administrative'
                 AND admin_level IN ('9', '10')
               ) AS admin_other
    advanced: {}
  - id: "power-minorline"
    name: "power-minorline"
    class: ""
    geometry: "linestring"
    <<: *extents
    Datasource:
      <<: *osm2pgsql
      table: |2-
        (SELECT way FROM planet_osm_line WHERE "power" = 'minor_line') AS power_minorline
    advanced: {}
  - id: "power-line"
    name: "power-line"
    class: ""
    geometry: "linestring"
    <<: *extents
    Datasource:
      <<: *osm2pgsql
      table: |2-
        (SELECT way FROM planet_osm_line WHERE "power" = 'line') AS power_line
    advanced: {}
  - id: "nepopulated"
    name: "nepopulated"
    class: ""
    geometry: "point"
    <<: *extents84
    Datasource:
      file: "data/ne_10m_populated_places/ne_10m_populated_places_fixed.shp"
      type: "shape"
      encoding: "windows-1252"
    advanced:
      encoding: "windows-1252"
  - id: "placenames-large"
    name: "placenames-large"
    class: "country state"
    geometry: "point"
    <<: *extents
    Datasource:
      <<: *osm2pgsql
      table: |2-
        (SELECT way, place, name, ref
               FROM planet_osm_point
               WHERE place IN ('country', 'state')
              ) AS placenames_large
    advanced: {}
  - id: "placenames-capital"
    name: "placenames-capital"
    class: ""
    geometry: "point"
    <<: *extents
    Datasource:
      <<: *osm2pgsql
      table: |2-
        (SELECT way, place, name, ref
               FROM planet_osm_point
               WHERE place IN ('city', 'town') AND capital = 'yes'
              ) AS placenames_capital
    advanced: {}
  - id: "placenames-medium"
    name: "placenames-medium"
    class: ""
    geometry: "point"
    <<: *extents
    Datasource:
      <<: *osm2pgsql
      table: |2-
        (SELECT way, place, name
              FROM planet_osm_point
              WHERE place IN ('city', 'town')
                AND (capital IS NULL OR capital != 'yes')
              ) AS placenames_medium
    advanced: {}
  - id: "placenames-small"
    name: "placenames-small"
    class: ""
    geometry: "point"
    <<: *extents
    Datasource:
      <<: *osm2pgsql
      table: |2-
        (SELECT way, place, name
              FROM planet_osm_point
              WHERE place IN ('suburb', 'village', 'hamlet', 'neighbourhood', 'locality', 'isolated_dwelling', 'farm')
              ) AS placenames_small
    advanced: {}
  - id: "stations"
    class: "stations"
    name: "stations"
    geometry: "point"
    <<: *extents
    Datasource:
      <<: *osm2pgsql
      table: |2-
              (SELECT way, name, railway, aerialway, disused
              FROM planet_osm_point
              WHERE railway IN ('station', 'halt', 'tram_stop', 'subway_entrance')
                 OR aerialway = 'station'
              ) AS stations
    advanced: {}
  - id: "stations-poly"
    name: "stations-poly"
    class: "stations"
    geometry: "polygon"
    <<: *extents
    Datasource:
      <<: *osm2pgsql
      table: |2-
              (SELECT way, name, railway, aerialway, disused
              FROM planet_osm_polygon
              WHERE railway IN ('station', 'halt', 'tram_stop')
                 OR aerialway = 'station'
              ) AS stations_poly
    advanced: {}
  - id: "amenity-symbols"
    name: "amenity-symbols"
    class: "symbols"
    geometry: "point"
    <<: *extents
    Datasource:
      <<: *osm2pgsql
      table: |2-
        (SELECT *
              FROM planet_osm_point
              WHERE aeroway IN ('aerodrome', 'helipad')
                 OR man_made IN ('lighthouse', 'power_wind', 'windmill', 'mast')
                 OR (power = 'generator' AND ("generator:source" = 'wind' OR power_source = 'wind'))
                 OR "natural" IN ('peak', 'volcano', 'spring', 'tree', 'cave_entrance')
              ) AS amenity_symbols
    advanced: {}
  - id: "amenity-symbols-poly"
    name: "amenity-symbols-poly"
    class: "symbols"
    geometry: "polygon"
    <<: *extents
    Datasource:
      <<: *osm2pgsql
      table: |2-
        (SELECT *
              FROM planet_osm_polygon
              WHERE aeroway IN ('aerodrome', 'helipad')
                 OR man_made IN ('lighthouse', 'power_wind', 'windmill', 'mast')
                 OR (power = 'generator' AND ("generator:source" = 'wind' OR power_source = 'wind'))
                 OR "natural" IN ('peak', 'volcano', 'spring', 'tree')
              ) AS amenity_symbols_poly
    advanced: {}
  - id: "amenity-points-poly"
    name: "amenity-points-poly"
    class: "points"
    geometry: "polygon"
    <<: *extents
    Datasource:
      <<: *osm2pgsql
      table: |2-
        (SELECT way, COALESCE('aeroway_' || aeroway, 'shop_' || CASE WHEN shop IN ('supermarket', 'bakery', 'butcher', 'clothes', 'fashion', 'convenience', 'department_store', 'doityourself', 'florist', 'hairdresser', 'car', 'car_repair', 'bicycle', 'mall') THEN shop WHEN NOT shop IS NULL THEN 'other' ELSE NULL END, 'amenity_' || amenity, 'leisure_' || leisure, 'landuse_' || landuse, 'man_made_' || man_made, 'natural_' || "natural", 'place_' || place, 'tourism_' || tourism, 'military_' || military, 'waterway_' || waterway, 'historic_' || historic, 'lock_' || lock, 'highway_' || highway) AS feature, access, religion, denomination
              FROM planet_osm_polygon
              WHERE amenity IS NOT NULL
                 OR shop IN ('accessories', 'alcohol', 'antique', 'antiques', 'appliance', 'art', 'baby_goods', 'bag', 'bags', 'bakery', 'bathroom_furnishing', 'beauty', 'bed', 'betting', 'beverages', 'bicycle', 'boat', 'bookmaker', 'books', 'boutique', 'builder', 'building_materials', 'butcher', 'camera', 'car', 'car_parts', 'car_repair', 'car_service', 'carpet', 'charity', 'cheese', 'chemist', 'chocolate', 'clothes', 'coffee', 'communication', 'computer', 'confectionery', 'convenience', 'copyshop', 'cosmetics', 'craft', 'curtain', 'dairy', 'deli', 'delicatessen', 'department_store', 'discount', 'dive', 'doityourself', 'dry_cleaning', 'e-cigarette', 'electrical', 'electronics', 'energy', 'erotic', 'estate_agent', 'fabric', 'farm', 'fashion', 'fish', 'fishing', 'fishmonger', 'flooring', 'florist', 'food', 'frame', 'frozen_food', 'funeral_directors', 'furnace', 'furniture', 'gallery', 'gambling', 'games', 'garden_centre', 'gas', 'general', 'gift', 'glaziery', 'greengrocer', 'grocery', 'hairdresser', 'hardware', 'health', 'health_food', 'hearing_aids', 'herbalist', 'hifi', 'hobby', 'household', 'houseware', 'hunting', 'ice_cream', 'insurance', 'interior_decoration', 'jewellery', 'jewelry', 'kiosk', 'kitchen', 'laundry', 'leather', 'lighting', 'locksmith', 'lottery', 'mall', 'market', 'massage', 'medical', 'medical_supply', 'mobile_phone', 'money_lender', 'motorcycle', 'motorcycle_repair', 'music', 'musical_instrument', 'newsagent', 'office_supplies', 'optician', 'organic', 'outdoor', 'paint', 'pastry', 'pawnbroker', 'perfumery', 'pet', 'pets', 'pharmacy', 'phone', 'photo', 'photo_studio', 'photography', 'pottery', 'printing', 'radiotechnics', 'real_estate', 'religion', 'rental', 'salon', 'scuba_diving', 'seafood', 'second_hand', 'sewing', 'shoe_repair', 'shoes', 'shopping_centre', 'solarium', 'souvenir', 'sports', 'stationery', 'supermarket', 'tailor', 'tanning', 'tattoo', 'tea', 'ticket', 'tiles', 'tobacco', 'toys', 'trade', 'travel_agency', 'tyres', 'vacuum_cleaner', 'variety_store', 'video', 'video_games', 'watches', 'wholesale', 'wine', 'winery', 'yes')
                 OR tourism IN ('alpine_hut', 'camp_site', 'picnic_site', 'caravan_site', 'guest_house', 'hostel', 'hotel', 'motel', 'museum', 'viewpoint', 'information', 'chalet')
                 OR highway IN ('bus_stop', 'traffic_signals')
                 OR man_made IN ('mast', 'water_tower')
                 OR historic IN ('memorial', 'archaeological_site')
                 OR leisure IN ('playground', 'picnic_table')
         ORDER BY way_area desc      ) AS amenity_points_poly
    advanced: {}
  - id: "amenity-points"
    name: "amenity-points"
    class: "points"
    geometry: "point"
    <<: *extents
    Datasource:
      <<: *osm2pgsql
      table: |2-
        (SELECT way, COALESCE('aeroway_' || aeroway, 'shop_' || CASE WHEN shop IN ('supermarket', 'bakery', 'butcher', 'clothes', 'fashion', 'convenience', 'department_store', 'doityourself', 'florist', 'hairdresser', 'car', 'car_repair', 'bicycle', 'mall') THEN shop WHEN NOT shop IS NULL THEN 'other' ELSE NULL END, 'amenity_' || amenity, 'leisure_' || leisure, 'landuse_' || landuse, 'man_made_' || man_made, 'natural_' || "natural", 'place_' || place, 'tourism_' || tourism, 'military_' || military, 'waterway_' || waterway, 'historic_' || historic, 'lock_' || lock, 'highway_' || highway) AS feature, access, religion, denomination
              FROM planet_osm_point
              WHERE shop IN ('accessories', 'alcohol', 'antique', 'antiques', 'appliance', 'art', 'baby_goods', 'bag', 'bags', 'bakery', 'bathroom_furnishing', 'beauty', 'bed', 'betting', 'beverages', 'bicycle', 'boat', 'bookmaker', 'books', 'boutique', 'builder', 'building_materials', 'butcher', 'camera', 'car', 'car_parts', 'car_repair', 'car_service', 'carpet', 'charity', 'cheese', 'chemist', 'chocolate', 'clothes', 'coffee', 'communication', 'computer', 'confectionery', 'convenience', 'copyshop', 'cosmetics', 'craft', 'curtain', 'dairy', 'deli', 'delicatessen', 'department_store', 'discount', 'dive', 'doityourself', 'dry_cleaning', 'e-cigarette', 'electrical', 'electronics', 'energy', 'erotic', 'estate_agent', 'fabric', 'farm', 'fashion', 'fish', 'fishing', 'fishmonger', 'flooring', 'florist', 'food', 'frame', 'frozen_food', 'funeral_directors', 'furnace', 'furniture', 'gallery', 'gambling', 'games', 'garden_centre', 'gas', 'general', 'gift', 'glaziery', 'greengrocer', 'grocery', 'hairdresser', 'hardware', 'health', 'health_food', 'hearing_aids', 'herbalist', 'hifi', 'hobby', 'household', 'houseware', 'hunting', 'ice_cream', 'insurance', 'interior_decoration', 'jewellery', 'jewelry', 'kiosk', 'kitchen', 'laundry', 'leather', 'lighting', 'locksmith', 'lottery', 'mall', 'market', 'massage', 'medical', 'medical_supply', 'mobile_phone', 'money_lender', 'motorcycle', 'motorcycle_repair', 'music', 'musical_instrument', 'newsagent', 'office_supplies', 'optician', 'organic', 'outdoor', 'paint', 'pastry', 'pawnbroker', 'perfumery', 'pet', 'pets', 'pharmacy', 'phone', 'photo', 'photo_studio', 'photography', 'pottery', 'printing', 'radiotechnics', 'real_estate', 'religion', 'rental', 'salon', 'scuba_diving', 'seafood', 'second_hand', 'sewing', 'shoe_repair', 'shoes', 'shopping_centre', 'solarium', 'souvenir', 'sports', 'stationery', 'supermarket', 'tailor', 'tanning', 'tattoo', 'tea', 'ticket', 'tiles', 'tobacco', 'toys', 'trade', 'travel_agency', 'tyres', 'vacuum_cleaner', 'variety_store', 'video', 'video_games', 'watches', 'wholesale', 'wine', 'winery', 'yes')
                 OR amenity IS NOT NULL
                 OR tourism IN ('alpine_hut', 'picnic_site', 'camp_site', 'caravan_site', 'guest_house', 'hostel', 'hotel', 'motel', 'museum', 'viewpoint', 'information', 'chalet')
                 OR highway IN ('bus_stop', 'traffic_signals', 'ford')
                 OR man_made IN ('mast', 'water_tower')
                 OR historic IN ('memorial', 'archaeological_site')
                 OR waterway = 'lock'
                 OR lock = 'yes'
                 OR leisure IN ('playground', 'slipway', 'picnic_table')
              ) AS amenity_points
    advanced: {}
  - id: "power-towers"
    name: "power-towers"
    class: ""
    geometry: "point"
    <<: *extents
    Datasource:
      <<: *osm2pgsql
      table: |2-
        (SELECT way FROM planet_osm_point WHERE power = 'tower') AS power_towers
    advanced: {}
  - id: "power-poles"
    name: "power-poles"
    class: ""
    geometry: "point"
    <<: *extents
    Datasource:
      <<: *osm2pgsql
      table: |2-
        (SELECT way FROM planet_osm_point WHERE power = 'pole') AS power_poles
    advanced: {}
  - id: "roads-text-ref-low-zoom"
    name: "roads-text-ref-low-zoom"
    class: ""
    geometry: "linestring"
    <<: *extents
    Datasource:
      <<: *osm2pgsql
      table: |2-
        (SELECT way, highway, height, width, refs FROM
          (SELECT
              way, highway,
              array_length(refs,1) AS height,
              (SELECT MAX(char_length(ref)) FROM unnest(refs) AS u(ref)) AS width,
              array_to_string(refs, E'\n') AS refs
            FROM (
              SELECT
                  way,
                  highway,
                  string_to_array(ref, ';') AS refs
              FROM planet_osm_roads
                WHERE highway IN ('motorway', 'trunk', 'primary', 'secondary')
                AND ref IS NOT NULL
              ) AS p) AS q
          WHERE height <= 4 AND width <= 11) AS roads_text_ref_low_zoom
    advanced: {}
  - id: "junctions"
    name: "junctions"
    class: ""
    geometry: "point"
    <<: *extents
    Datasource:
      <<: *osm2pgsql
      table: |2-
             (SELECT way, highway, junction, ref, name
              FROM planet_osm_point
              WHERE highway = 'motorway_junction' OR highway = 'traffic_signals' OR junction = 'yes'
             ) AS junctions
    advanced: {}
  - id: "roads-text-ref"
    name: "roads-text-ref"
    class: ""
    geometry: "linestring"
    <<: *extents
    Datasource:
      <<: *osm2pgsql
      table: |2-
        (SELECT way, highway, height, width, refs FROM
          (SELECT
              way, highway,
              array_length(refs,1) AS height,
              (SELECT MAX(char_length(ref)) FROM unnest(refs) AS u(ref)) AS width,
              array_to_string(refs, E'\n') AS refs
            FROM (
              SELECT
                  way,
                  COALESCE(highway, aeroway) AS highway,
                  string_to_array(ref, ';') AS refs
              FROM planet_osm_line
                WHERE (highway IN ('motorway', 'trunk', 'primary', 'secondary', 'tertiary', 'unclassified', 'residential') OR aeroway IN ('runway', 'taxiway'))
                AND ref IS NOT NULL
              ) AS p) AS q
          WHERE height <= 4 AND width <= 11) AS roads_text_ref
    advanced: {}
  - id: "roads-area-text-name"
    name: "roads-area-text-name"
    class: ""
    geometry: "polygon"
    <<: *extents
    Datasource:
      <<: *osm2pgsql
      table: |2-
              (SELECT way, way_area/(!pixel_width!*!pixel_height!) AS way_pixels, highway, name
               FROM planet_osm_polygon
               WHERE highway IN ('residential', 'unclassified', 'pedestrian', 'service', 'footway', 'cycleway', 'living_street', 'track', 'path', 'platform') OR railway IN ('platform') AND name IS NOT NULL
              ) AS roads_area_text_name
    advanced: {}
  - id: "roads-text-name"
    name: "roads-text-name"
    class: ""
    geometry: "linestring"
    <<: *extents
    Datasource:
      <<: *osm2pgsql
      table: |2-
              (SELECT way, CASE WHEN substr(highway, length(highway)-3, 4) = 'link' THEN substr(highway, 0, length(highway)-4) ELSE highway end, name
               FROM planet_osm_line
               WHERE highway IN ('motorway', 'motorway_link', 'trunk', 'trunk_link', 'primary', 'primary_link', 'secondary', 'secondary_link', 'tertiary', 'tertiary_link', 'residential', 'unclassified', 'road', 'service', 'pedestrian', 'raceway', 'living_street', 'construction', 'proposed')
                 AND name IS NOT NULL
              ) AS roads_text_name
    advanced: {}
  - id: "paths-text-name"
    name: "paths-text-name"
    class: ""
    geometry: "linestring"
    <<: *extents
    Datasource:
      <<: *osm2pgsql
      table: |2-
              (SELECT way, highway, name
               FROM planet_osm_line
               WHERE highway IN ('bridleway', 'footway', 'cycleway', 'path', 'track', 'steps')
                 AND name IS NOT NULL
              ) AS paths_text_name
    advanced: {}
  - id: "text-poly"
    name: "text-poly"
    class: "text"
    geometry: "polygon"
    <<: *extents
    Datasource:
      <<: *osm2pgsql
      table: |2-
        (SELECT way, way_area/(!pixel_width!*!pixel_height!) AS way_pixels, COALESCE('aeroway_' || aeroway, 'shop_' || CASE WHEN shop IN ('supermarket', 'bakery', 'butcher', 'clothes', 'fashion', 'convenience', 'department_store', 'doityourself', 'florist', 'hairdresser', 'car', 'car_repair', 'bicycle', 'mall') THEN shop WHEN NOT shop IS NULL THEN 'other' ELSE NULL END, 'amenity_' || amenity, 'leisure_' || leisure, 'landuse_' || landuse, 'man_made_' || man_made, 'natural_' || "natural", 'place_' || place, 'tourism_' || tourism, 'military_' || military, 'waterway_' || waterway, 'historic_' || historic, 'highway_' || highway, 'power_' || power, 'boundary_' || boundary) AS feature, access, NULL AS ele, name, ref, way_area, CASE WHEN building = 'no' OR building IS NULL THEN 'no' ELSE 'yes' END AS is_building
               FROM planet_osm_polygon
               WHERE amenity IS NOT NULL
                  OR shop IN ('accessories', 'alcohol', 'antique', 'antiques', 'appliance', 'art', 'baby_goods', 'bag', 'bags', 'bakery', 'bathroom_furnishing', 'beauty', 'bed', 'betting', 'beverages', 'bicycle', 'boat', 'bookmaker', 'books', 'boutique', 'builder', 'building_materials', 'butcher', 'camera', 'car', 'car_parts', 'car_repair', 'car_service', 'carpet', 'charity', 'cheese', 'chemist', 'chocolate', 'clothes', 'coffee', 'communication', 'computer', 'confectionery', 'convenience', 'copyshop', 'cosmetics', 'craft', 'curtain', 'dairy', 'deli', 'delicatessen', 'department_store', 'discount', 'dive', 'doityourself', 'dry_cleaning', 'e-cigarette', 'electrical', 'electronics', 'energy', 'erotic', 'estate_agent', 'fabric', 'farm', 'fashion', 'fish', 'fishing', 'fishmonger', 'flooring', 'florist', 'food', 'frame', 'frozen_food', 'funeral_directors', 'furnace', 'furniture', 'gallery', 'gambling', 'games', 'garden_centre', 'gas', 'general', 'gift', 'glaziery', 'greengrocer', 'grocery', 'hairdresser', 'hardware', 'health', 'health_food', 'hearing_aids', 'herbalist', 'hifi', 'hobby', 'household', 'houseware', 'hunting', 'ice_cream', 'insurance', 'interior_decoration', 'jewellery', 'jewelry', 'kiosk', 'kitchen', 'laundry', 'leather', 'lighting', 'locksmith', 'lottery', 'mall', 'market', 'massage', 'medical', 'medical_supply', 'mobile_phone', 'money_lender', 'motorcycle', 'motorcycle_repair', 'music', 'musical_instrument', 'newsagent', 'office_supplies', 'optician', 'organic', 'outdoor', 'paint', 'pastry', 'pawnbroker', 'perfumery', 'pet', 'pets', 'pharmacy', 'phone', 'photo', 'photo_studio', 'photography', 'pottery', 'printing', 'radiotechnics', 'real_estate', 'religion', 'rental', 'salon', 'scuba_diving', 'seafood', 'second_hand', 'sewing', 'shoe_repair', 'shoes', 'shopping_centre', 'solarium', 'souvenir', 'sports', 'stationery', 'supermarket', 'tailor', 'tanning', 'tattoo', 'tea', 'ticket', 'tiles', 'tobacco', 'toys', 'trade', 'travel_agency', 'tyres', 'vacuum_cleaner', 'variety_store', 'video', 'video_games', 'watches', 'wholesale', 'wine', 'winery', 'yes')
                  OR leisure IS NOT NULL
                  OR landuse IS NOT NULL
                  OR tourism IS NOT NULL
                  OR "natural" IS NOT NULL
                  OR man_made IN ('lighthouse', 'windmill')
                  OR place = 'island'
                  OR place = 'islet'
                  OR military IS NOT NULL
                  OR historic IN ('memorial', 'archaeological_site')
                  OR power IS NOT NULL
                  OR aeroway IS NOT NULL
                  OR highway IN ('services', 'rest_area')
                  OR boundary = 'national_park'
         ORDER BY way_area desc     ) AS text_poly
    advanced: {}
  - id: "text"
    name: "text"
    class: "text"
    geometry: "point"
    <<: *extents
    Datasource:
      <<: *osm2pgsql
      table: |2-
              (SELECT way, NULL as way_pixels, COALESCE('aeroway_' || aeroway, 'shop_' || CASE WHEN shop IN ('supermarket', 'bakery', 'butcher', 'clothes', 'fashion', 'convenience', 'department_store', 'doityourself', 'florist', 'hairdresser', 'car', 'car_repair', 'bicycle', 'mall') THEN shop WHEN NOT shop IS NULL THEN 'other' ELSE NULL END, 'amenity_' || amenity, 'leisure_' || leisure, 'landuse_' || landuse, 'man_made_' || man_made, 'natural_' || "natural", 'place_' || place, 'tourism_' || tourism, 'military_' || military, 'waterway_' || waterway, 'historic_' || historic, 'highway_' || highway, 'power_' || power, 'boundary_' || boundary) AS feature, access, ele, name, ref, NULL AS way_area, CASE WHEN building = 'no' OR building IS NULL THEN 'no' ELSE 'yes' END AS is_building
               FROM planet_osm_point
               WHERE amenity IS NOT NULL
                  OR shop IN ('accessories', 'alcohol', 'antique', 'antiques', 'appliance', 'art', 'baby_goods', 'bag', 'bags', 'bakery', 'bathroom_furnishing', 'beauty', 'bed', 'betting', 'beverages', 'bicycle', 'boat', 'bookmaker', 'books', 'boutique', 'builder', 'building_materials', 'butcher', 'camera', 'car', 'car_parts', 'car_repair', 'car_service', 'carpet', 'charity', 'cheese', 'chemist', 'chocolate', 'clothes', 'coffee', 'communication', 'computer', 'confectionery', 'convenience', 'copyshop', 'cosmetics', 'craft', 'curtain', 'dairy', 'deli', 'delicatessen', 'department_store', 'discount', 'dive', 'doityourself', 'dry_cleaning', 'e-cigarette', 'electrical', 'electronics', 'energy', 'erotic', 'estate_agent', 'fabric', 'farm', 'fashion', 'fish', 'fishing', 'fishmonger', 'flooring', 'florist', 'food', 'frame', 'frozen_food', 'funeral_directors', 'furnace', 'furniture', 'gallery', 'gambling', 'games', 'garden_centre', 'gas', 'general', 'gift', 'glaziery', 'greengrocer', 'grocery', 'hairdresser', 'hardware', 'health', 'health_food', 'hearing_aids', 'herbalist', 'hifi', 'hobby', 'household', 'houseware', 'hunting', 'ice_cream', 'insurance', 'interior_decoration', 'jewellery', 'jewelry', 'kiosk', 'kitchen', 'laundry', 'leather', 'lighting', 'locksmith', 'lottery', 'mall', 'market', 'massage', 'medical', 'medical_supply', 'mobile_phone', 'money_lender', 'motorcycle', 'motorcycle_repair', 'music', 'musical_instrument', 'newsagent', 'office_supplies', 'optician', 'organic', 'outdoor', 'paint', 'pastry', 'pawnbroker', 'perfumery', 'pet', 'pets', 'pharmacy', 'phone', 'photo', 'photo_studio', 'photography', 'pottery', 'printing', 'radiotechnics', 'real_estate', 'religion', 'rental', 'salon', 'scuba_diving', 'seafood', 'second_hand', 'sewing', 'shoe_repair', 'shoes', 'shopping_centre', 'solarium', 'souvenir', 'sports', 'stationery', 'supermarket', 'tailor', 'tanning', 'tattoo', 'tea', 'ticket', 'tiles', 'tobacco', 'toys', 'trade', 'travel_agency', 'tyres', 'vacuum_cleaner', 'variety_store', 'video', 'video_games', 'watches', 'wholesale', 'wine', 'winery', 'yes')
                  OR leisure IS NOT NULL
                  OR landuse IS NOT NULL
                  OR tourism IS NOT NULL
                  OR "natural" IS NOT NULL
                  OR man_made IN ('lighthouse', 'windmill')
                  OR place = 'island'
                  OR place = 'islet'
                  OR military IS NOT NULL
                  OR aeroway IS NOT NULL
                  OR waterway = 'lock'
                  OR historic IN ('memorial', 'archaeological_site')
                  OR power IS NOT NULL
                  OR highway IN ('bus_stop', 'services', 'rest_area')
                  OR boundary = 'national_park'
              ) AS text
    advanced: {}
  - id: "building-text"
    name: "building-text"
    class: ""
    geometry: "polygon"
    <<: *extents
    Datasource:
      <<: *osm2pgsql
      table: |2-
        (SELECT name, way, way_area/(!pixel_width!*!pixel_height!) AS way_pixels
        FROM planet_osm_polygon
        WHERE building IS NOT NULL AND building NOT IN ('no', 'station', 'supermarket')) AS building_text
    advanced: {}
  - id: "interpolation"
    name: "interpolation"
    class: ""
    geometry: "linestring"
    <<: *extents
    Datasource:
      <<: *osm2pgsql
      table: |2-
        (SELECT way
        FROM planet_osm_line
        WHERE "addr:interpolation" IS NOT NULL) AS interpolation
    advanced: {}
  - id: "housenumbers"
    name: "housenumbers"
    class: ""
    geometry: "point"
    <<: *extents
    Datasource:
      <<: *osm2pgsql
      table: |2-
              (SELECT way,"addr:housenumber" FROM planet_osm_polygon WHERE "addr:housenumber" IS NOT NULL AND building IS NOT NULL
               UNION
               SELECT way,"addr:housenumber" FROM planet_osm_point WHERE "addr:housenumber" IS NOT NULL
              ) AS housenumbers
    advanced: {}
  - id: "housenames"
    name: "housenames"
    class: ""
    geometry: "point"
    <<: *extents
    Datasource:
      <<: *osm2pgsql
      table: |2-
        (SELECT way,"addr:housename" FROM planet_osm_polygon WHERE "addr:housename" IS NOT NULL AND building IS NOT NULL
               UNION
               SELECT way,"addr:housename" FROM planet_osm_point WHERE "addr:housename" IS NOT NULL
              ) AS housenames
    advanced: {}
  - id: "water-lines-text"
    name: "water-lines-text"
    class: ""
    geometry: "linestring"
    <<: *extents
    Datasource:
      <<: *osm2pgsql
      table: |2-
              (SELECT way, waterway, lock, name, CASE WHEN tunnel IN ('yes', 'culvert') THEN 'yes' ELSE 'no' END AS int_tunnel
              FROM planet_osm_line
              WHERE waterway IN ('weir', 'river', 'canal', 'derelict_canal', 'stream', 'drain', 'ditch', 'wadi')
               ORDER BY z_order
              ) AS water_lines_text
    advanced: {}
  - id: "ferry-routes-text"
    name: "ferry-routes-text"
    class: ""
    geometry: "linestring"
    <<: *extents
    Datasource:
      <<: *osm2pgsql
      table: |2-
        (SELECT
          way, name
          FROM planet_osm_line
          WHERE route = 'ferry'
        ) AS ferry_routes_text
    advanced: {}
  - id: "admin-text"
    name: "admin-text"
    class: ""
    geometry: "linestring"
    <<: *extents
    Datasource:
      <<: *osm2pgsql
      table: |2-
        (SELECT way, name, admin_level FROM planet_osm_polygon WHERE "boundary" = 'administrative' AND admin_level IN ('0', '1', '2', '3', '4', '5', '6', '7', '8', '9', '10')) AS admin_text
    advanced: {}
  - id: "nature-reserve-text"
    name: "nature-reserve-text"
    class: ""
    geometry: "linestring"
    <<: *extents
    Datasource:
      <<: *osm2pgsql
      table: |2-
        (SELECT way, name, way_area/(!pixel_width!*!pixel_height!) AS way_pixels
          FROM planet_osm_polygon WHERE "boundary" = 'national_park' OR leisure = 'nature_reserve') AS nature_reserve_text
    advanced: {}
  - id: "nature-reserve-boundaries"
    name: "nature-reserve-boundaries"
    class: ""
    geometry: "polygon"
    <<: *extents
    Datasource:
      <<: *osm2pgsql
      table: |2-
        (SELECT way, way_area, name, boundary FROM planet_osm_polygon WHERE (boundary = 'national_park' OR leisure = 'nature_reserve') AND building IS NULL) AS national_park_boundaries
    advanced: {}
  - id: "theme-park"
    name: "theme-park"
    class: ""
    geometry: "polygon"
    <<: *extents
    Datasource:
      <<: *osm2pgsql
      table: |2-
        (SELECT way, name, tourism FROM planet_osm_polygon WHERE tourism = 'theme_park') AS theme_park
    advanced: {}
  - id: "amenity-low-priority"
    name: "amenity-low-priority"
    class: "amenity-low-priority"
    geometry: "point"
    <<: *extents
    Datasource:
      <<: *osm2pgsql
      table: |2-
        (SELECT *
              FROM planet_osm_point
              WHERE barrier IN ('bollard', 'gate', 'lift_gate', 'block')
                 OR highway IN ('mini_roundabout')
                 OR railway = 'level_crossing'
              ) AS amenity_low_priority
    advanced: {}
  - id: "amenity-low-priority-poly"
    name: "amenity-low-priority-poly"
    class: "amenity-low-priority"
    geometry: "polygon"
    <<: *extents
    Datasource:
      <<: *osm2pgsql
      table: |2-
        (SELECT *
              FROM planet_osm_polygon
              WHERE barrier IN ('bollard', 'gate', 'lift_gate', 'block')
                 OR highway IN ('mini_roundabout')
                 OR railway = 'level_crossing'
              ) AS amenity_low_priority_poly
    advanced: {}<|MERGE_RESOLUTION|>--- conflicted
+++ resolved
@@ -101,17 +101,10 @@
       <<: *osm2pgsql
       table: |-
         (SELECT
-<<<<<<< HEAD
             way, name, religion, way_pixels,
-            COALESCE(aeroway, amenity, landuse, leisure, military, "natural", power, tourism, highway) AS feature
-          FROM (SELECT
-              way, COALESCE(name, '') AS name,
-=======
-            way, name, religion,
             COALESCE(aeroway, amenity, landuse, leisure, military, "natural", power, tourism, highway, railway) AS feature 
           FROM (SELECT 
               way, COALESCE(name, '') AS name, 
->>>>>>> 5471e6a5
               ('aeroway_' || (CASE WHEN aeroway IN ('apron', 'aerodrome') THEN aeroway ELSE NULL END)) AS aeroway,
               ('amenity_' || (CASE WHEN amenity IN ('parking', 'university', 'college', 'school', 'hospital', 'kindergarten', 'grave_yard') THEN amenity ELSE NULL END)) AS amenity,
               ('landuse_' || (CASE WHEN landuse IN ('quarry', 'vineyard', 'orchard', 'cemetery', 'residential', 'garages', 'field', 'meadow', 'grass', 'allotments', 'forest', 'farmyard', 'farm', 'farmland', 'recreation_ground', 'conservation', 'village_green', 'retail', 'industrial', 'railway', 'commercial', 'brownfield', 'landfill', 'construction') THEN landuse ELSE NULL END)) AS landuse,
@@ -121,13 +114,9 @@
               ('power_' || (CASE WHEN power IN ('station', 'sub_station', 'substation', 'generator') THEN power ELSE NULL END)) AS power,
               ('tourism_' || (CASE WHEN tourism IN ('attraction', 'camp_site', 'caravan_site', 'picnic_site', 'zoo') THEN tourism ELSE NULL END)) AS tourism,
               ('highway_' || (CASE WHEN highway IN ('services', 'rest_area') THEN highway ELSE NULL END)) AS highway,
-<<<<<<< HEAD
+              ('railway_' || (CASE WHEN railway = 'station' THEN railway ELSE NULL END)) AS railway,
               CASE WHEN religion IN ('christian', 'jewish') THEN religion ELSE 'INT-generic'::text END AS religion,
               way_area/(!pixel_width!*!pixel_height!) AS way_pixels
-=======
-              ('railway_' || (CASE WHEN railway = 'station' THEN railway ELSE NULL END)) AS railway,
-              CASE WHEN religion IN ('christian', 'jewish') THEN religion ELSE 'INT-generic'::text END AS religion
->>>>>>> 5471e6a5
             FROM planet_osm_polygon
             WHERE (landuse IS NOT NULL
               OR leisure IS NOT NULL
@@ -137,13 +126,9 @@
               OR "natural" IN ('beach', 'desert', 'heath', 'mud', 'grassland', 'wood', 'sand', 'scrub')
               OR power IN ('station', 'sub_station', 'substation', 'generator')
               OR tourism IN ('attraction', 'camp_site', 'caravan_site', 'picnic_site', 'zoo')
-<<<<<<< HEAD
-              OR highway IN ('services', 'rest_area'))
+              OR highway IN ('services', 'rest_area')
+              OR railway = 'station')
               AND way_area/(!pixel_width!*!pixel_height!) > 0.01
-=======
-              OR highway IN ('services', 'rest_area')
-              OR railway = 'station'
->>>>>>> 5471e6a5
             ORDER BY z_order, way_area DESC
           ) AS landcover
         ) AS features
