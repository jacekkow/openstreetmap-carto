--- conflicted
+++ resolved
@@ -1621,11 +1621,7 @@
       ],
       "Datasource": {
         "type": "postgis",
-<<<<<<< HEAD
-        "table": "(select way,place,name\n      from planet_osm_point\n      where place in ('city','town','large_town','small_town')\n        and (capital is null or capital != 'yes')\n      ) as placenames",
-=======
-        "table": "(select way,place,name\n      from planet_osm_point\n      where place in ('city','metropolis','town')\n        and (capital is null or capital != 'yes')\n      ) as placenames",
->>>>>>> 7d5858c7
+        "table": "(select way,place,name\n      from planet_osm_point\n      where place in ('city','town')\n        and (capital is null or capital != 'yes')\n      ) as placenames",
         "extent": "-20037508,-19929239,20037508,19929239",
         "key_field": "",
         "geometry_field": "way",
