scale: 1
metatile: 2
name: OpenStreetMap Carto
description: A general-purpose OpenStreetMap mapnik style, in CartoCSS
bounds: &world
  - -180
  - -85.05112877980659
  - 180
  - 85.05112877980659
center:
  - 0
  - 0
  - 4
format: png
interactivity: false
minzoom: 0
maxzoom: 22
srs: "+proj=merc +a=6378137 +b=6378137 +lat_ts=0.0 +lon_0=0.0 +x_0=0.0 +y_0=0.0 +k=1.0 +units=m +nadgrids=@null +wktext +no_defs +over"

# Various parts to be included later on
_parts:
  # Extents are used for tilemill, and don't actually make it to the generated XML
  extents: &extents
    extent: *world
    srs-name: "900913"
    srs: "+proj=merc +a=6378137 +b=6378137 +lat_ts=0.0 +lon_0=0.0 +x_0=0.0 +y_0=0.0 +k=1.0 +units=m +nadgrids=@null +wktext +no_defs +over"
  extents84: &extents84
    extent: *world
    srs-name: "WGS84"
    srs: "+proj=longlat +ellps=WGS84 +datum=WGS84 +no_defs"
  osm2pgsql: &osm2pgsql
    type: "postgis"
    dbname: "gis"
    key_field: ""
    geometry_field: "way"
    extent: "-20037508,-20037508,20037508,20037508"

Stylesheet:
  - style.mss
  - fonts.mss
  - shapefiles.mss
  - landcover.mss
  - water.mss
  - water-features.mss
  - road-colors-generated.mss
  - roads.mss
  - power.mss
  - placenames.mss
  - buildings.mss
  - stations.mss
  - amenity-points.mss
  - ferry-routes.mss
  - aerialways.mss
  - admin.mss
  - addressing.mss
Layer:
  - id: ocean-lz
    geometry: polygon
    class: ocean
    <<: *extents
    Datasource:
      file: data/simplified-water-polygons-split-3857/simplified_water_polygons.shp
      type: shape
    properties:
      maxzoom: 9
  - id: ocean
    geometry: polygon
    class: ocean
    <<: *extents
    Datasource:
      file: data/water-polygons-split-3857/water_polygons.shp
      type: shape
    properties:
      minzoom: 10
  - id: necountries
    geometry: linestring
    <<: *extents84
    Datasource:
      file: data/ne_110m_admin_0_boundary_lines_land/ne_110m_admin_0_boundary_lines_land.shp
      type: shape
    properties:
      minzoom: 1
      maxzoom: 3
  - id: landcover-low-zoom
    geometry: polygon
    <<: *extents
    Datasource:
      <<: *osm2pgsql
      table: |-
        (SELECT
            way, way_pixels,
            COALESCE(wetland, landuse, "natural") AS feature
          FROM (SELECT
              way,
              ('landuse_' || (CASE WHEN landuse IN ('forest', 'farmland', 'residential', 'commercial', 'retail', 'industrial',
                                                    'meadow', 'grass', 'village_green', 'vineyard', 'orchard') THEN landuse ELSE NULL END)) AS landuse,
              ('natural_' || (CASE WHEN "natural" IN ('wood', 'sand', 'scree', 'shingle', 'bare_rock', 'heath', 'grassland', 'scrub') THEN "natural" ELSE NULL END)) AS "natural",
              ('wetland_' || (CASE WHEN "natural" IN ('wetland', 'mud') THEN (CASE WHEN "natural" IN ('mud') THEN "natural" ELSE tags->'wetland' END) ELSE NULL END)) AS wetland,
              way_area/NULLIF(POW(!scale_denominator!*0.001*0.28,2),0) AS way_pixels,
              way_area
            FROM planet_osm_polygon
            WHERE (landuse IN ('forest', 'farmland', 'residential', 'commercial', 'retail', 'industrial', 'meadow', 'grass', 'village_green', 'vineyard', 'orchard')
              OR "natural" IN ('wood', 'wetland', 'mud', 'sand', 'scree', 'shingle', 'bare_rock', 'heath', 'grassland', 'scrub'))
              AND way_area > 0.01*!pixel_width!::real*!pixel_height!::real
              AND building IS NULL
          ) AS features
          ORDER BY way_area DESC, feature
        ) AS landcover_low_zoom
    properties:
      minzoom: 5
      maxzoom: 9
  - id: landcover
    geometry: polygon
    <<: *extents
    Datasource:
      <<: *osm2pgsql
      table: |-
        (SELECT
            way, name, religion, way_pixels, is_building,
            COALESCE(aeroway, amenity, wetland, power, landuse, leisure, man_made, "natural", tourism, highway, railway) AS feature
          FROM (SELECT
              way, COALESCE(name, '') AS name,
              ('aeroway_' || (CASE WHEN aeroway IN ('apron', 'aerodrome') THEN aeroway ELSE NULL END)) AS aeroway,
              ('amenity_' || (CASE WHEN amenity IN ('bicycle_parking', 'motorcycle_parking', 'university', 'college', 'school', 'taxi',
                                                    'hospital', 'kindergarten', 'grave_yard', 'prison', 'place_of_worship', 'clinic', 'ferry_terminal',
                                                    'marketplace', 'community_centre', 'social_facility', 'arts_centre', 'parking_space', 'bus_station',
                                                    'fire_station', 'police')
                              OR amenity IN ('parking') AND (tags->'parking' NOT IN ('underground') OR (tags->'parking') IS NULL) THEN amenity ELSE NULL END)) AS amenity,
              ('landuse_' || (CASE WHEN landuse IN ('quarry', 'vineyard', 'orchard', 'cemetery', 'residential', 'garages', 'meadow', 'grass',
                                                    'allotments', 'forest', 'farmyard', 'farmland', 'greenhouse_horticulture',
                                                    'recreation_ground', 'village_green', 'retail', 'industrial', 'railway', 'commercial',
                                                    'brownfield', 'landfill', 'construction', 'plant_nursery', 'religious') THEN landuse ELSE NULL END)) AS landuse,
              ('leisure_' || (CASE WHEN leisure IN ('swimming_pool', 'playground', 'park', 'recreation_ground', 'garden',
                                                    'golf_course', 'miniature_golf', 'sports_centre', 'stadium', 'pitch', 'ice_rink',
                                                    'track', 'dog_park', 'fitness_station') THEN leisure ELSE NULL END)) AS leisure,
              ('man_made_' || (CASE WHEN man_made IN ('works', 'wastewater_plant', 'water_works') THEN man_made ELSE NULL END)) AS man_made,
              ('natural_' || (CASE WHEN "natural" IN ('beach', 'shoal', 'heath', 'grassland', 'wood', 'sand', 'scree', 'shingle', 'bare_rock', 'scrub') THEN "natural" ELSE NULL END)) AS "natural",
              ('wetland_' || (CASE WHEN "natural" IN ('wetland', 'marsh', 'mud') THEN (CASE WHEN "natural" IN ('marsh', 'mud') THEN "natural" ELSE tags->'wetland' END) ELSE NULL END)) AS wetland,
              ('power_' || (CASE WHEN power IN ('station', 'sub_station', 'substation', 'generator') THEN power ELSE NULL END)) AS power,
              ('tourism_' || (CASE WHEN tourism IN ('camp_site', 'caravan_site', 'picnic_site') THEN tourism ELSE NULL END)) AS tourism,
              ('highway_' || (CASE WHEN highway IN ('services', 'rest_area') THEN highway ELSE NULL END)) AS highway,
              ('railway_' || (CASE WHEN railway = 'station' THEN railway ELSE NULL END)) AS railway,
              CASE WHEN religion IN ('christian', 'jewish', 'muslim') THEN religion ELSE 'INT-generic'::text END AS religion,
              way_area/NULLIF(POW(!scale_denominator!*0.001*0.28,2),0) AS way_pixels,
              CASE WHEN building = 'no' OR building IS NULL THEN 'no' ELSE 'yes' END AS is_building,
              way_area
            FROM planet_osm_polygon
            WHERE (landuse IS NOT NULL
              OR leisure IS NOT NULL
              OR aeroway IN ('apron', 'aerodrome')
              OR amenity IN ('parking', 'bicycle_parking', 'motorcycle_parking', 'taxi', 'university', 'college', 'school', 'hospital', 'kindergarten',
                             'grave_yard', 'place_of_worship', 'prison', 'clinic', 'ferry_terminal', 'marketplace', 'community_centre', 'social_facility',
                             'arts_centre', 'parking_space', 'bus_station', 'fire_station', 'police')
              OR man_made IN ('works', 'wastewater_plant','water_works')
              OR "natural" IN ('beach', 'shoal', 'heath', 'mud', 'marsh', 'wetland', 'grassland', 'wood', 'sand', 'scree', 'shingle', 'bare_rock', 'scrub')
              OR power IN ('station', 'sub_station', 'substation', 'generator')
              OR tourism IN ('camp_site', 'caravan_site', 'picnic_site')
              OR highway IN ('services', 'rest_area')
              OR railway = 'station')
              AND way_area > 1*!pixel_width!::real*!pixel_height!::real
          ) AS landcover
          ORDER BY way_area DESC, feature
        ) AS features
    properties:
      minzoom: 10
  - id: landcover-line
    geometry: linestring
    <<: *extents
    Datasource:
      <<: *osm2pgsql
      table: |-
        (SELECT
            way
          FROM planet_osm_line
          WHERE man_made = 'cutline'
        ) AS landcover_line
    properties:
      minzoom: 14
  - id: water-lines-casing
    geometry: linestring
    <<: *extents
    Datasource:
      <<: *osm2pgsql
      table: |-
        (SELECT
            way,
            waterway,
            CASE WHEN tags->'intermittent' IN ('yes')
              OR tags->'seasonal' IN ('yes', 'spring', 'summer', 'autumn', 'winter', 'wet_season', 'dry_season')
              THEN 'yes' ELSE 'no' END AS int_intermittent,
            CASE WHEN tunnel IN ('yes', 'culvert') THEN 'yes' ELSE 'no' END AS int_tunnel
          FROM planet_osm_line
          WHERE waterway IN ('stream', 'drain', 'ditch')
        ) AS water_lines_casing
    properties:
      minzoom: 13
  - id: water-lines-low-zoom
    geometry: linestring
    <<: *extents
    Datasource:
      <<: *osm2pgsql
      table: |-
        (SELECT
            way,
            waterway,
            CASE WHEN tags->'intermittent' IN ('yes')
              OR tags->'seasonal' IN ('yes', 'spring', 'summer', 'autumn', 'winter', 'wet_season', 'dry_season')
              THEN 'yes' ELSE 'no' END AS int_intermittent
          FROM planet_osm_line
          WHERE waterway = 'river'
        ) AS water_lines_low_zoom
    properties:
      minzoom: 8
      maxzoom: 11
  - id: icesheet-poly
    geometry: polygon
    <<: *extents
    Datasource:
      file: data/antarctica-icesheet-polygons-3857/icesheet_polygons.shp
      type: shape
    properties:
      minzoom: 5
  - id: water-areas
    geometry: polygon
    <<: *extents
    Datasource:
      <<: *osm2pgsql
      table: |-
        (SELECT
            way,
            "natural",
            waterway,
            landuse,
            name,
            way_area/NULLIF(POW(!scale_denominator!*0.001*0.28,2),0) AS way_pixels,
            CASE WHEN tags->'intermittent' IN ('yes')
              OR tags->'seasonal' IN ('yes', 'spring', 'summer', 'autumn', 'winter', 'wet_season', 'dry_season')
              OR tags->'basin' IN ('detention', 'infiltration')
              THEN 'yes' ELSE 'no' END AS int_intermittent
          FROM planet_osm_polygon
          WHERE
            (waterway IN ('dock', 'riverbank')
              OR landuse IN ('reservoir', 'basin')
              OR "natural" IN ('water', 'glacier'))
            AND building IS NULL
            AND way_area > 1*!pixel_width!::real*!pixel_height!::real
          ORDER BY COALESCE(layer,0), way_area DESC
        ) AS water_areas
    properties:
      minzoom: 0
  - id: landcover-area-symbols
    geometry: polygon
    <<: *extents
    Datasource:
      <<: *osm2pgsql
      table: |-
        (SELECT
            way, surface,
            COALESCE(CASE WHEN landuse = 'forest' THEN 'wood' ELSE NULL END, "natural") AS "natural",
            CASE WHEN "natural" IN ('marsh', 'mud')
                THEN "natural"
                ELSE CASE WHEN ("natural" = 'wetland' AND NOT tags ? 'wetland')
                  THEN 'wetland'
                  ELSE CASE WHEN ("natural" = 'wetland')
                    THEN tags->'wetland'
                    ELSE NULL
                    END
                END
              END AS int_wetland,
            tags->'leaf_type' AS leaf_type
          FROM planet_osm_polygon
          WHERE ("natural" IN ('marsh', 'mud', 'wetland', 'wood', 'beach', 'shoal', 'reef', 'scrub', 'sand') OR landuse = 'forest')
            AND building IS NULL
            AND way_area > 1*!pixel_width!::real*!pixel_height!::real
          ORDER BY COALESCE(layer,0), way_area DESC
        ) AS landcover_area_symbols
    properties:
      minzoom: 5
  - id: icesheet-outlines
    geometry: linestring
    <<: *extents
    Datasource:
      file: data/antarctica-icesheet-outlines-3857/icesheet_outlines.shp
      type: shape
    properties:
      minzoom: 5
  - id: springs
    geometry: point
    <<: *extents
    Datasource:
      <<: *osm2pgsql
      table: |-
        (SELECT
            way,
            "natural"
          FROM
          (SELECT
              ST_PointOnSurface(way) AS way,
              "natural"
            FROM planet_osm_polygon
            WHERE way && !bbox!
          UNION ALL
          SELECT
              way,
              "natural"
            FROM planet_osm_point
            WHERE way && !bbox!
            ) _
          WHERE "natural" IN ('spring')
        ) AS springs
    properties:
      minzoom: 14
  - id: water-lines
    class: water-lines
    geometry: linestring
    <<: *extents
    Datasource:
      <<: *osm2pgsql
      table: |-
        (SELECT
            way,
            waterway,
            name,
            CASE WHEN tags->'intermittent' IN ('yes')
              OR tags->'seasonal' IN ('yes', 'spring', 'summer', 'autumn', 'winter', 'wet_season', 'dry_season')
              THEN 'yes' ELSE 'no' END AS int_intermittent,
            CASE WHEN tunnel IN ('yes', 'culvert') THEN 'yes' ELSE 'no' END AS int_tunnel,
            'no' AS bridge
          FROM planet_osm_line
          WHERE waterway IN ('river', 'canal', 'stream', 'drain', 'ditch', 'wadi')
            AND (bridge IS NULL OR bridge NOT IN ('yes', 'aqueduct'))
          ORDER BY COALESCE(layer,0)
        ) AS water_lines
    properties:
      minzoom: 12
  - id: water-barriers-line
    geometry: linestring
    <<: *extents
    Datasource:
      <<: *osm2pgsql
      table: |-
        (SELECT
            way,
            waterway,
            name
          FROM planet_osm_line
          WHERE waterway IN ('dam', 'weir', 'lock_gate')
        ) AS water_barriers_line
    properties:
      minzoom: 13
  - id: water-barriers-poly
    geometry: polygon
    <<: *extents
    Datasource:
      <<: *osm2pgsql
      table: |-
        (SELECT
            way,
            waterway,
            name
          FROM planet_osm_polygon
          WHERE waterway IN ('dam', 'weir', 'lock_gate')
        ) AS water_barriers_poly
    properties:
      minzoom: 13
  - id: marinas-area
    geometry: polygon
    <<: *extents
    Datasource:
      <<: *osm2pgsql
      table: |-
        (SELECT
            way
          FROM planet_osm_polygon
          WHERE leisure = 'marina'
        ) AS marinas_area
    properties:
      minzoom: 14
  - id: piers-poly
    geometry: polygon
    <<: *extents
    Datasource:
      <<: *osm2pgsql
      table: |-
        (SELECT
            way, man_made
          FROM planet_osm_polygon
          WHERE man_made IN ('pier', 'breakwater', 'groyne')
        ) AS piers_poly
    properties:
      minzoom: 12
  - id: piers-line
    geometry: linestring
    <<: *extents
    Datasource:
      <<: *osm2pgsql
      table: |-
        (SELECT
            way, man_made
          FROM planet_osm_line
          WHERE man_made IN ('pier', 'breakwater', 'groyne')
        ) AS piers_line
    properties:
      minzoom: 12
  - id: water-barriers-point
    geometry: point
    <<: *extents
    Datasource:
      <<: *osm2pgsql
      table: |-
        (SELECT
            way, waterway
          FROM planet_osm_point
          WHERE waterway IN ('dam', 'weir', 'lock_gate')
        ) AS water_barriers_points
    properties:
      minzoom: 17
  - id: bridge
    geometry: polygon
    <<: *extents
    Datasource:
      <<: *osm2pgsql
      table: |-
        (SELECT
            way,
            way_area/NULLIF(POW(!scale_denominator!*0.001*0.28,2),0) AS way_pixels,
            man_made,
            name
          FROM planet_osm_polygon
          WHERE man_made = 'bridge'
        ) AS bridge
    properties:
      minzoom: 12
  - id: buildings
    geometry: polygon
    <<: *extents
    Datasource:
      <<: *osm2pgsql
      table: |-
        (SELECT
            way,
            building,
            amenity,
            aeroway,
            aerialway,
            tags->'public_transport' as public_transport
          FROM planet_osm_polygon
          WHERE building IS NOT NULL
            AND building != 'no'
            AND way_area > 1*!pixel_width!::real*!pixel_height!::real
          ORDER BY COALESCE(layer,0), way_area DESC
        ) AS buildings
    properties:
      minzoom: 14
  - id: tunnels
    class: access
    geometry: linestring
    <<: *extents
    Datasource:
      <<: *osm2pgsql
      # This query is quite large, having to deal with both roads, railways. To
      # allow for ways that are both railways and roads, a UNION ALL is present.
      table: |-
        (SELECT
            way,
            (CASE WHEN feature IN ('highway_motorway_link', 'highway_trunk_link', 'highway_primary_link', 'highway_secondary_link', 'highway_tertiary_link') THEN substr(feature, 0, length(feature)-4) ELSE feature END) AS feature,
            horse,
            foot,
            bicycle,
            tracktype,
            int_surface,
            access,
            construction,
            service,
            link,
            layernotnull
          FROM ( -- subselect that contains both roads and rail
            SELECT
                way,
                'highway_' || highway AS feature, --only motorway to tertiary links are accepted later on
                horse,
                foot,
                bicycle,
                tracktype,
                CASE WHEN surface IN ('unpaved', 'compacted', 'dirt', 'earth', 'fine_gravel', 'grass', 'grass_paver', 'gravel', 'ground',
                                      'mud', 'pebblestone', 'salt', 'sand', 'woodchips', 'clay', 'ice', 'snow') THEN 'unpaved'
                  WHEN surface IN ('paved', 'asphalt', 'cobblestone', 'cobblestone:flattened', 'sett', 'concrete', 'concrete:lanes',
                                      'concrete:plates', 'paving_stones', 'metal', 'wood', 'unhewn_cobblestone') THEN 'paved'
                  ELSE NULL
                END AS int_surface,
                CASE WHEN access IN ('destination') THEN 'destination'::text
                  WHEN access IN ('no', 'private') THEN 'no'::text
                  ELSE NULL
                END AS access,
                construction,
                CASE
                  WHEN service IN ('parking_aisle', 'drive-through', 'driveway') THEN 'INT-minor'::text
                  ELSE 'INT-normal'::text
                END AS service,
                CASE
                  WHEN highway IN ('motorway_link', 'trunk_link', 'primary_link', 'secondary_link', 'tertiary_link') THEN 'yes'
                  ELSE 'no'
                END AS link,
                COALESCE(layer,0) AS layernotnull,
                z_order
              FROM planet_osm_line
              WHERE (tunnel = 'yes' OR tunnel = 'building_passage' OR covered = 'yes')
                AND highway IS NOT NULL -- end of road select
            UNION ALL
            SELECT
                way,
                'railway_' || (CASE WHEN railway = 'preserved' AND service IN ('spur', 'siding', 'yard') THEN 'INT-preserved-ssy'::text
                                 WHEN (railway = 'rail' AND service IN ('spur', 'siding', 'yard')) THEN 'INT-spur-siding-yard'
                                 WHEN (railway = 'tram' AND service IN ('spur', 'siding', 'yard')) THEN 'tram-service'
                                 ELSE railway END) AS feature,
                horse,
                foot,
                bicycle,
                tracktype,
                'null',
                CASE
                  WHEN access IN ('destination') THEN 'destination'::text
                  WHEN access IN ('no', 'private') THEN 'no'::text
                  ELSE NULL
                END AS access,
                construction,
                CASE WHEN service IN ('parking_aisle', 'drive-through', 'driveway') THEN 'INT-minor'::text ELSE 'INT-normal'::text END AS service,
                'no' AS link,
                COALESCE(layer,0) AS layernotnull,
                z_order
              FROM planet_osm_line
              WHERE (tunnel = 'yes' OR tunnel = 'building_passage' OR covered = 'yes')
                AND (railway NOT IN ('platform') AND railway IS NOT NULL) -- end of rail select
            ) AS features
          ORDER BY
            layernotnull,
            z_order,
            CASE WHEN substring(feature for 8) = 'railway_' THEN 2 ELSE 1 END,
            CASE WHEN feature IN ('railway_INT-preserved-ssy', 'railway_INT-spur-siding-yard', 'railway_tram-service') THEN 0 ELSE 1 END,
            CASE WHEN access IN ('no', 'private') THEN 0 WHEN access IN ('destination') THEN 1 ELSE 2 END,
            CASE WHEN int_surface IN ('unpaved') THEN 0 ELSE 2 END
        ) AS tunnels
    properties:
      group-by: layernotnull
      minzoom: 10
  - id: landuse-overlay
    geometry: polygon
    <<: *extents
    Datasource:
      <<: *osm2pgsql
      table: |-
        (SELECT
            way,
            landuse,
            military,
            way_area/NULLIF(POW(!scale_denominator!*0.001*0.28,2),0) AS way_pixels
          FROM planet_osm_polygon
          WHERE (landuse = 'military'
            OR military = 'danger_area')
            AND building IS NULL
        ) AS landuse_overlay
    properties:
      minzoom: 8
  - id: tourism-boundary
    geometry: polygon
    <<: *extents
    Datasource:
      <<: *osm2pgsql
      table: |-
        (SELECT
            way,
            way_area/NULLIF(POW(!scale_denominator!*0.001*0.28,2),0) AS way_pixels,
            name,
            tourism
          FROM planet_osm_polygon
          WHERE tourism = 'theme_park'
            OR tourism = 'zoo'
        ) AS tourism_boundary
    properties:
      minzoom: 10
  - id: line-barriers
    class: barriers
    geometry: linestring
    <<: *extents
    Datasource:
      <<: *osm2pgsql
      table: |-
        (SELECT
            way, COALESCE(historic, barrier) AS feature
          FROM (SELECT way,
            ('barrier_' || (CASE WHEN barrier IN ('chain', 'city_wall', 'embankment', 'ditch', 'fence', 'guard_rail',
                  'handrail', 'hedge', 'kerb', 'retaining_wall', 'wall') THEN barrier ELSE NULL END)) AS barrier,
            ('historic_' || (CASE WHEN historic = 'citywalls' THEN historic ELSE NULL END)) AS historic
            FROM planet_osm_line
            WHERE barrier IN ('chain', 'city_wall', 'embankment', 'ditch', 'fence', 'guard_rail',
                  'handrail', 'hedge', 'kerb', 'retaining_wall', 'wall')
              OR historic = 'citywalls'
              AND (waterway IS NULL OR waterway NOT IN ('river', 'canal', 'stream', 'drain', 'ditch', 'wadi'))
          ) AS features
        ) AS line_barriers
    properties:
      minzoom: 14
  - id: cliffs
    geometry: linestring
    <<: *extents
    Datasource:
      <<: *osm2pgsql
      table: |-
        (SELECT
            way, "natural", man_made
          FROM planet_osm_line
          WHERE "natural" = 'cliff' OR man_made = 'embankment'
        ) AS cliffs
    properties:
      minzoom: 13
  - id: area-barriers
    class: barriers
    geometry: polygon
    <<: *extents
    Datasource:
      <<: *osm2pgsql
      table: |-
        (SELECT
            way, barrier AS feature
          FROM (SELECT way,
            ('barrier_' || barrier) AS barrier
            FROM planet_osm_polygon
            WHERE barrier IS NOT NULL
          ) AS features
        ) AS area_barriers
    properties:
      minzoom: 16
  - id: ferry-routes
    geometry: linestring
    <<: *extents
    Datasource:
      <<: *osm2pgsql
      table: |-
        (SELECT
            way
          FROM planet_osm_line
          WHERE route = 'ferry'
            AND osm_id > 0
        ) AS ferry_routes
    properties:
      minzoom: 8
  - id: turning-circle-casing
    geometry: point
    <<: *extents
    Datasource:
      <<: *osm2pgsql
      table: |-
        (SELECT DISTINCT ON (p.way)
            p.way AS way, l.highway AS int_tc_type,
            CASE WHEN l.service IN ('parking_aisle', 'drive-through', 'driveway')
              THEN 'INT-minor'::text
              ELSE 'INT-normal'::text
            END AS int_tc_service
          FROM planet_osm_point p
            JOIN planet_osm_line l ON ST_DWithin(p.way, l.way, 0.1) -- Assumes Mercator
            JOIN (VALUES
              ('tertiary', 1),
              ('unclassified', 2),
              ('residential', 3),
              ('living_street', 4),
              ('service', 5)
              ) AS v (highway, prio)
              ON v.highway=l.highway
          WHERE p.highway = 'turning_circle'
            OR p.highway = 'turning_loop'
          ORDER BY p.way, v.prio
        ) AS turning_circle_casing
    properties:
      minzoom: 15
  - id: highway-area-casing
    geometry: polygon
    <<: *extents
    Datasource:
      <<: *osm2pgsql
      table: |-
        (SELECT
            way,
            COALESCE((
              'highway_' || (CASE WHEN highway IN ('residential', 'unclassified', 'pedestrian', 'service', 'footway', 'cycleway', 'track', 'path', 'platform') THEN highway ELSE NULL END)),
              ('railway_' || (CASE WHEN (railway IN ('platform')
                              AND (tags->'location' NOT IN ('underground') OR (tags->'location') IS NULL)
                              AND (tunnel NOT IN ('yes', 'building_passage') OR tunnel IS NULL)
                              AND (covered NOT IN ('yes') OR covered IS NULL))
                              THEN railway ELSE NULL END))
            ) AS feature
          FROM planet_osm_polygon
          WHERE highway IN ('residential', 'unclassified', 'pedestrian', 'service', 'footway', 'track', 'path', 'platform')
            OR (railway IN ('platform')
                AND (tags->'location' NOT IN ('underground') OR (tags->'location') IS NULL)
                AND (tunnel NOT IN ('yes', 'building_passage') OR tunnel IS NULL)
                AND (covered NOT IN ('yes') OR covered IS NULL))
          ORDER BY COALESCE(layer,0), way_area DESC
        ) AS highway_area_casing
    properties:
      minzoom: 14
  - id: roads-casing
    geometry: linestring
    <<: *extents
    Datasource:
      <<: *osm2pgsql
      table: |-
        (SELECT
            way,
            (CASE WHEN feature IN ('highway_motorway_link', 'highway_trunk_link', 'highway_primary_link', 'highway_secondary_link', 'highway_tertiary_link') THEN substr(feature, 0, length(feature)-4) ELSE feature END) AS feature,
            horse,
            foot,
            bicycle,
            tracktype,
            int_surface,
            access,
            construction,
            service,
            link,
            layernotnull
          FROM ( -- subselect that contains both roads and rail/aero
            SELECT
                way,
                ('highway_' || highway) AS feature, --only motorway to tertiary links are accepted later on
                horse,
                foot,
                bicycle,
                tracktype,
                CASE WHEN surface IN ('unpaved', 'compacted', 'dirt', 'earth', 'fine_gravel', 'grass', 'grass_paver', 'gravel', 'ground',
                                      'mud', 'pebblestone', 'salt', 'sand', 'woodchips', 'clay', 'ice', 'snow') THEN 'unpaved'
                  WHEN surface IN ('paved', 'asphalt', 'cobblestone', 'cobblestone:flattened', 'sett', 'concrete', 'concrete:lanes',
                                      'concrete:plates', 'paving_stones', 'metal', 'wood', 'unhewn_cobblestone') THEN 'paved'
                  ELSE NULL
                END AS int_surface,
                CASE WHEN access IN ('destination') THEN 'destination'::text
                  WHEN access IN ('no', 'private') THEN 'no'::text
                  ELSE NULL
                END AS access,
                construction,
                CASE
                  WHEN service IN ('parking_aisle', 'drive-through', 'driveway') OR leisure IN ('slipway') THEN 'INT-minor'::text
                  ELSE 'INT-normal'::text
                END AS service,
                CASE
                  WHEN highway IN ('motorway_link', 'trunk_link', 'primary_link', 'secondary_link', 'tertiary_link') THEN 'yes'
                  ELSE 'no'
                END AS link,
                COALESCE(layer,0) AS layernotnull,
                z_order
              FROM planet_osm_line
              WHERE (tunnel IS NULL OR NOT tunnel IN ('yes', 'building_passage'))
                AND (covered IS NULL OR NOT covered = 'yes')
                AND (bridge IS NULL OR NOT bridge IN ('yes', 'boardwalk', 'cantilever', 'covered', 'low_water_crossing', 'movable', 'trestle', 'viaduct'))
                AND highway IS NOT NULL -- end of road select
            UNION ALL
            SELECT
                way,
                ('railway_' || (CASE WHEN railway = 'preserved' AND service IN ('spur', 'siding', 'yard') THEN 'INT-preserved-ssy'::text
                                     WHEN (railway = 'rail' AND service IN ('spur', 'siding', 'yard')) THEN 'INT-spur-siding-yard'
                                     WHEN (railway = 'tram' AND service IN ('spur', 'siding', 'yard')) THEN 'tram-service'
                                     ELSE railway END)) AS feature,
                horse,
                foot,
                bicycle,
                tracktype,
                'null',
                CASE
                  WHEN access IN ('destination') THEN 'destination'::text
                  WHEN access IN ('no', 'private') THEN 'no'::text
                  ELSE NULL
                END AS access,
                construction,
                CASE WHEN service IN ('parking_aisle', 'drive-through', 'driveway') OR leisure IN ('slipway') THEN 'INT-minor'::text ELSE 'INT-normal'::text END AS service,
                'no' AS link,
                COALESCE(layer,0) AS layernotnull,
                z_order
              FROM planet_osm_line
              WHERE (tunnel IS NULL OR NOT tunnel IN ('yes', 'building_passage'))
                AND (covered IS NULL OR NOT covered = 'yes')
                AND (bridge IS NULL OR NOT bridge IN ('yes', 'boardwalk', 'cantilever', 'covered', 'low_water_crossing', 'movable', 'trestle', 'viaduct'))
                AND railway IS NOT NULL -- end of rail select
            ) AS features
          ORDER BY
            layernotnull,
            z_order,
            CASE WHEN substring(feature for 8) = 'railway_' THEN 2 ELSE 1 END,
            CASE WHEN feature IN ('railway_INT-preserved-ssy', 'railway_INT-spur-siding-yard', 'railway_tram-service') THEN 0 ELSE 1 END,
            CASE WHEN access IN ('no', 'private') THEN 0 WHEN access IN ('destination') THEN 1 ELSE 2 END,
            CASE WHEN int_surface IN ('unpaved') THEN 0 ELSE 2 END
        ) AS roads_casing
    properties:
      minzoom: 10
  - id: highway-area-fill
    # FIXME: No geometry?
    <<: *extents
    Datasource:
      <<: *osm2pgsql
      table: |-
        (SELECT
            way,
            COALESCE(
              ('highway_' || (CASE WHEN highway IN ('residential', 'unclassified', 'pedestrian', 'service', 'footway', 'cycleway', 'living_street',
                                                    'track', 'path', 'platform', 'services') THEN highway ELSE NULL END)),
              ('railway_' || (CASE WHEN (railway IN ('platform')
                              AND (tags->'location' NOT IN ('underground') OR (tags->'location') IS NULL)
                              AND (tunnel NOT IN ('yes', 'building_passage') OR tunnel IS NULL)
                              AND (covered NOT IN ('yes') OR covered IS NULL))
                              THEN railway ELSE NULL END)),
              (('aeroway_' || CASE WHEN aeroway IN ('runway', 'taxiway', 'helipad') THEN aeroway ELSE NULL END))
            ) AS feature
          FROM planet_osm_polygon
          WHERE highway IN ('residential', 'unclassified', 'pedestrian', 'service', 'footway', 'living_street', 'track', 'path', 'platform', 'services')
            OR (railway IN ('platform')
                AND (tags->'location' NOT IN ('underground') OR (tags->'location') IS NULL)
                AND (tunnel NOT IN ('yes', 'building_passage') OR tunnel IS NULL)
                AND (covered NOT IN ('yes') OR covered IS NULL))
            OR aeroway IN ('runway', 'taxiway', 'helipad')
          ORDER BY COALESCE(layer,0), way_area desc
        ) AS highway_area_fill
    properties:
      minzoom: 14
  - id: roads-fill
    class: access
    geometry: linestring
    <<: *extents
    Datasource:
      <<: *osm2pgsql
      # This is one of the most complex layers, so it bears explaining in some detail
      # It is necessary to
      # - Have roads and railways in the same layer to get ordering right
      # - Return two linestrings for ways which are both a road and railway
      table: |-
        (SELECT
            way,
            (CASE WHEN feature IN ('highway_motorway_link', 'highway_trunk_link', 'highway_primary_link', 'highway_secondary_link', 'highway_tertiary_link') THEN substr(feature, 0, length(feature)-4) ELSE feature END) AS feature,
            horse,
            foot,
            bicycle,
            tracktype,
            int_surface,
            access,
            construction,
            service,
            link,
            layernotnull
          FROM ( -- begin "features" subselect that contains both roads and rail/aero
            SELECT
                way,
                'highway_' || highway AS feature, -- only motorway to tertiary links are accepted later on
                horse,
                foot,
                bicycle,
                tracktype,
                CASE WHEN surface IN ('unpaved', 'compacted', 'dirt', 'earth', 'fine_gravel', 'grass', 'grass_paver', 'gravel', 'ground',
                                      'mud', 'pebblestone', 'salt', 'sand', 'woodchips', 'clay', 'ice', 'snow') THEN 'unpaved'
                  WHEN surface IN ('paved', 'asphalt', 'cobblestone', 'cobblestone:flattened', 'sett', 'concrete', 'concrete:lanes',
                                      'concrete:plates', 'paving_stones', 'metal', 'wood', 'unhewn_cobblestone') THEN 'paved'
                  ELSE NULL
                END AS int_surface,
                CASE WHEN access IN ('destination') THEN 'destination'::text
                  WHEN access IN ('no', 'private') THEN 'no'::text
                  ELSE NULL
                END AS access,
                construction,
                CASE
                  WHEN service IN ('parking_aisle', 'drive-through', 'driveway') OR leisure IN ('slipway') THEN 'INT-minor'::text
                  ELSE 'INT-normal'::text
                END AS service,
                CASE
                  WHEN highway IN ('motorway_link', 'trunk_link', 'primary_link', 'secondary_link', 'tertiary_link') THEN 'yes'
                  ELSE 'no'
                END AS link,
                COALESCE(layer,0) AS layernotnull,
                osm_id,
                z_order
              FROM planet_osm_line
              WHERE (tunnel IS NULL OR NOT tunnel IN ('yes', 'building_passage'))
                AND (covered IS NULL OR NOT covered = 'yes')
                AND (bridge IS NULL OR NOT bridge IN ('yes', 'boardwalk', 'cantilever', 'covered', 'low_water_crossing', 'movable', 'trestle', 'viaduct'))
                AND highway IS NOT NULL -- end of road select
            UNION ALL
            SELECT
                way,
                'railway_' || (CASE WHEN railway = 'preserved' AND service IN ('spur', 'siding', 'yard') THEN 'INT-preserved-ssy'::text
                                 WHEN (railway = 'rail' AND service IN ('spur', 'siding', 'yard')) THEN 'INT-spur-siding-yard'
                                 WHEN (railway = 'tram' AND service IN ('spur', 'siding', 'yard')) THEN 'tram-service'
                                 ELSE railway END) AS feature,
                horse,
                foot,
                bicycle,
                tracktype,
                'null' AS surface, -- Should be a SQL NULL?
                CASE
                  WHEN access IN ('destination') THEN 'destination'::text
                  WHEN access IN ('no', 'private') THEN 'no'::text
                  ELSE NULL
                END AS access,
                construction,
                CASE WHEN service IN ('parking_aisle', 'drive-through', 'driveway') OR leisure IN ('slipway') THEN 'INT-minor'::text
                  ELSE 'INT-normal'::text END AS service,
                'no' AS link,
                COALESCE(layer,0) AS layernotnull,
                osm_id,
                z_order
              FROM planet_osm_line
              WHERE (tunnel IS NULL OR NOT tunnel IN ('yes', 'building_passage'))
                AND (covered IS NULL OR NOT covered = 'yes')
                AND (bridge IS NULL OR NOT bridge IN ('yes', 'boardwalk', 'cantilever', 'covered', 'low_water_crossing', 'movable', 'trestle', 'viaduct'))
                AND railway IS NOT NULL -- end of rail select
            ) AS features
          ORDER BY
            layernotnull,
            z_order,
            CASE WHEN substring(feature for 8) = 'railway_' THEN 2 ELSE 1 END,
            CASE WHEN feature IN ('railway_INT-preserved-ssy', 'railway_INT-spur-siding-yard', 'railway_tram-service') THEN 0 ELSE 1 END,
            CASE WHEN access IN ('no', 'private') THEN 0 WHEN access IN ('destination') THEN 1 ELSE 2 END,
            CASE WHEN int_surface IN ('unpaved') THEN 0 ELSE 2 END,
            osm_id
        ) AS roads_fill
    properties:
      minzoom: 10
  - id: turning-circle-fill
    geometry: point
    <<: *extents
    Datasource:
      <<: *osm2pgsql
      table: |-
        (SELECT
            DISTINCT on (p.way)
            p.way AS way, l.highway AS int_tc_type,
            CASE WHEN l.service IN ('parking_aisle', 'drive-through', 'driveway') THEN 'INT-minor'::text
              ELSE 'INT-normal'::text END AS int_tc_service
          FROM planet_osm_point p
            JOIN planet_osm_line l
              ON ST_DWithin(p.way, l.way, 0.1)
            JOIN (VALUES
              ('tertiary', 1),
              ('unclassified', 2),
              ('residential', 3),
              ('living_street', 4),
              ('service', 5),
              ('track', 6)
            ) AS v (highway, prio)
              ON v.highway=l.highway
          WHERE p.highway = 'turning_circle' OR p.highway = 'turning_loop'
          ORDER BY p.way, v.prio
        ) AS turning_circle_fill
    properties:
      minzoom: 15
  - id: aerialways
    geometry: linestring
    <<: *extents
    Datasource:
      <<: *osm2pgsql
      table: |-
        (SELECT
            way,
            aerialway,
            name
          FROM planet_osm_line
          WHERE aerialway IS NOT NULL
        ) AS aerialways
    properties:
      minzoom: 12
  - id: roads-low-zoom
    geometry: linestring
    <<: *extents
    Datasource:
      <<: *osm2pgsql
      table: |-
        (SELECT
            way,
            COALESCE(
              ('highway_' || (CASE WHEN highway IN ('motorway_link', 'trunk_link', 'primary_link', 'secondary_link', 'tertiary_link')
                                     THEN substr(highway, 0, length(highway)-4) ELSE highway end)),
              ('railway_' || (CASE WHEN (railway = 'rail' AND service IN ('spur', 'siding', 'yard')) THEN 'INT-spur-siding-yard'
                                   WHEN railway IN ('rail', 'tram', 'light_rail', 'funicular', 'narrow_gauge') THEN railway ELSE NULL END))
            ) AS feature,
            CASE WHEN tunnel = 'yes' OR tunnel = 'building_passage' OR covered = 'yes' THEN 'yes' ELSE 'no' END AS int_tunnel,
            CASE WHEN highway IN ('motorway_link', 'trunk_link', 'primary_link', 'secondary_link', 'tertiary_link') THEN 'yes' ELSE 'no' END AS link,
            CASE WHEN surface IN ('unpaved', 'compacted', 'dirt', 'earth', 'fine_gravel', 'grass', 'grass_paver', 'gravel', 'ground',
                                  'mud', 'pebblestone', 'salt', 'sand', 'woodchips', 'clay', 'ice', 'snow') THEN 'unpaved'
              WHEN surface IN ('paved', 'asphalt', 'cobblestone', 'cobblestone:flattened', 'sett', 'concrete', 'concrete:lanes',
                                  'concrete:plates', 'paving_stones', 'metal', 'wood', 'unhewn_cobblestone') THEN 'paved'
              ELSE NULL
            END AS int_surface
          FROM planet_osm_roads
          WHERE highway IS NOT NULL
            OR (railway IS NOT NULL AND railway != 'preserved'
              AND (service IS NULL OR service NOT IN ('spur', 'siding', 'yard')))
          ORDER BY
            z_order
        ) AS roads_low_zoom
    properties:
      minzoom: 6
      maxzoom: 9
  - id: waterway-bridges
    class: water-lines
    geometry: linestring
    <<: *extents
    Datasource:
      <<: *osm2pgsql
      table: |-
        (SELECT
            way,
            waterway,
            name,
            CASE WHEN tags->'intermittent' IN ('yes')
              OR tags->'seasonal' IN ('yes', 'spring', 'summer', 'autumn', 'winter', 'wet_season', 'dry_season')
              THEN 'yes' ELSE 'no' END AS int_intermittent,
            CASE WHEN tunnel IN ('yes', 'culvert') THEN 'yes' ELSE 'no' END AS int_tunnel,
            'yes' AS bridge
          FROM planet_osm_line
          WHERE waterway IN ('river', 'canal', 'stream', 'drain', 'ditch', 'wadi')
            AND bridge IN ('yes', 'aqueduct')
          ORDER BY COALESCE(layer,0)
        ) AS waterway_bridges
    properties:
      minzoom: 12
  - id: bridges
    class: access
    geometry: linestring
    <<: *extents
    Datasource:
      <<: *osm2pgsql
      table: |-
        (SELECT
            way,
            (CASE WHEN feature IN ('highway_motorway_link', 'highway_trunk_link', 'highway_primary_link', 'highway_secondary_link', 'highway_tertiary_link') THEN substr(feature, 0, length(feature)-4) ELSE feature END) AS feature,
            horse,
            foot,
            bicycle,
            tracktype,
            int_surface,
            access,
            construction,
            service,
            link,
            layernotnull
          FROM ( -- subselect that contains both roads and rail/aero
            SELECT
                way,
                'highway_' || highway AS feature, --only motorway to tertiary links are accepted later on
                horse,
                foot,
                bicycle,
                tracktype,
                CASE WHEN surface IN ('unpaved', 'compacted', 'dirt', 'earth', 'fine_gravel', 'grass', 'grass_paver', 'gravel', 'ground',
                                      'mud', 'pebblestone', 'salt', 'sand', 'woodchips', 'clay', 'ice', 'snow') THEN 'unpaved'
                  WHEN surface IN ('paved', 'asphalt', 'cobblestone', 'cobblestone:flattened', 'sett', 'concrete', 'concrete:lanes',
                                      'concrete:plates', 'paving_stones', 'metal', 'wood', 'unhewn_cobblestone') THEN 'paved'
                  ELSE NULL
                END AS int_surface,
                CASE WHEN access IN ('destination') THEN 'destination'::text
                  WHEN access IN ('no', 'private') THEN 'no'::text
                  ELSE NULL
                END AS access,
                construction,
                CASE
                  WHEN service IN ('parking_aisle', 'drive-through', 'driveway') THEN 'INT-minor'::text
                  ELSE 'INT-normal'::text
                END AS service,
                CASE
                  WHEN highway IN ('motorway_link', 'trunk_link', 'primary_link', 'secondary_link', 'tertiary_link') THEN 'yes'
                  ELSE 'no'
                END AS link,
                COALESCE(layer,0) AS layernotnull,
                z_order
              FROM planet_osm_line
              WHERE bridge IN ('yes', 'boardwalk', 'cantilever', 'covered', 'low_water_crossing', 'movable', 'trestle', 'viaduct')
                AND highway IS NOT NULL -- end of road select
            UNION ALL
            SELECT
                way,
                'railway_' || (CASE WHEN railway = 'preserved' AND service IN ('spur', 'siding', 'yard') THEN 'INT-preserved-ssy'::text
                                 WHEN (railway = 'rail' AND service IN ('spur', 'siding', 'yard')) THEN 'INT-spur-siding-yard'
                                 WHEN (railway = 'tram' AND service IN ('spur', 'siding', 'yard')) THEN 'tram-service'
                                 ELSE railway END) AS feature,
                horse,
                foot,
                bicycle,
                tracktype,
                'null',
                CASE
                  WHEN access IN ('destination') THEN 'destination'::text
                  WHEN access IN ('no', 'private') THEN 'no'::text
                  ELSE NULL
                END AS access,
                construction,
                CASE WHEN service IN ('parking_aisle', 'drive-through', 'driveway') THEN 'INT-minor'::text ELSE 'INT-normal'::text END AS service,
                'no' AS link,
                COALESCE(layer,0) AS layernotnull,
                z_order
              FROM planet_osm_line
              WHERE bridge IN ('yes', 'boardwalk', 'cantilever', 'covered', 'low_water_crossing', 'movable', 'trestle', 'viaduct')
                AND railway IS NOT NULL -- end of rail select
            ) AS features
          ORDER BY
            layernotnull,
            z_order,
            CASE WHEN substring(feature for 8) = 'railway_' THEN 2 ELSE 1 END,
            CASE WHEN feature IN ('railway_INT-preserved-ssy', 'railway_INT-spur-siding-yard', 'railway_tram-service') THEN 0 ELSE 1 END,
            CASE WHEN access IN ('no', 'private') THEN 0 WHEN access IN ('destination') THEN 1 ELSE 2 END,
            CASE WHEN int_surface IN ('unpaved') THEN 0 ELSE 2 END
        ) AS bridges
    properties:
      group-by: layernotnull
      minzoom: 10
  - id: guideways
    geometry: linestring
    <<: *extents
    Datasource:
      <<: *osm2pgsql
      table: |-
        (SELECT
            way
          FROM planet_osm_line
          WHERE highway = 'bus_guideway'
        ) AS guideways
    properties:
      minzoom: 11
  - id: entrances
    geometry: point
    <<: *extents
    Datasource:
      <<: *osm2pgsql
      table: |-
        (SELECT
            way,
            tags->'entrance' AS entrance,
            access
          FROM planet_osm_point
          WHERE (tags->'entrance') IS NOT NULL AND
            (tags->'indoor' = 'no'
            OR (tags->'indoor') IS NULL))
        AS entrances
    properties:
      minzoom: 18
  - id: aeroways
    geometry: linestring
    <<: *extents
    Datasource:
      <<: *osm2pgsql
      table: |-
        (SELECT
            way,
            aeroway,
            bridge IN ('yes', 'boardwalk', 'cantilever', 'covered', 'low_water_crossing', 'movable', 'trestle', 'viaduct') AS bridge
          FROM planet_osm_line
          WHERE aeroway IN ('runway', 'taxiway')
          ORDER BY bridge NULLS FIRST,
            CASE WHEN aeroway = 'runway' THEN 10 ELSE 0 END
        ) AS aeroways
    properties:
      minzoom: 11
  - id: admin-low-zoom
    geometry: linestring
    <<: *extents
    Datasource:
      <<: *osm2pgsql
      table: |-
        (SELECT
            way,
            admin_level
          FROM planet_osm_roads
          WHERE boundary = 'administrative'
            AND admin_level IN ('0', '1', '2', '3', '4')
            AND osm_id < 0
          ORDER BY admin_level DESC
        ) AS admin_low_zoom
    properties:
      minzoom: 4
      maxzoom: 10
  - id: admin-mid-zoom
    geometry: linestring
    <<: *extents
    Datasource:
      <<: *osm2pgsql
      table: |-
        (SELECT
            way,
            admin_level
          FROM planet_osm_roads
          WHERE boundary = 'administrative'
            AND admin_level IN ('0', '1', '2', '3', '4', '5', '6', '7', '8')
            AND osm_id < 0
          ORDER BY admin_level DESC
        ) AS admin_mid_zoom
    properties:
      minzoom: 11
      maxzoom: 12
  - id: admin-high-zoom
    geometry: linestring
    <<: *extents
    Datasource:
      <<: *osm2pgsql
      table: |-
        (SELECT
            way,
            admin_level
          FROM planet_osm_roads
          WHERE boundary = 'administrative'
            AND admin_level IN ('0', '1', '2', '3', '4', '5', '6', '7', '8', '9', '10')
            AND osm_id < 0
          ORDER BY admin_level::integer DESC -- With 10 as a valid value, we need to do a numeric ordering, not a text ordering
        ) AS admin_high_zoom
    properties:
      minzoom: 13
  - id: power-minorline
    geometry: linestring
    <<: *extents
    Datasource:
      <<: *osm2pgsql
      table: |-
        (SELECT
            way
          FROM planet_osm_line
          WHERE power = 'minor_line'
        ) AS power_minorline
    properties:
      minzoom: 16
  - id: power-line
    geometry: linestring
    <<: *extents
    Datasource:
      <<: *osm2pgsql
      table: |-
        (SELECT
            way
          FROM planet_osm_line
          WHERE power = 'line'
            OR (power = 'cable' AND tags->'location' IN ('overground', 'overhead', 'surface', 'outdoor', 'platform'))
        ) AS power_line
    properties:
      minzoom: 14
  - id: protected-areas
    geometry: polygon
    <<: *extents
    Datasource:
      <<: *osm2pgsql
      table: |-
        (SELECT
            way,
            name,
            boundary,
            tags->'protect_class' AS protect_class,
            way_area/NULLIF(POW(!scale_denominator!*0.001*0.28,2),0) AS way_pixels
          FROM planet_osm_polygon
          WHERE (boundary IN ('aboriginal_lands', 'national_park')
                 OR leisure = 'nature_reserve'
                 OR (boundary = 'protected_area' AND tags->'protect_class' IN ('1','1a','1b','2','3','4','5','6','7','24','97','98','99')))
            AND building IS NULL
            AND way_area > 1*!pixel_width!::real*!pixel_height!::real
        ) AS protected_areas
    properties:
      minzoom: 8
  - id: trees
    geometry: polygon
    <<: *extents
    Datasource:
      <<: *osm2pgsql
      table: |-
        (SELECT
            way, "natural"
          FROM planet_osm_point
          WHERE "natural" = 'tree'
        UNION ALL
        SELECT
            way, "natural"
          FROM planet_osm_line
          WHERE "natural" = 'tree_row'
        ) AS trees
    properties:
      minzoom: 16
  - id: country-names
    class: country
    geometry: point
    <<: *extents
    Datasource:
      <<: *osm2pgsql
      table: |-
        (SELECT
            way,
            way_area/NULLIF(POW(!scale_denominator!*0.001*0.28,2),0) AS way_pixels,
            name
          FROM planet_osm_polygon
          WHERE boundary = 'administrative'
            AND admin_level = '2'
            AND name IS NOT NULL
            AND way_area > 100*!pixel_width!::real*!pixel_height!::real
          ORDER BY way_area DESC
        ) AS country_names
    properties:
      minzoom: 2
  - id: capital-names
    geometry: point
    <<: *extents
    Datasource:
      <<: *osm2pgsql
      table: |-
        (SELECT
            way,
            name,
            CASE
              WHEN (tags->'population' ~ '^[0-9]{1,8}$') THEN (tags->'population')::INTEGER ELSE 0
            END as population,
            round(ascii(md5(osm_id::text)) / 55) AS dir -- base direction factor on geometry to be consistent across metatiles
          FROM planet_osm_point
          WHERE place IN ('city', 'town', 'village', 'hamlet')
            AND name IS NOT NULL
            AND tags @> 'capital=>yes'
          ORDER BY population DESC
        ) AS capital_names
    properties:
      minzoom: 3
      maxzoom: 15
  - id: state-names
    class: state
    geometry: point
    <<: *extents
    Datasource:
      <<: *osm2pgsql
      table: |-
        (SELECT
            way,
            way_area/NULLIF(POW(!scale_denominator!*0.001*0.28,2),0) AS way_pixels,
            name,
            ref
          FROM planet_osm_polygon
          WHERE boundary = 'administrative'
            AND admin_level = '4'
            AND name IS NOT NULL
            AND way_area > 100*!pixel_width!::real*!pixel_height!::real
          ORDER BY way_area DESC
        ) AS state_names
    properties:
      minzoom: 4
  - id: placenames-medium
    geometry: point
    <<: *extents
    Datasource:
      <<: *osm2pgsql
      table: |-
        (SELECT
            way,
            name,
            score,
            CASE
              WHEN (place = 'city') THEN 1
              ELSE 2
            END as category,
            round(ascii(md5(osm_id::text)) / 55) AS dir -- base direction factor on geometry to be consistent across metatiles
          FROM
            (SELECT
                osm_id,
                way,
                place,
                name,
                (
                  (CASE
                    WHEN (tags->'population' ~ '^[0-9]{1,8}$') THEN (tags->'population')::INTEGER
                    WHEN (place = 'city') THEN 100000
                    WHEN (place = 'town') THEN 1000
                    ELSE 1
                  END)
                  *
                  (CASE
                    WHEN (tags @> 'capital=>4') THEN 2
                    ELSE 1
                  END)
                ) AS score
              FROM planet_osm_point
              WHERE place IN ('city', 'town')
                AND name IS NOT NULL
                AND NOT (tags @> 'capital=>yes')
            ) as p
          ORDER BY score DESC, length(name) DESC, name
        ) AS placenames_medium
    properties:
      minzoom: 4
      maxzoom: 15
  - id: placenames-small
    geometry: point
    <<: *extents
    Datasource:
      <<: *osm2pgsql
      table: |-
        (SELECT
            way,
            place,
            leisure,
            name
          FROM planet_osm_point
          WHERE place IN ('village', 'hamlet')
             AND name IS NOT NULL
             AND NOT tags @> 'capital=>yes'
             OR (place IN ('suburb', 'quarter', 'neighbourhood', 'locality', 'isolated_dwelling', 'farm')
                 OR (place IN ('square')
                     AND (leisure is NULL OR NOT leisure IN ('park', 'recreation_ground', 'garden')))
             ) AND name IS NOT NULL
          ORDER BY CASE
              WHEN place = 'suburb' THEN 3
              WHEN place = 'village' THEN 4
              WHEN place = 'hamlet' THEN 5
              WHEN place = 'quarter' THEN 6
              WHEN place = 'neighbourhood' THEN 7
              WHEN place = 'locality' THEN 8
              WHEN place = 'isolated_dwelling' THEN 9
              WHEN place = 'farm' THEN 10
              WHEN place = 'square' THEN 11
            END ASC, length(name) DESC, name
        ) AS placenames_small
    properties:
      minzoom: 12
  - id: stations
    geometry: point
    <<: *extents
    Datasource:
      <<: *osm2pgsql
      table: |-
        (SELECT
            way,
            name,
            ref,
            railway,
            aerialway,
            station
          FROM
          (SELECT
              ST_PointOnSurface(way) AS way,
              name,
              ref,
              railway,
              aerialway,
              tags->'station' AS station,
              way_area
            FROM planet_osm_polygon
            WHERE way && !bbox!
          UNION ALL
          SELECT
              way,
              name,
              ref,
              railway,
              aerialway,
              tags->'station' AS station,
              NULL as way_area
            FROM planet_osm_point
            WHERE way && !bbox!
            ) _
          WHERE railway IN ('station', 'halt', 'tram_stop')
            OR railway = 'subway_entrance' AND way_area IS NULL
            OR aerialway = 'station'
          ORDER BY
            CASE railway
              WHEN 'station' THEN 1
              WHEN 'subway_entrance' THEN 3
              ELSE 2
            END,
            way_area DESC NULLS LAST
        ) AS stations
    properties:
      minzoom: 12
  - id: amenity-points
    class: points
    geometry: point
    <<: *extents
    Datasource:
      <<: *osm2pgsql
      table: &amenity_points_sql |-
        (SELECT
            *
          FROM
          (SELECT -- This subselect allows filtering on the feature column
              way,
              name,
              COALESCE(
                'aeroway_' || CASE WHEN aeroway IN ('gate', 'apron', 'helipad', 'aerodrome') THEN aeroway ELSE NULL END,
                'tourism_' || CASE WHEN tourism IN ('alpine_hut', 'apartment', 'artwork', 'camp_site', 'caravan_site', 'chalet', 'gallery', 'guest_house',
                                                    'hostel', 'hotel', 'information', 'motel', 'museum', 'picnic_site', 'theme_park', 'wilderness_hut',
                                                    'zoo') THEN tourism ELSE NULL END,
                'amenity_' || CASE WHEN amenity IN ('arts_centre', 'atm', 'bank', 'bar', 'bbq', 'bicycle_parking', 'bicycle_rental',
                                                    'bicycle_repair_station','biergarten', 'boat_rental', 'bureau_de_change', 'bus_station', 'cafe',
                                                    'car_rental', 'car_wash', 'casino', 'charging_station', 'childcare', 'cinema', 'clinic', 'college',
                                                    'community_centre', 'courthouse', 'dentist', 'doctors', 'drinking_water', 'driving_school', 'embassy',
                                                    'fast_food', 'ferry_terminal', 'fire_station', 'food_court', 'fountain', 'fuel', 'grave_yard',
                                                    'hospital', 'hunting_stand', 'ice_cream', 'internet_cafe', 'kindergarten', 'library', 'marketplace',
                                                    'motorcycle_parking', 'nightclub', 'nursing_home', 'pharmacy', 'place_of_worship', 'police', 'post_box',
                                                    'post_office', 'prison', 'pub', 'public_bath', 'public_bookcase', 'recycling', 'restaurant', 'school',
                                                    'shelter', 'shower', 'social_facility', 'taxi', 'telephone', 'theatre', 'toilets', 'townhall',
                                                    'university', 'vehicle_inspection', 'veterinary') THEN amenity ELSE NULL END,
                'amenity_' || CASE WHEN amenity IN ('waste_disposal') AND way_area IS NOT NULL THEN amenity ELSE NULL END, -- Waste disposal points are rendered in the low priority layer
                'amenity_' || CASE WHEN amenity IN ('parking_entrance')
                                        AND tags->'parking' IN ('underground')
                                        AND (access IS NULL OR access NOT IN ('private', 'no'))
                                        AND way_area IS NULL -- Only parking points are rendered
                                  THEN amenity ELSE NULL END,
                'amenity_' || CASE WHEN amenity IN ('parking') AND (tags->'parking' NOT IN ('underground') OR (tags->'parking') IS NULL) THEN amenity ELSE NULL END,
                'amenity_' || CASE WHEN amenity IN ('vending_machine') AND tags->'vending' IN ('excrement_bags', 'parking_tickets', 'public_transport_tickets') THEN amenity ELSE NULL END,
                'advertising_' || CASE WHEN tags->'advertising' in ('column') THEN tags->'advertising' else NULL END,
                'emergency_' || CASE WHEN tags->'emergency' IN ('phone') AND way_area IS NULL THEN tags->'emergency' ELSE NULL END,
                'shop' || CASE WHEN shop IN ('no', 'vacant', 'closed', 'disused', 'empty') OR shop IS NULL THEN NULL ELSE '' END,
                'office' || CASE WHEN tags->'office' IN ('no', 'vacant', 'closed', 'disused', 'empty') OR (tags->'office') IS NULL THEN NULL ELSE '' END,
                'leisure_' || CASE WHEN leisure IN ('amusement_arcade', 'beach_resort', 'bird_hide', 'bowling_alley', 'dog_park', 'firepit', 'fishing',
                                                    'fitness_centre', 'fitness_station', 'garden', 'golf_course', 'ice_rink', 'marina', 'miniature_golf',
                                                    'nature_reserve', 'outdoor_seating', 'park', 'picnic_table', 'pitch', 'playground', 'recreation_ground',
                                                    'sauna', 'slipway', 'sports_centre', 'stadium', 'swimming_area', 'swimming_pool', 'track', 'water_park') THEN leisure ELSE NULL END,
                'power_' || CASE WHEN power IN ('plant', 'station', 'generator', 'sub_station', 'substation') THEN power ELSE NULL END,
                'man_made_' || CASE WHEN (man_made IN ('chimney', 'communications_tower', 'crane', 'lighthouse', 'mast', 'obelisk', 'silo', 'storage_tank',
                                                       'telescope', 'tower', 'wastewater_plant', 'water_tower', 'water_works', 'windmill', 'works')
                                            AND (tags->'location' NOT IN ('roof', 'rooftop') OR NOT (tags ? 'location'))) THEN man_made ELSE NULL END,
                'landuse_' || CASE WHEN landuse IN ('reservoir', 'basin', 'recreation_ground', 'village_green', 'quarry', 'vineyard', 'orchard', 'cemetery',
                                                    'residential', 'garages', 'meadow', 'grass', 'allotments', 'forest', 'farmyard', 'farmland',
                                                    'greenhouse_horticulture', 'retail', 'industrial', 'railway', 'commercial', 'brownfield', 'landfill',
                                                    'construction', 'military', 'plant_nursery') THEN landuse ELSE NULL END,
                'natural_' || CASE WHEN "natural" IN ('peak', 'volcano', 'saddle', 'cave_entrance') AND way_area IS NULL THEN "natural" ELSE NULL END,
                'natural_' || CASE WHEN "natural" IN ('wood', 'peak', 'volcano', 'saddle', 'cave_entrance', 'water', 'mud', 'wetland', 'marsh', 'bay', 'spring',
                                                      'scree', 'shingle', 'bare_rock', 'sand', 'heath', 'grassland', 'scrub', 'beach', 'glacier', 'tree', 'strait', 'cape')
                                                      THEN "natural" ELSE NULL END,
                'waterway_' || CASE WHEN "waterway" IN ('waterfall') AND way_area IS NULL THEN waterway ELSE NULL END,
                'place_' || CASE WHEN place IN ('island', 'islet') THEN place ELSE NULL END,
                'historic_' || CASE WHEN historic IN ('memorial', 'monument', 'archaeological_site', 'fort', 'castle', 'manor', 'city_gate')
                              THEN historic ELSE NULL END,
                'military_'|| CASE WHEN military IN ('danger_area', 'bunker') THEN military ELSE NULL END,
                'highway_' || CASE WHEN highway IN ('services', 'rest_area', 'bus_stop', 'elevator', 'traffic_signals') THEN highway ELSE NULL END,
                'highway_'|| CASE WHEN tags @> 'ford=>yes' OR tags @> 'ford=>stepping_stones' AND way_area IS NULL THEN 'ford' ELSE NULL END,
                'boundary_' || CASE WHEN boundary IN ('aboriginal_lands', 'national_park')
                                          OR (boundary = 'protected_area' AND tags->'protect_class' IN ('1','1a','1b','2','3','4','5','6','7','24','97','98','99'))
                                          THEN boundary ELSE NULL END,
                'tourism_' || CASE WHEN tourism IN ('viewpoint') THEN tourism ELSE NULL END,
                'barrier_' || CASE WHEN barrier IN ('toll_booth') AND way_area IS NULL THEN barrier ELSE NULL END,
                'waterway_' || CASE WHEN waterway IN ('dam', 'weir', 'dock') THEN waterway ELSE NULL END,
                'man_made_' || CASE WHEN man_made IN ('cross') AND way_area IS NULL THEN man_made ELSE NULL END,
                'historic_' || CASE WHEN historic IN ('wayside_cross', 'wayside_shrine') AND way_area IS NULL THEN historic ELSE NULL END,
                'tourism_' || CASE WHEN tourism IN ('viewpoint', 'attraction') THEN tourism ELSE NULL END
              ) AS feature,
              access,
              CASE
                WHEN "natural" IN ('peak', 'volcano', 'saddle') THEN
                  CASE
                    WHEN tags->'ele' ~ '^-?\d{1,4}(\.\d+)?$' THEN (tags->'ele')::NUMERIC
                    ELSE NULL
                  END
                WHEN "waterway" IN ('waterfall') THEN
                  CASE
                    WHEN tags->'height' ~ '^\d{1,3}(\.\d+)?( m)?$' THEN (SUBSTRING(tags->'height', '^(\d{1,3}(\.\d+)?)( m)?$'))::NUMERIC
                    ELSE NULL
                  END
                ELSE NULL
              END AS score,
              religion,
              tags->'denomination' as denomination,
              tags->'generator:source' as "generator:source",
              CASE
                WHEN (man_made IN ('mast', 'tower', 'chimney', 'crane') AND (tags->'location' NOT IN ('roof', 'rooftop') OR (tags->'location') IS NULL))
                      OR waterway IN ('waterfall') THEN
                  CASE
                    WHEN tags->'height' ~ '^\d{1,3}(\.\d+)?( m)?$' THEN (SUBSTRING(tags->'height', '^(\d{1,3}(\.\d+)?)( m)?$'))::NUMERIC
                    ELSE NULL
                  END
                ELSE NULL
              END AS height,
              tags->'location' as location,
              tags->'icao' as icao,
              tags->'iata' as iata,
              tags->'office' as office,
              tags->'recycling_type' as recycling_type,
              tags->'tower:construction' as "tower:construction",
              tags->'tower:type' as "tower:type",
              tags->'telescope:type' as "telescope:type",
              CASE
                WHEN man_made IN ('telescope') THEN
                  CASE
                    WHEN tags->'telescope:diameter' ~ '^-?\d{1,4}(\.\d+)?$' THEN (tags->'telescope:diameter')::NUMERIC
                    ELSE NULL
                  END
                ELSE NULL
              END AS "telescope:diameter",
              tags->'castle_type' as castle_type,
              tags->'sport' as sport,
              tags->'information' as information,
              tags->'memorial' as memorial,
              tags->'artwork_type' as artwork_type,
              tags->'vending' as vending,
              CASE WHEN shop IN ('supermarket', 'bag', 'bakery', 'beauty', 'bed', 'bookmaker', 'books', 'butcher', 'carpet', 'clothes', 'computer',
                                'confectionery', 'fashion', 'convenience', 'department_store', 'doityourself', 'hardware', 'fabric', 'fishmonger', 'florist',
                                'garden_centre', 'hairdresser', 'hifi', 'ice_cream', 'car', 'car_repair', 'bicycle', 'mall', 'pet',
                                'photo', 'photo_studio', 'photography', 'seafood', 'shoes', 'alcohol', 'gift', 'furniture', 'kiosk',
                                'mobile_phone', 'motorcycle', 'musical_instrument', 'newsagent', 'optician', 'jewelry', 'jewellery',
                                'electronics', 'chemist', 'toys', 'travel_agency', 'car_parts', 'greengrocer', 'farm', 'stationery',
                                'laundry', 'dry_cleaning', 'beverages', 'perfumery', 'cosmetics', 'variety_store', 'wine', 'outdoor',
                                'copyshop', 'sports', 'deli', 'tobacco', 'art', 'tea', 'coffee', 'tyres', 'pastry', 'chocolate',
                                'music', 'medical_supply', 'dairy', 'video_games', 'houseware', 'ticket', 'charity', 'second_hand',
                                'interior_decoration', 'video', 'paint', 'massage', 'trade', 'wholesale') THEN shop
                                ELSE 'other' END AS shop,
              CASE WHEN building = 'no' OR building IS NULL THEN 'no' ELSE 'yes' END AS is_building,
              tags -> 'operator' AS operator,
              ref,
              way_area,
              way_area/NULLIF(POW(!scale_denominator!*0.001*0.28,2),0) AS way_pixels
            FROM
              (SELECT
                  ST_PointOnSurface(way) AS way,
                  name,
                  access,
                  aeroway,
                  amenity,
                  barrier,
                  boundary,
                  building,
                  highway,
                  historic,
                  landuse,
                  leisure,
                  man_made,
                  military,
                  "natural",
                  place,
                  power,
                  ref,
                  religion,
                  shop,
                  tourism,
                  waterway,
                  tags,
                  way_area
                FROM planet_osm_polygon
                WHERE way && !bbox!
              UNION ALL
              SELECT
                  way,
                  name,
                  access,
                  aeroway,
                  amenity,
                  barrier,
                  boundary,
                  building,
                  highway,
                  historic,
                  landuse,
                  leisure,
                  man_made,
                  military,
                  "natural",
                  place,
                  power,
                  ref,
                  religion,
                  shop,
                  tourism,
                  waterway,
                  tags,
                  NULL AS way_area
                FROM planet_osm_point
                WHERE way && !bbox!
              ) _
            ) AS features
          WHERE feature IS NOT NULL
          ORDER BY score DESC NULLS LAST,
            way_pixels DESC NULLS LAST
          ) AS amenity_points
    properties:
      minzoom: 10
  - id: amenity-line
    geometry: linestring
    <<: *extents
    Datasource:
      <<: *osm2pgsql
      table: |-
        (SELECT
          way,
          name,
          layer,
          COALESCE(
           'highway_' || CASE WHEN tags @> 'ford=>yes' OR tags @> 'ford=>stepping_stones' THEN 'ford' ELSE NULL END,
           'leisure_' || CASE WHEN leisure IN ('slipway', 'track') THEN leisure ELSE NULL END,
           'attraction_' || CASE WHEN tags @> 'attraction=>water_slide' THEN 'water_slide' ELSE NULL END
            ) AS feature
          FROM planet_osm_line
          -- The upcoming where clause is needed for performance only, as the CASE statements would end up doing the equivalent filtering
          WHERE tags @> 'ford=>yes' OR tags @> 'ford=>stepping_stones'
            OR leisure IN ('slipway', 'track')
            OR tags @> 'attraction=>water_slide'
          ORDER BY COALESCE(layer,0)
        ) AS amenity_line
    properties:
      minzoom: 16
  - id: power-towers
    geometry: point
    <<: *extents
    Datasource:
      <<: *osm2pgsql
      table: |-
        (SELECT
            way
          FROM planet_osm_point
          WHERE power = 'tower'
        ) AS power_towers
    properties:
      minzoom: 14
  - id: power-poles
    geometry: point
    <<: *extents
    Datasource:
      <<: *osm2pgsql
      table: |-
        (SELECT
            way
          FROM planet_osm_point
          WHERE power = 'pole'
        ) AS power_poles
    properties:
      minzoom: 16
  - id: roads-text-ref-low-zoom
    geometry: linestring
    <<: *extents
    Datasource:
      <<: *osm2pgsql
      table: |-
        (SELECT
            way,
            highway,
            height,
            width,
            refs
          FROM (
            SELECT
                way,
                osm_id,
                highway,
                array_length(refs,1) AS height,
                (SELECT MAX(char_length(ref)) FROM unnest(refs) AS u(ref)) AS width,
                array_to_string(refs, E'\n') AS refs
              FROM (
                SELECT
                    way,
                    osm_id,
                    highway,
                    string_to_array(ref, ';') AS refs
                FROM planet_osm_roads
                  WHERE highway IN ('motorway', 'trunk', 'primary', 'secondary')
                  AND ref IS NOT NULL
              ) AS p) AS q
          WHERE height <= 4 AND width <= 11
          ORDER BY
            CASE
              WHEN highway = 'motorway' THEN 38
              WHEN highway = 'trunk' THEN 37
              WHEN highway = 'primary' THEN 36
              WHEN highway = 'secondary' THEN 35
              ELSE NULL
            END DESC NULLS LAST,
            height DESC,
            width DESC,
            refs,
            osm_id
        ) AS roads_text_ref_low_zoom
    properties:
      minzoom: 10
      maxzoom: 12
  - id: junctions
    geometry: point
    <<: *extents
    Datasource:
      <<: *osm2pgsql
      table: |-
        (SELECT
            way,
            highway,
            junction,
            ref,
            name,
            NULL AS way_pixels
          FROM planet_osm_point
          WHERE highway = 'motorway_junction' OR highway = 'traffic_signals' OR junction = 'yes'
        UNION ALL
          SELECT
            way,
            highway,
            junction,
            ref,
            name,
            way_area/NULLIF(POW(!scale_denominator!*0.001*0.28,2),0) AS way_pixels
          FROM planet_osm_polygon
          WHERE junction = 'yes'
          ORDER BY way_pixels DESC NULLS LAST
        ) AS junctions
    properties:
      minzoom: 11
  - id: bridge-text
    geometry: polygon
    <<: *extents
    Datasource:
      <<: *osm2pgsql
      table: |-
        (SELECT
            way,
            way_area/NULLIF(POW(!scale_denominator!*0.001*0.28,2),0) AS way_pixels,
            man_made,
            name
          FROM planet_osm_polygon
          WHERE man_made = 'bridge'
          ORDER BY way_area DESC
        ) AS bridge_text
    properties:
      minzoom: 11
  - id: roads-text-ref
    geometry: linestring
    <<: *extents
    Datasource:
      <<: *osm2pgsql
      table: |-
        (SELECT
            way,
            highway,
            height,
            width,
            refs
          FROM (
            SELECT
                osm_id,
                way,
                highway,
                array_length(refs,1) AS height,
                (SELECT MAX(char_length(ref)) FROM unnest(refs) AS u(ref)) AS width,
                array_to_string(refs, E'\n') AS refs
              FROM (
                SELECT
                    osm_id,
                    way,
                    COALESCE(
                      CASE WHEN highway IN ('motorway', 'trunk', 'primary', 'secondary', 'tertiary', 'unclassified', 'residential', 'track') THEN highway ELSE NULL END,
                      CASE WHEN aeroway IN ('runway', 'taxiway') THEN aeroway ELSE NULL END
                    ) AS highway,
                    string_to_array(ref, ';') AS refs
                  FROM planet_osm_line
                  WHERE (highway IN ('motorway', 'trunk', 'primary', 'secondary', 'tertiary', 'unclassified', 'residential', 'track') OR aeroway IN ('runway', 'taxiway'))
                    AND ref IS NOT NULL
              ) AS p) AS q
          WHERE height <= 4 AND width <= 11
          ORDER BY
            CASE
              WHEN highway = 'motorway' THEN 38
              WHEN highway = 'trunk' THEN 37
              WHEN highway = 'primary' THEN 36
              WHEN highway = 'secondary' THEN 35
              WHEN highway = 'tertiary' THEN 34
              WHEN highway = 'unclassified' THEN 33
              WHEN highway = 'residential' THEN 32
              WHEN highway = 'track' THEN 30
              WHEN highway = 'runway' THEN 6
              WHEN highway = 'taxiway' THEN 5
              ELSE NULL
            END DESC NULLS LAST,
            height DESC,
            width DESC,
            refs,
            osm_id
        ) AS roads_text_ref
    properties:
      minzoom: 13
  - id: roads-area-text-name
    geometry: polygon
    <<: *extents
    Datasource:
      <<: *osm2pgsql
      table: |-
        (SELECT
            way,
            way_area/NULLIF(POW(!scale_denominator!*0.001*0.28,2),0) AS way_pixels,
            highway,
            place,
            leisure,
            name
          FROM planet_osm_polygon
          WHERE highway IN ('residential', 'unclassified', 'pedestrian', 'service', 'footway', 'cycleway', 'living_street', 'track', 'path', 'platform')
            OR (railway IN ('platform')
                AND (tags->'location' NOT IN ('underground') OR (tags->'location') IS NULL)
                AND (tunnel NOT IN ('yes', 'building_passage') OR tunnel IS NULL)
                AND (covered NOT IN ('yes') OR covered IS NULL))
            OR (place IN ('square')
                AND (leisure IS NULL OR NOT leisure IN ('park', 'recreation_ground', 'garden')))
            AND name IS NOT NULL
          ORDER BY way_area DESC
        ) AS roads_area_text_name
    properties:
      minzoom: 15
  - id: roads-text-name
    class: directions
    geometry: linestring
    <<: *extents
    Datasource:
      <<: *osm2pgsql
      table: |-
        (SELECT
            way,
            CASE WHEN substr(highway, length(highway)-4, 5) = '_link' THEN substr(highway, 0, length(highway)-4) ELSE highway END,
            CASE WHEN (tunnel = 'yes' OR tunnel = 'building_passage' OR covered = 'yes') THEN 'yes' ELSE 'no' END AS tunnel,
            construction,
            name,
            CASE
              WHEN oneway IN ('yes', '-1') THEN oneway
              WHEN junction IN ('roundabout') AND (oneway IS NULL OR NOT oneway IN ('no', 'reversible')) THEN 'yes'
              ELSE NULL
            END AS oneway,
            horse, bicycle
          FROM planet_osm_line l
          JOIN (VALUES -- this join is also putting a condition on what is selected. features not matching it do not make it into the results.
              ('motorway', 380),
              ('trunk', 370),
              ('primary', 360),
              ('secondary', 350),
              ('tertiary', 340),
              ('residential', 330),
              ('unclassified', 330),
              ('road', 330),
              ('living_street', 320),
              ('pedestrian', 310),
              ('raceway', 300),
              ('motorway_link', 240),
              ('trunk_link', 230),
              ('primary_link', 220),
              ('secondary_link', 210),
              ('tertiary_link', 200),
              ('service', 150),
              ('construction', 10)
            ) AS ordertable (highway, prio)
            USING (highway)
          WHERE highway IN ('motorway', 'motorway_link', 'trunk', 'trunk_link', 'primary', 'primary_link', 'secondary', 'secondary_link', 'tertiary',
                            'tertiary_link', 'residential', 'unclassified', 'road', 'service', 'pedestrian', 'raceway', 'living_street', 'construction')
            AND (name IS NOT NULL
              OR oneway IN ('yes', '-1')
              OR junction IN ('roundabout'))
          ORDER BY
            z_order DESC, -- put important roads first
            COALESCE(layer, 0), -- put top layered roads first
            length(name) DESC, -- Try to fit big labels in first
            name DESC, -- Force a consistent ordering between differently named streets
            l.osm_id DESC -- Force an ordering for streets of the same name, e.g. dualized roads
        ) AS roads_text_name
    properties:
      minzoom: 13
  - id: paths-text-name
    class: directions
    geometry: linestring
    <<: *extents
    Datasource:
      <<: *osm2pgsql
      table: |-
        (SELECT
            way,
            highway,
            construction,
            name,
            CASE
              WHEN oneway IN ('yes', '-1') THEN oneway
              WHEN junction IN ('roundabout') AND (oneway IS NULL OR NOT oneway IN ('no', 'reversible')) THEN 'yes'
              ELSE NULL
            END AS oneway,
            horse,
            bicycle
          FROM planet_osm_line
          WHERE highway IN ('bridleway', 'footway', 'cycleway', 'path', 'track', 'steps', 'construction')
            AND (name IS NOT NULL
              OR oneway IN ('yes', '-1')
              OR junction IN ('roundabout'))
        ) AS paths_text_name
    properties:
      minzoom: 15
  - id: railways-text-name
    geometry: linestring
    <<: *extents
    Datasource:
      <<: *osm2pgsql
      table: |-
        (SELECT
            way,
            CASE WHEN railway = 'preserved' AND service IN ('spur', 'siding', 'yard') THEN 'INT-preserved-ssy'::text
                 WHEN (railway = 'rail' AND service IN ('spur', 'siding', 'yard')) THEN 'INT-spur-siding-yard'
                 WHEN (railway = 'tram' AND service IN ('spur', 'siding', 'yard')) THEN 'tram-service' ELSE railway END AS railway,
            CASE WHEN (tunnel = 'yes' OR tunnel = 'building_passage' OR covered = 'yes') THEN 'yes' ELSE 'no' END AS tunnel,
            tags->'highspeed' as highspeed,
            tags->'usage' as usage,
            construction,
            name
          FROM planet_osm_line l
          WHERE railway IN ('rail', 'subway', 'narrow_gauge', 'light_rail', 'preserved', 'funicular',
                            'monorail', 'miniature', 'tram', 'disused', 'construction')
            AND (tunnel IS NULL OR NOT tunnel IN ('yes', 'building_passage'))
            AND highway IS NULL -- Prevent duplicate rendering
            AND name IS NOT NULL
          ORDER BY
            z_order DESC, -- put important rails first
            COALESCE(layer, 0), -- put top layered rails first
            length(name) DESC, -- Try to fit big labels in first
            name DESC, -- Force a consistent ordering between differently named railways
            l.osm_id DESC -- Force an ordering for railways of the same name, e.g. dualized rails
        ) AS railways_text_name
    properties:
      minzoom: 11
  - id: text-poly-low-zoom
    class: text-low-zoom
    geometry: polygon
    <<: *extents
    Datasource:
      <<: *osm2pgsql
      table: |-
        (SELECT
            way,
            way_area/NULLIF(POW(!scale_denominator!*0.001*0.28,2),0) AS way_pixels,
            COALESCE(
              'landuse_' || CASE WHEN landuse IN ('forest', 'military', 'farmland') THEN landuse ELSE NULL END,
              'military_' || CASE WHEN military IN ('danger_area') THEN military ELSE NULL END,
              'natural_' || CASE WHEN "natural" IN ('wood', 'glacier', 'sand', 'scree', 'shingle', 'bare_rock',
                                                    'water', 'bay', 'strait') THEN "natural" ELSE NULL END,
              'place_' || CASE WHEN place IN ('island') THEN place ELSE NULL END,
              'boundary_' || CASE WHEN (boundary = 'protected_area' AND tags->'protect_class' = '24') THEN 'aboriginal_lands'
                                  WHEN boundary IN ('aboriginal_lands', 'national_park')
                                       OR (boundary = 'protected_area' AND tags->'protect_class' IN ('1','1a','1b','2','3','4','5','6','7','97','98','99'))
                                       THEN boundary ELSE NULL END,
              'leisure_' || CASE WHEN leisure IN ('nature_reserve') THEN leisure ELSE NULL END
            ) AS feature,
            name,
            CASE WHEN building = 'no' OR building IS NULL THEN 'no' ELSE 'yes' END AS is_building -- always no with the where conditions
          FROM planet_osm_polygon
          WHERE (landuse IN ('forest', 'military', 'farmland')
              OR military IN ('danger_area')
              OR "natural" IN ('wood', 'glacier', 'sand', 'scree', 'shingle', 'bare_rock', 'water', 'bay', 'strait')
              OR "place" IN ('island')
              OR boundary IN ('aboriginal_lands', 'national_park')
              OR (boundary = 'protected_area' AND tags->'protect_class' IN ('1','1a','1b','2','3','4','5','6','7','24','97','98','99'))
              OR leisure IN ('nature_reserve'))
            AND building IS NULL
            AND name IS NOT NULL
          ORDER BY way_area DESC
        ) AS text_poly_low_zoom
    properties:
      minzoom: 0
      maxzoom: 9
<<<<<<< HEAD
=======
  - id: text-poly
    class: text
    geometry: polygon
    <<: *extents
    Datasource:
      <<: *osm2pgsql
      # Include values that are rendered as icon without label to prevent mismatch between icons and labels,
      # see https://github.com/gravitystorm/openstreetmap-carto/pull/1349#issuecomment-77805678
      table: |-
        (SELECT
            way,
            way_area/NULLIF(POW(!scale_denominator!*0.001*0.28,2),0) AS way_pixels,
            COALESCE(
              'aeroway_' || CASE WHEN aeroway IN ('gate', 'apron', 'helipad', 'aerodrome') THEN aeroway ELSE NULL END,
              'tourism_' || CASE WHEN tourism IN ('artwork', 'alpine_hut', 'hotel', 'motel', 'hostel', 'chalet', 'wilderness_hut', 'guest_house', 'apartment', 'camp_site', 'caravan_site',
                                                  'theme_park', 'museum', 'zoo', 'information', 'picnic_site', 'gallery') THEN tourism ELSE NULL END,
              'amenity_' || CASE WHEN amenity IN ('pub', 'restaurant', 'food_court', 'cafe', 'fast_food', 'biergarten', 'bar', 'library', 'public_bath',
                                                  'theatre', 'courthouse', 'townhall', 'cinema', 'clinic', 'community_centre',
                                                  'bicycle_parking', 'motorcycle_parking', 'police', 'fire_station', 'fountain', 'place_of_worship',
                                                  'grave_yard', 'shelter', 'bank', 'embassy', 'fuel', 'bus_station', 'prison', 'university',
                                                  'school', 'college', 'kindergarten', 'hospital', 'ice_cream', 'pharmacy', 'doctors', 'dentist',
                                                  'atm', 'bicycle_rental', 'bureau_de_change', 'car_rental', 'car_wash', 'post_box', 'post_office',
                                                  'recycling', 'telephone', 'toilets', 'taxi', 'drinking_water', 'hunting_stand', 'internet_cafe', 'public_bookcase',
                                                  'nightclub', 'veterinary', 'social_facility', 'vehicle_inspection', 'charging_station', 'arts_centre',
                                                  'ferry_terminal', 'marketplace', 'shower', 'bbq', 'nursing_home', 'childcare', 'driving_school',
                                                  'casino', 'boat_rental', 'bicycle_repair_station') THEN amenity ELSE NULL END,
              'amenity_' || CASE WHEN amenity IN ('parking') AND (tags->'parking' NOT IN ('underground') OR (tags->'parking') IS NULL) THEN amenity ELSE NULL END,
              'amenity_' || CASE WHEN amenity IN ('vending_machine') AND tags->'vending' IN ('excrement_bags', 'parking_tickets', 'public_transport_tickets') THEN amenity ELSE NULL END,
              'healthcare_' || CASE WHEN tags->'healthcare' IN ('alternative', 'audiologist', 'birthing_center', 'blood_bank', 'blood_donation', 'centre', 'clinic',
                                               'dentist', 'dialysis', 'doctor', 'hospital', 'laboratory', 'midwife', 'occupational_therapist', 'optometrist',
                                               'physiotherapist', 'podiatrist', 'psychotherapist', 'rehabilitation', 'speech_therapist', 'yes') THEN tags->'healthcare' ELSE NULL END,
              'advertising_' || CASE WHEN tags->'advertising' in ('column') THEN tags->'advertising' else NULL END,
              'shop_' || CASE WHEN shop IN ('supermarket', 'bag', 'bakery', 'beauty', 'bed', 'bookmaker', 'books', 'butcher', 'carpet', 'clothes', 'computer', 'confectionery',
                                            'fashion', 'convenience', 'department_store', 'doityourself', 'hardware', 'fabric', 'fishmonger', 'florist', 'garden_centre',
                                            'hairdresser', 'hifi', 'ice_cream', 'car', 'car_repair', 'bicycle', 'mall', 'pet', 'photo', 'photo_studio',
                                            'photography', 'seafood', 'shoes', 'alcohol', 'gift', 'furniture', 'kiosk', 'mobile_phone', 'motorcycle',
                                            'musical_instrument', 'newsagent', 'optician', 'jewelry', 'jewellery', 'electronics', 'chemist', 'toys',
                                            'travel_agency', 'car_parts', 'greengrocer', 'farm', 'stationery', 'laundry', 'dry_cleaning', 'beverages',
                                            'perfumery', 'cosmetics', 'variety_store', 'wine', 'outdoor', 'copyshop', 'sports', 'deli', 'tobacco', 'art', 'tea',
                                            'coffee', 'tyres', 'pastry', 'chocolate', 'music', 'medical_supply', 'dairy', 'video_games', 'houseware', 'ticket',
                                            'charity', 'second_hand', 'interior_decoration', 'video', 'paint', 'massage', 'trade', 'wholesale') THEN shop
                              WHEN shop IN ('no', 'vacant', 'closed', 'disused', 'empty') OR shop IS NULL THEN NULL ELSE 'other' END,
              'office' || CASE WHEN tags->'office' IN ('no', 'vacant', 'closed', 'disused', 'empty') OR (tags->'office') IS NULL THEN NULL ELSE '' END,
              'leisure_' || CASE WHEN leisure IN ('swimming_pool', 'water_park', 'miniature_golf', 'golf_course', 'fitness_centre', 'sports_centre', 'stadium', 'track',
                                                  'pitch', 'playground', 'park', 'recreation_ground', 'garden', 'nature_reserve', 'marina',
                                                  'picnic_table', 'dog_park', 'fitness_station', 'firepit', 'sauna', 'beach_resort', 'bowling_alley',
                                                  'outdoor_seating', 'bird_hide', 'amusement_arcade', 'swimming_area', 'fishing', 'ice_rink') THEN leisure ELSE NULL END,
              'power_' || CASE WHEN power IN ('plant', 'station', 'generator', 'sub_station', 'substation') THEN power ELSE NULL END,
              'landuse_' || CASE WHEN landuse IN ('reservoir', 'basin', 'recreation_ground', 'village_green', 'quarry', 'vineyard', 'orchard', 'cemetery',
                                                  'residential', 'garages', 'meadow', 'grass', 'allotments', 'forest', 'farmyard', 'farmland',
                                                  'greenhouse_horticulture', 'retail', 'industrial', 'railway', 'commercial', 'brownfield', 'landfill',
                                                  'construction', 'military', 'plant_nursery', 'religious') THEN landuse ELSE NULL END,
              'man_made_' || CASE WHEN (man_made IN ('lighthouse', 'windmill', 'mast', 'tower', 'water_tower', 'pier', 'breakwater', 'groyne', 'obelisk', 'works',
              'communications_tower', 'telescope', 'chimney', 'crane', 'storage_tank', 'silo', 'wastewater_plant', 'water_works')
                                        AND (tags->'location' NOT IN ('roof', 'rooftop') OR (tags->'location') IS NULL)) THEN man_made ELSE NULL END,
              'natural_' || CASE WHEN "natural" IN ('wood', 'water', 'mud', 'wetland', 'marsh', 'bay', 'spring', 'scree', 'shingle', 'bare_rock', 'sand', 'heath',
                                                    'grassland', 'scrub', 'beach', 'shoal', 'reef', 'glacier', 'strait') THEN "natural" ELSE NULL END,
              'place_' || CASE WHEN place IN ('island', 'islet') THEN place ELSE NULL END,
              'military_' || CASE WHEN military IN ('danger_area', 'bunker') THEN military ELSE NULL END,
              'historic_' || CASE WHEN historic IN ('memorial', 'monument', 'archaeological_site', 'fort', 'castle', 'manor', 'city_gate')
                             THEN historic ELSE NULL END,
              'highway_' || CASE WHEN highway IN ('services', 'rest_area', 'bus_stop', 'elevator') THEN highway ELSE NULL END,
              'boundary_' || CASE WHEN (boundary = 'protected_area' AND tags->'protect_class' = '24') THEN 'aboriginal_lands'
                                  WHEN boundary IN ('aboriginal_lands', 'national_park')
                                       OR (boundary = 'protected_area' AND tags->'protect_class' IN ('1','1a','1b','2','3','4','5','6','7','97','98','99'))
                                       THEN boundary ELSE NULL END,
              'waterway_' || CASE WHEN waterway IN ('dam', 'dock') THEN waterway ELSE NULL END,
              'tourism_' || CASE WHEN tourism IN ('viewpoint', 'attraction') THEN tourism ELSE NULL END
            ) AS feature,
            access,
            CONCAT(
                name,
                CASE
                  WHEN (tourism = 'alpine_hut' OR amenity = 'shelter') AND tags->'ele' ~ '^-?\d{1,4}(\.\d+)?$' THEN
                    CONCAT(E'\n', REPLACE(ROUND((tags->'ele')::NUMERIC)::TEXT, '-', U&'\2212'), U&'\00A0', 'm')
                  ELSE
                    NULL
                END
            ) AS name,
            CASE
              WHEN "waterway" IN ('waterfall') THEN
                CASE
                  WHEN tags->'height' ~ '^\d{1,3}(\.\d+)?( m)?$' THEN (SUBSTRING(tags->'height', '^(\d{1,3}(\.\d+)?)( m)?$'))::NUMERIC
                  ELSE NULL
                END
              ELSE NULL
            END AS height,
            tags->'operator' as operator,
            tags->'generator:source' as "generator:source",
            tags->'location' as location,
            tags->'icao' as icao,
            tags->'iata' as iata,
            tags->'office' as office,
            tags->'recycling_type' as recycling_type,
            tags->'telescope:type' as "telescope:type",
            CASE
              WHEN man_made IN ('telescope') THEN
                CASE
                  WHEN tags->'telescope:diameter' ~ '^-?\d{1,4}(\.\d+)?$' THEN (tags->'telescope:diameter')::NUMERIC
                  ELSE NULL
                END
              ELSE NULL
            END AS "telescope:diameter",
            tags->'castle_type' as castle_type,
            tags->'sport' as sport,
            tags->'information' as information,
            tags->'healthcare' as healthcare,
            tags->'memorial' as memorial,
            tags->'artwork_type' as artwork_type,
            tags->'vending' as vending,
            ref,
            way_area,
            CASE WHEN building = 'no' OR building IS NULL THEN 'no' ELSE 'yes' END AS is_building
          FROM planet_osm_polygon
          -- The upcoming where clause is needed for performance only, as the CASE statements would end up doing the equivalent filtering
          WHERE (aeroway IN ('gate', 'apron', 'helipad', 'aerodrome')
              OR tourism IN ('artwork', 'alpine_hut', 'hotel', 'motel', 'hostel', 'chalet', 'wilderness_hut', 'guest_house', 'apartment',
                             'camp_site', 'caravan_site', 'theme_park', 'museum', 'viewpoint', 'attraction', 'zoo', 'information', 'picnic_site', 'gallery')
              OR amenity IS NOT NULL -- skip checking a huge list and use a null check
              OR (tags->'healthcare') IS NOT NULL
              OR tags->'advertising' IN ('column')
              OR shop IS NOT NULL
              OR (tags->'office') IS NOT NULL
              OR leisure IS NOT NULL
              OR landuse IS NOT NULL
              OR (man_made IN ('lighthouse', 'windmill', 'mast', 'tower', 'water_tower', 'pier', 'breakwater', 'groyne', 'obelisk', 'works',
                  'communications_tower', 'telescope', 'chimney', 'crane', 'storage_tank', 'silo', 'wastewater_plant', 'water_works')
                  AND (tags->'location' NOT IN ('roof', 'rooftop') OR (tags->'location') IS NULL))
              OR "natural" IS NOT NULL
              OR place IN ('island', 'islet')
              OR military IN ('danger_area', 'bunker')
              OR historic IN ('memorial', 'monument', 'archaeological_site', 'fort', 'castle', 'manor', 'city_gate')
              OR highway IN ('services', 'rest_area', 'bus_stop', 'elevator')
              OR power IN ('plant', 'station', 'generator', 'sub_station', 'substation')
              OR boundary IN ('aboriginal_lands', 'national_park')
              OR (boundary = 'protected_area' AND tags->'protect_class' IN ('1','1a','1b','2','3','4','5','6','7','24','97','98','99'))
              OR waterway IN ('dam', 'dock'))
            AND (name IS NOT NULL
                 OR (ref IS NOT NULL AND aeroway IN ('gate'))
                )
          ORDER BY way_area DESC
        ) AS text_poly
    properties:
      minzoom: 10
>>>>>>> af44891a
  - id: text-line
    geometry: linestring
    <<: *extents
    Datasource:
      <<: *osm2pgsql
      table: |-
        (SELECT
          way,
            NULL as way_pixels,
            COALESCE('man_made_' || man_made, 'waterway_' || waterway, 'natural_' || "natural") AS feature,
            access,
            name,
            tags->'operator' as operator,
            ref,
            NULL AS way_area,
            CASE WHEN building = 'no' OR building IS NULL THEN 'no' ELSE 'yes' END AS is_building
          FROM planet_osm_line
          WHERE (man_made IN ('pier', 'breakwater', 'groyne', 'embankment')
              OR waterway IN ('dam', 'weir')
              OR "natural" IN ('cliff'))
            AND name IS NOT NULL
        ) AS text_line
    properties:
      minzoom: 10
  - id: text-point
    geometry: point
    <<: *extents
    Datasource:
      <<: *osm2pgsql
      # Include values that are rendered as icon without label to prevent mismatch between icons and labels,
      # see https://github.com/gravitystorm/openstreetmap-carto/pull/1349#issuecomment-77805678
      table: *amenity_points_sql
    properties:
      minzoom: 10
  - id: building-text
    geometry: polygon
    <<: *extents
    Datasource:
      <<: *osm2pgsql
      table: |-
        (SELECT
            name,
            way,
            way_area/NULLIF(POW(!scale_denominator!*0.001*0.28,2),0) AS way_pixels
          FROM planet_osm_polygon
          WHERE building IS NOT NULL
            AND building NOT IN ('no')
            AND name IS NOT NULL
          ORDER BY way_area DESC
        ) AS building_text
    properties:
      minzoom: 14
  - id: interpolation
    geometry: linestring
    <<: *extents
    Datasource:
      <<: *osm2pgsql
      table: |-
        (SELECT
            way
          FROM planet_osm_line
          WHERE "addr:interpolation" IS NOT NULL
        ) AS interpolation
    properties:
      minzoom: 17
  - id: addresses
    geometry: point
    <<: *extents
    Datasource:
      <<: *osm2pgsql
      table: |-
        (SELECT
            way,
            "addr:housenumber" AS addr_housenumber,
            "addr:housename" AS addr_housename,
            tags->'addr:unit' AS addr_unit,
            way_area/NULLIF(POW(!scale_denominator!*0.001*0.28,2),0) AS way_pixels
          FROM planet_osm_polygon
          WHERE (("addr:housenumber" IS NOT NULL) OR ("addr:housename" IS NOT NULL) OR ((tags->'addr:unit') IS NOT NULL))
            AND building IS NOT NULL
        UNION ALL
        SELECT
            way,
            "addr:housenumber" AS addr_housenumber,
            "addr:housename" AS addr_housename,
            tags->'addr:unit' AS addr_unit,
            NULL AS way_pixels
          FROM planet_osm_point
          WHERE ("addr:housenumber" IS NOT NULL) OR ("addr:housename" IS NOT NULL) OR ((tags->'addr:unit') IS NOT NULL)
          ORDER BY way_pixels DESC NULLS LAST
        ) AS addresses
    properties:
      minzoom: 17
  - id: water-lines-text
    geometry: linestring
    <<: *extents
    Datasource:
      <<: *osm2pgsql
      table: |-
        (SELECT
            way,
            waterway,
            lock,
            name,
            tags-> 'lock_name' AS lock_name,
            CASE WHEN tags->'intermittent' IN ('yes')
              OR tags->'seasonal' IN ('yes', 'spring', 'summer', 'autumn', 'winter', 'wet_season', 'dry_season')
              THEN 'yes' ELSE 'no' END AS int_intermittent,
            CASE WHEN tunnel IN ('yes', 'culvert') THEN 'yes' ELSE 'no' END AS int_tunnel
          FROM planet_osm_line
          WHERE waterway IN ('river', 'canal', 'stream', 'drain', 'ditch', 'wadi')
            AND (tunnel IS NULL or tunnel != 'culvert')
            AND name IS NOT NULL
          ORDER BY COALESCE(layer,0)
        ) AS water_lines_text
    properties:
      minzoom: 13
  - id: ferry-routes-text
    geometry: linestring
    <<: *extents
    Datasource:
      <<: *osm2pgsql
      table: |-
        (SELECT
            way,
            name
          FROM planet_osm_line
          WHERE route = 'ferry'
            AND osm_id > 0
            AND name IS NOT NULL
        ) AS ferry_routes_text
    properties:
      minzoom: 13
  - id: admin-text
    geometry: linestring
    <<: *extents
    Datasource:
      <<: *osm2pgsql
      table: |-
        (SELECT
            way,
            name,
            admin_level,
            way_area/NULLIF(POW(!scale_denominator!*0.001*0.28,2),0) AS way_pixels
          FROM planet_osm_polygon
          WHERE boundary = 'administrative'
            AND admin_level IN ('1', '2', '3', '4', '5', '6', '7', '8', '9', '10')
            AND name IS NOT NULL
          ORDER BY admin_level::integer ASC, way_area DESC
        ) AS admin_text
    properties:
      minzoom: 11
  - id: protected-areas-text
    geometry: linestring
    <<: *extents
    Datasource:
      <<: *osm2pgsql
      table: |-
        (SELECT
            way,
            name,
            boundary,
            tags->'protect_class' AS protect_class,
            way_area/NULLIF(POW(!scale_denominator!*0.001*0.28,2),0) AS way_pixels
          FROM planet_osm_polygon
          WHERE (boundary IN ('aboriginal_lands', 'national_park')
                 OR leisure = 'nature_reserve'
                 OR (boundary = 'protected_area' AND tags->'protect_class' IN ('1','1a','1b','2','3','4','5','6','7','24','97','98','99')))
            AND name IS NOT NULL
        ) AS protected_areas_text
    properties:
      minzoom: 13
  - id: amenity-low-priority
    class: amenity-low-priority
    geometry: point
    <<: *extents
    Datasource:
      <<: *osm2pgsql
      table: |-
        (SELECT
            way,
            COALESCE(
              'highway_' || CASE WHEN highway IN ('mini_roundabout') THEN highway ELSE NULL END,
              'railway_' || CASE WHEN railway IN ('level_crossing', 'crossing') THEN railway ELSE NULL END,
              'amenity_' || CASE WHEN amenity IN ('bicycle_parking', 'motorcycle_parking', 'bench',
                            'waste_basket', 'waste_disposal') THEN amenity ELSE NULL END,
              'amenity_' || CASE WHEN amenity IN ('parking') AND (tags->'parking' NOT IN ('underground') OR (tags->'parking') IS NULL) THEN amenity ELSE NULL END,
              'historic_' || CASE WHEN historic IN ('wayside_cross', 'wayside_shrine') THEN historic ELSE NULL END,
              'man_made_' || CASE WHEN man_made IN ('cross') THEN man_made ELSE NULL END,
              'barrier_' || CASE WHEN barrier IN ('bollard', 'gate', 'lift_gate', 'swing_gate', 'block', 'log', 'cattle_grid', 'stile', 'motorcycle_barrier', 'cycle_barrier', 'full-height_turnstile', 'turnstile', 'kissing_gate') THEN barrier ELSE NULL END
            )  AS feature,
            access,
            CASE WHEN amenity IN ('waste_basket', 'waste_disposal') THEN 2 ELSE 1 END AS prio
          FROM planet_osm_point p
          WHERE highway IN ('mini_roundabout')
             OR railway IN ('level_crossing', 'crossing')
             OR amenity IN ('parking', 'bicycle_parking', 'motorcycle_parking', 'bench', 'waste_basket', 'waste_disposal')
             OR historic IN ('wayside_cross', 'wayside_shrine')
             OR man_made IN ('cross')
             OR barrier IN ('bollard', 'gate', 'lift_gate', 'swing_gate', 'block', 'log', 'cattle_grid', 'stile', 'motorcycle_barrier', 'cycle_barrier', 'full-height_turnstile', 'turnstile', 'kissing_gate')
          ORDER BY prio
          ) AS amenity_low_priority
    properties:
      minzoom: 14
  - id: amenity-low-priority-poly
    class: amenity-low-priority
    geometry: polygon
    <<: *extents
    Datasource:
      <<: *osm2pgsql
      table: |-
        (SELECT
            way,
            COALESCE(
              'amenity_' || CASE WHEN amenity IN ('bicycle_parking', 'motorcycle_parking') THEN amenity ELSE NULL END,
              'amenity_' || CASE WHEN amenity IN ('parking') AND (tags->'parking' NOT IN ('underground') OR (tags->'parking') IS NULL) THEN amenity ELSE NULL END,
              'barrier_' || CASE WHEN barrier IN ('bollard', 'gate', 'lift_gate', 'swing_gate', 'block', 'log', 'cattle_grid', 'stile', 'motorcycle_barrier', 'cycle_barrier', 'full-height_turnstile', 'turnstile', 'kissing_gate') THEN barrier ELSE NULL END
            )  AS feature,
            access
          FROM planet_osm_polygon p
          WHERE amenity IN ('parking', 'bicycle_parking', 'motorcycle_parking')
             OR barrier IN ('bollard', 'gate', 'lift_gate', 'swing_gate', 'block', 'log', 'cattle_grid', 'stile', 'motorcycle_barrier', 'cycle_barrier', 'full-height_turnstile', 'turnstile', 'kissing_gate')
          ) AS amenity_low_priority_poly
    properties:
      minzoom: 14<|MERGE_RESOLUTION|>--- conflicted
+++ resolved
@@ -2037,153 +2037,6 @@
     properties:
       minzoom: 0
       maxzoom: 9
-<<<<<<< HEAD
-=======
-  - id: text-poly
-    class: text
-    geometry: polygon
-    <<: *extents
-    Datasource:
-      <<: *osm2pgsql
-      # Include values that are rendered as icon without label to prevent mismatch between icons and labels,
-      # see https://github.com/gravitystorm/openstreetmap-carto/pull/1349#issuecomment-77805678
-      table: |-
-        (SELECT
-            way,
-            way_area/NULLIF(POW(!scale_denominator!*0.001*0.28,2),0) AS way_pixels,
-            COALESCE(
-              'aeroway_' || CASE WHEN aeroway IN ('gate', 'apron', 'helipad', 'aerodrome') THEN aeroway ELSE NULL END,
-              'tourism_' || CASE WHEN tourism IN ('artwork', 'alpine_hut', 'hotel', 'motel', 'hostel', 'chalet', 'wilderness_hut', 'guest_house', 'apartment', 'camp_site', 'caravan_site',
-                                                  'theme_park', 'museum', 'zoo', 'information', 'picnic_site', 'gallery') THEN tourism ELSE NULL END,
-              'amenity_' || CASE WHEN amenity IN ('pub', 'restaurant', 'food_court', 'cafe', 'fast_food', 'biergarten', 'bar', 'library', 'public_bath',
-                                                  'theatre', 'courthouse', 'townhall', 'cinema', 'clinic', 'community_centre',
-                                                  'bicycle_parking', 'motorcycle_parking', 'police', 'fire_station', 'fountain', 'place_of_worship',
-                                                  'grave_yard', 'shelter', 'bank', 'embassy', 'fuel', 'bus_station', 'prison', 'university',
-                                                  'school', 'college', 'kindergarten', 'hospital', 'ice_cream', 'pharmacy', 'doctors', 'dentist',
-                                                  'atm', 'bicycle_rental', 'bureau_de_change', 'car_rental', 'car_wash', 'post_box', 'post_office',
-                                                  'recycling', 'telephone', 'toilets', 'taxi', 'drinking_water', 'hunting_stand', 'internet_cafe', 'public_bookcase',
-                                                  'nightclub', 'veterinary', 'social_facility', 'vehicle_inspection', 'charging_station', 'arts_centre',
-                                                  'ferry_terminal', 'marketplace', 'shower', 'bbq', 'nursing_home', 'childcare', 'driving_school',
-                                                  'casino', 'boat_rental', 'bicycle_repair_station') THEN amenity ELSE NULL END,
-              'amenity_' || CASE WHEN amenity IN ('parking') AND (tags->'parking' NOT IN ('underground') OR (tags->'parking') IS NULL) THEN amenity ELSE NULL END,
-              'amenity_' || CASE WHEN amenity IN ('vending_machine') AND tags->'vending' IN ('excrement_bags', 'parking_tickets', 'public_transport_tickets') THEN amenity ELSE NULL END,
-              'healthcare_' || CASE WHEN tags->'healthcare' IN ('alternative', 'audiologist', 'birthing_center', 'blood_bank', 'blood_donation', 'centre', 'clinic',
-                                               'dentist', 'dialysis', 'doctor', 'hospital', 'laboratory', 'midwife', 'occupational_therapist', 'optometrist',
-                                               'physiotherapist', 'podiatrist', 'psychotherapist', 'rehabilitation', 'speech_therapist', 'yes') THEN tags->'healthcare' ELSE NULL END,
-              'advertising_' || CASE WHEN tags->'advertising' in ('column') THEN tags->'advertising' else NULL END,
-              'shop_' || CASE WHEN shop IN ('supermarket', 'bag', 'bakery', 'beauty', 'bed', 'bookmaker', 'books', 'butcher', 'carpet', 'clothes', 'computer', 'confectionery',
-                                            'fashion', 'convenience', 'department_store', 'doityourself', 'hardware', 'fabric', 'fishmonger', 'florist', 'garden_centre',
-                                            'hairdresser', 'hifi', 'ice_cream', 'car', 'car_repair', 'bicycle', 'mall', 'pet', 'photo', 'photo_studio',
-                                            'photography', 'seafood', 'shoes', 'alcohol', 'gift', 'furniture', 'kiosk', 'mobile_phone', 'motorcycle',
-                                            'musical_instrument', 'newsagent', 'optician', 'jewelry', 'jewellery', 'electronics', 'chemist', 'toys',
-                                            'travel_agency', 'car_parts', 'greengrocer', 'farm', 'stationery', 'laundry', 'dry_cleaning', 'beverages',
-                                            'perfumery', 'cosmetics', 'variety_store', 'wine', 'outdoor', 'copyshop', 'sports', 'deli', 'tobacco', 'art', 'tea',
-                                            'coffee', 'tyres', 'pastry', 'chocolate', 'music', 'medical_supply', 'dairy', 'video_games', 'houseware', 'ticket',
-                                            'charity', 'second_hand', 'interior_decoration', 'video', 'paint', 'massage', 'trade', 'wholesale') THEN shop
-                              WHEN shop IN ('no', 'vacant', 'closed', 'disused', 'empty') OR shop IS NULL THEN NULL ELSE 'other' END,
-              'office' || CASE WHEN tags->'office' IN ('no', 'vacant', 'closed', 'disused', 'empty') OR (tags->'office') IS NULL THEN NULL ELSE '' END,
-              'leisure_' || CASE WHEN leisure IN ('swimming_pool', 'water_park', 'miniature_golf', 'golf_course', 'fitness_centre', 'sports_centre', 'stadium', 'track',
-                                                  'pitch', 'playground', 'park', 'recreation_ground', 'garden', 'nature_reserve', 'marina',
-                                                  'picnic_table', 'dog_park', 'fitness_station', 'firepit', 'sauna', 'beach_resort', 'bowling_alley',
-                                                  'outdoor_seating', 'bird_hide', 'amusement_arcade', 'swimming_area', 'fishing', 'ice_rink') THEN leisure ELSE NULL END,
-              'power_' || CASE WHEN power IN ('plant', 'station', 'generator', 'sub_station', 'substation') THEN power ELSE NULL END,
-              'landuse_' || CASE WHEN landuse IN ('reservoir', 'basin', 'recreation_ground', 'village_green', 'quarry', 'vineyard', 'orchard', 'cemetery',
-                                                  'residential', 'garages', 'meadow', 'grass', 'allotments', 'forest', 'farmyard', 'farmland',
-                                                  'greenhouse_horticulture', 'retail', 'industrial', 'railway', 'commercial', 'brownfield', 'landfill',
-                                                  'construction', 'military', 'plant_nursery', 'religious') THEN landuse ELSE NULL END,
-              'man_made_' || CASE WHEN (man_made IN ('lighthouse', 'windmill', 'mast', 'tower', 'water_tower', 'pier', 'breakwater', 'groyne', 'obelisk', 'works',
-              'communications_tower', 'telescope', 'chimney', 'crane', 'storage_tank', 'silo', 'wastewater_plant', 'water_works')
-                                        AND (tags->'location' NOT IN ('roof', 'rooftop') OR (tags->'location') IS NULL)) THEN man_made ELSE NULL END,
-              'natural_' || CASE WHEN "natural" IN ('wood', 'water', 'mud', 'wetland', 'marsh', 'bay', 'spring', 'scree', 'shingle', 'bare_rock', 'sand', 'heath',
-                                                    'grassland', 'scrub', 'beach', 'shoal', 'reef', 'glacier', 'strait') THEN "natural" ELSE NULL END,
-              'place_' || CASE WHEN place IN ('island', 'islet') THEN place ELSE NULL END,
-              'military_' || CASE WHEN military IN ('danger_area', 'bunker') THEN military ELSE NULL END,
-              'historic_' || CASE WHEN historic IN ('memorial', 'monument', 'archaeological_site', 'fort', 'castle', 'manor', 'city_gate')
-                             THEN historic ELSE NULL END,
-              'highway_' || CASE WHEN highway IN ('services', 'rest_area', 'bus_stop', 'elevator') THEN highway ELSE NULL END,
-              'boundary_' || CASE WHEN (boundary = 'protected_area' AND tags->'protect_class' = '24') THEN 'aboriginal_lands'
-                                  WHEN boundary IN ('aboriginal_lands', 'national_park')
-                                       OR (boundary = 'protected_area' AND tags->'protect_class' IN ('1','1a','1b','2','3','4','5','6','7','97','98','99'))
-                                       THEN boundary ELSE NULL END,
-              'waterway_' || CASE WHEN waterway IN ('dam', 'dock') THEN waterway ELSE NULL END,
-              'tourism_' || CASE WHEN tourism IN ('viewpoint', 'attraction') THEN tourism ELSE NULL END
-            ) AS feature,
-            access,
-            CONCAT(
-                name,
-                CASE
-                  WHEN (tourism = 'alpine_hut' OR amenity = 'shelter') AND tags->'ele' ~ '^-?\d{1,4}(\.\d+)?$' THEN
-                    CONCAT(E'\n', REPLACE(ROUND((tags->'ele')::NUMERIC)::TEXT, '-', U&'\2212'), U&'\00A0', 'm')
-                  ELSE
-                    NULL
-                END
-            ) AS name,
-            CASE
-              WHEN "waterway" IN ('waterfall') THEN
-                CASE
-                  WHEN tags->'height' ~ '^\d{1,3}(\.\d+)?( m)?$' THEN (SUBSTRING(tags->'height', '^(\d{1,3}(\.\d+)?)( m)?$'))::NUMERIC
-                  ELSE NULL
-                END
-              ELSE NULL
-            END AS height,
-            tags->'operator' as operator,
-            tags->'generator:source' as "generator:source",
-            tags->'location' as location,
-            tags->'icao' as icao,
-            tags->'iata' as iata,
-            tags->'office' as office,
-            tags->'recycling_type' as recycling_type,
-            tags->'telescope:type' as "telescope:type",
-            CASE
-              WHEN man_made IN ('telescope') THEN
-                CASE
-                  WHEN tags->'telescope:diameter' ~ '^-?\d{1,4}(\.\d+)?$' THEN (tags->'telescope:diameter')::NUMERIC
-                  ELSE NULL
-                END
-              ELSE NULL
-            END AS "telescope:diameter",
-            tags->'castle_type' as castle_type,
-            tags->'sport' as sport,
-            tags->'information' as information,
-            tags->'healthcare' as healthcare,
-            tags->'memorial' as memorial,
-            tags->'artwork_type' as artwork_type,
-            tags->'vending' as vending,
-            ref,
-            way_area,
-            CASE WHEN building = 'no' OR building IS NULL THEN 'no' ELSE 'yes' END AS is_building
-          FROM planet_osm_polygon
-          -- The upcoming where clause is needed for performance only, as the CASE statements would end up doing the equivalent filtering
-          WHERE (aeroway IN ('gate', 'apron', 'helipad', 'aerodrome')
-              OR tourism IN ('artwork', 'alpine_hut', 'hotel', 'motel', 'hostel', 'chalet', 'wilderness_hut', 'guest_house', 'apartment',
-                             'camp_site', 'caravan_site', 'theme_park', 'museum', 'viewpoint', 'attraction', 'zoo', 'information', 'picnic_site', 'gallery')
-              OR amenity IS NOT NULL -- skip checking a huge list and use a null check
-              OR (tags->'healthcare') IS NOT NULL
-              OR tags->'advertising' IN ('column')
-              OR shop IS NOT NULL
-              OR (tags->'office') IS NOT NULL
-              OR leisure IS NOT NULL
-              OR landuse IS NOT NULL
-              OR (man_made IN ('lighthouse', 'windmill', 'mast', 'tower', 'water_tower', 'pier', 'breakwater', 'groyne', 'obelisk', 'works',
-                  'communications_tower', 'telescope', 'chimney', 'crane', 'storage_tank', 'silo', 'wastewater_plant', 'water_works')
-                  AND (tags->'location' NOT IN ('roof', 'rooftop') OR (tags->'location') IS NULL))
-              OR "natural" IS NOT NULL
-              OR place IN ('island', 'islet')
-              OR military IN ('danger_area', 'bunker')
-              OR historic IN ('memorial', 'monument', 'archaeological_site', 'fort', 'castle', 'manor', 'city_gate')
-              OR highway IN ('services', 'rest_area', 'bus_stop', 'elevator')
-              OR power IN ('plant', 'station', 'generator', 'sub_station', 'substation')
-              OR boundary IN ('aboriginal_lands', 'national_park')
-              OR (boundary = 'protected_area' AND tags->'protect_class' IN ('1','1a','1b','2','3','4','5','6','7','24','97','98','99'))
-              OR waterway IN ('dam', 'dock'))
-            AND (name IS NOT NULL
-                 OR (ref IS NOT NULL AND aeroway IN ('gate'))
-                )
-          ORDER BY way_area DESC
-        ) AS text_poly
-    properties:
-      minzoom: 10
->>>>>>> af44891a
   - id: text-line
     geometry: linestring
     <<: *extents
