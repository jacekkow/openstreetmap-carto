--- conflicted
+++ resolved
@@ -1537,12 +1537,7 @@
           FROM planet_osm_point
           WHERE place IN ('city', 'town', 'village', 'hamlet')
             AND name IS NOT NULL
-<<<<<<< HEAD
             AND tags @> 'capital=>yes'
-            AND admin_level = '2'
-=======
-            AND capital = 'yes'
->>>>>>> a9389ce6
           ORDER BY population DESC
         ) AS capital_names
     properties:
@@ -1604,22 +1599,14 @@
                   END)
                   *
                   (CASE
-<<<<<<< HEAD
-                    WHEN (tags @> 'capital=>4' OR (tags @> 'capital=>yes' AND admin_level = '4')) THEN 2
-=======
-                    WHEN (capital = '4') THEN 2
->>>>>>> a9389ce6
+                    WHEN (tags @> 'capital=>4') THEN 2
                     ELSE 1
                   END)
                 ) AS score
               FROM planet_osm_point
               WHERE place IN ('city', 'town')
                 AND name IS NOT NULL
-<<<<<<< HEAD
-                AND NOT (tags @> 'capital=>yes' AND admin_level = '2')
-=======
-                AND (capital IS NULL OR capital != 'yes')
->>>>>>> a9389ce6
+                AND NOT (tags @> 'capital=>yes')
             ) as p
           ORDER BY score DESC, length(name) DESC, name
         ) AS placenames_medium
@@ -1642,7 +1629,7 @@
           FROM planet_osm_point
           WHERE place IN ('village', 'hamlet')
              AND name IS NOT NULL
-             AND (capital IS NULL OR capital != 'yes')
+             AND NOT tags @> 'capital=>yes'
              OR place IN ('suburb', 'neighbourhood', 'locality', 'isolated_dwelling', 'farm')
              AND name IS NOT NULL
           ORDER BY CASE
