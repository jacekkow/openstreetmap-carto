--- conflicted
+++ resolved
@@ -130,19 +130,11 @@
       "class": "",
       "srs": "+proj=merc +a=6378137 +b=6378137 +lat_ts=0.0 +lon_0=0.0 +x_0=0.0 +y_0=0.0 +k=1.0 +units=m +nadgrids=@null +wktext +no_defs +over",
       "Datasource": {
-<<<<<<< HEAD
         "extent": "-20037508,-20037508,20037508,20037508",
         "table": "(SELECT\n    way\n  FROM planet_osm_line\n  WHERE man_made = 'cutline'\n) AS landcover_line",
         "geometry_field": "way",
         "type": "postgis",
         "key_field": "",
-=======
-        "extent": "-20037508,-20037508,20037508,20037508", 
-        "table": "(SELECT \n    way, waterway, intermittent, \n    CASE WHEN tunnel IN ('yes', 'culvert') THEN 'yes' ELSE 'no' END AS int_tunnel \n  FROM planet_osm_line\n  WHERE waterway IN ('stream', 'drain', 'ditch')\n) AS water_lines_casing", 
-        "geometry_field": "way", 
-        "type": "postgis", 
-        "key_field": "", 
->>>>>>> 471d817e
         "dbname": "gis"
       },
       "extent": [
@@ -162,7 +154,7 @@
       "srs": "+proj=merc +a=6378137 +b=6378137 +lat_ts=0.0 +lon_0=0.0 +x_0=0.0 +y_0=0.0 +k=1.0 +units=m +nadgrids=@null +wktext +no_defs +over",
       "Datasource": {
         "extent": "-20037508,-20037508,20037508,20037508",
-        "table": "(SELECT\n    way, waterway,\n    CASE WHEN tunnel IN ('yes', 'culvert') THEN 'yes' ELSE 'no' END AS int_tunnel\n  FROM planet_osm_line\n  WHERE waterway IN ('stream', 'drain', 'ditch')\n) AS water_lines_casing",
+        "table": "(SELECT \n    way, waterway, intermittent,\n    CASE WHEN tunnel IN ('yes', 'culvert') THEN 'yes' ELSE 'no' END AS int_tunnel\n  FROM planet_osm_line\n  WHERE waterway IN ('stream', 'drain', 'ditch')\n) AS water_lines_casing",
         "geometry_field": "way",
         "type": "postgis",
         "key_field": "",
@@ -230,19 +222,11 @@
       "class": "",
       "srs": "+proj=merc +a=6378137 +b=6378137 +lat_ts=0.0 +lon_0=0.0 +x_0=0.0 +y_0=0.0 +k=1.0 +units=m +nadgrids=@null +wktext +no_defs +over",
       "Datasource": {
-<<<<<<< HEAD
         "extent": "-20037508,-20037508,20037508,20037508",
         "table": "(SELECT\n    way, \"natural\"\n  FROM planet_osm_polygon\n  WHERE \"natural\" IN ('marsh', 'wetland') AND building IS NULL\n  ORDER BY z_order, way_area DESC\n) AS water_areas_overlay",
         "geometry_field": "way",
         "type": "postgis",
         "key_field": "",
-=======
-        "extent": "-20037508,-20037508,20037508,20037508", 
-        "table": "(SELECT \n    way, waterway, lock, name, intermittent,\n    CASE WHEN tunnel IN ('yes', 'culvert') THEN 'yes' ELSE 'no' END AS int_tunnel, \n    'no' AS bridge\n  FROM planet_osm_line\n  WHERE waterway IN ('weir', 'river', 'canal', 'derelict_canal', 'stream', 'drain', 'ditch', 'wadi')\n    AND (bridge IS NULL OR bridge NOT IN ('yes', 'aqueduct'))\n  ORDER BY z_order\n) AS water_lines", 
-        "geometry_field": "way", 
-        "type": "postgis", 
-        "key_field": "", 
->>>>>>> 471d817e
         "dbname": "gis"
       },
       "extent": [
@@ -262,7 +246,7 @@
       "srs": "+proj=merc +a=6378137 +b=6378137 +lat_ts=0.0 +lon_0=0.0 +x_0=0.0 +y_0=0.0 +k=1.0 +units=m +nadgrids=@null +wktext +no_defs +over",
       "Datasource": {
         "extent": "-20037508,-20037508,20037508,20037508",
-        "table": "(SELECT\n    way, waterway, lock, name,\n    CASE WHEN tunnel IN ('yes', 'culvert') THEN 'yes' ELSE 'no' END AS int_tunnel,\n    'no' AS bridge\n  FROM planet_osm_line\n  WHERE waterway IN ('weir', 'river', 'canal', 'derelict_canal', 'stream', 'drain', 'ditch', 'wadi')\n    AND (bridge IS NULL OR bridge NOT IN ('yes', 'aqueduct'))\n  ORDER BY z_order\n) AS water_lines",
+        "table": "(SELECT \n    way, waterway, lock, name, intermittent,\n    CASE WHEN tunnel IN ('yes', 'culvert') THEN 'yes' ELSE 'no' END AS int_tunnel,\n    'no' AS bridge\n  FROM planet_osm_line\n  WHERE waterway IN ('weir', 'river', 'canal', 'derelict_canal', 'stream', 'drain', 'ditch', 'wadi')\n    AND (bridge IS NULL OR bridge NOT IN ('yes', 'aqueduct'))\n  ORDER BY z_order\n) AS water_lines",
         "geometry_field": "way",
         "type": "postgis",
         "key_field": "",
@@ -861,19 +845,11 @@
       "class": "water-lines",
       "srs": "+proj=merc +a=6378137 +b=6378137 +lat_ts=0.0 +lon_0=0.0 +x_0=0.0 +y_0=0.0 +k=1.0 +units=m +nadgrids=@null +wktext +no_defs +over",
       "Datasource": {
-<<<<<<< HEAD
-        "extent": "-20037508,-20037508,20037508,20037508",
-        "table": "(SELECT way, waterway, name, CASE WHEN tunnel IN ('yes', 'culvert') THEN 'yes' ELSE 'no' END AS int_tunnel, 'yes' AS bridge FROM planet_osm_line WHERE waterway IN ('river', 'canal', 'derelict_canal', 'stream', 'drain', 'ditch', 'wadi') AND bridge IN ('yes', 'aqueduct') ORDER BY z_order) AS waterway_bridges",
-        "geometry_field": "way",
-        "type": "postgis",
-        "key_field": "",
-=======
-        "extent": "-20037508,-20037508,20037508,20037508", 
-        "table": "(SELECT way, waterway, name, intermittent, CASE WHEN tunnel IN ('yes', 'culvert') THEN 'yes' ELSE 'no' END AS int_tunnel, 'yes' AS bridge FROM planet_osm_line WHERE waterway IN ('river', 'canal', 'derelict_canal', 'stream', 'drain', 'ditch', 'wadi') AND bridge IN ('yes', 'aqueduct') ORDER BY z_order) AS waterway_bridges", 
-        "geometry_field": "way", 
-        "type": "postgis", 
-        "key_field": "", 
->>>>>>> 471d817e
+        "extent": "-20037508,-20037508,20037508,20037508",
+        "table": "(SELECT way, waterway, name, intermittent, CASE WHEN tunnel IN ('yes', 'culvert') THEN 'yes' ELSE 'no' END AS int_tunnel, 'yes' AS bridge FROM planet_osm_line WHERE waterway IN ('river', 'canal', 'derelict_canal', 'stream', 'drain', 'ditch', 'wadi') AND bridge IN ('yes', 'aqueduct') ORDER BY z_order) AS waterway_bridges",
+        "geometry_field": "way",
+        "type": "postgis",
+        "key_field": "",
         "dbname": "gis"
       },
       "extent": [
@@ -1654,7 +1630,7 @@
       "srs": "+proj=merc +a=6378137 +b=6378137 +lat_ts=0.0 +lon_0=0.0 +x_0=0.0 +y_0=0.0 +k=1.0 +units=m +nadgrids=@null +wktext +no_defs +over",
       "Datasource": {
         "extent": "-20037508,-20037508,20037508,20037508",
-        "table": "      (SELECT way, waterway, lock, name, CASE WHEN tunnel IN ('yes', 'culvert') THEN 'yes' ELSE 'no' END AS int_tunnel\n      FROM planet_osm_line\n      WHERE waterway IN ('weir', 'river', 'canal', 'derelict_canal', 'stream', 'drain', 'ditch', 'wadi')\n        AND (tunnel IS NULL or tunnel != 'culvert')\n       ORDER BY z_order\n      ) AS water_lines_text",
+        "table": "      (SELECT way, waterway, lock, name, intermittent, CASE WHEN tunnel IN ('yes', 'culvert') THEN 'yes' ELSE 'no' END AS int_tunnel\n      FROM planet_osm_line\n      WHERE waterway IN ('weir', 'river', 'canal', 'derelict_canal', 'stream', 'drain', 'ditch', 'wadi')\n        AND (tunnel IS NULL or tunnel != 'culvert')\n       ORDER BY z_order\n      ) AS water_lines_text",
         "geometry_field": "way",
         "type": "postgis",
         "key_field": "",
@@ -1699,19 +1675,11 @@
       "class": "",
       "srs": "+proj=merc +a=6378137 +b=6378137 +lat_ts=0.0 +lon_0=0.0 +x_0=0.0 +y_0=0.0 +k=1.0 +units=m +nadgrids=@null +wktext +no_defs +over",
       "Datasource": {
-<<<<<<< HEAD
         "extent": "-20037508,-20037508,20037508,20037508",
         "table": "(SELECT way, name, admin_level FROM planet_osm_polygon WHERE \"boundary\" = 'administrative' AND admin_level IN ('0', '1', '2', '3', '4', '5', '6', '7', '8', '9', '10')) AS admin_text",
         "geometry_field": "way",
         "type": "postgis",
         "key_field": "",
-=======
-        "extent": "-20037508,-20037508,20037508,20037508", 
-        "table": "      (SELECT way, waterway, lock, name, intermittent, CASE WHEN tunnel IN ('yes', 'culvert') THEN 'yes' ELSE 'no' END AS int_tunnel\n      FROM planet_osm_line\n      WHERE waterway IN ('weir', 'river', 'canal', 'derelict_canal', 'stream', 'drain', 'ditch', 'wadi')\n       ORDER BY z_order\n      ) AS water_lines_text", 
-        "geometry_field": "way", 
-        "type": "postgis", 
-        "key_field": "", 
->>>>>>> 471d817e
         "dbname": "gis"
       },
       "extent": [
