--- conflicted
+++ resolved
@@ -1466,11 +1466,8 @@
                                                   'prison', 'hunting_stand', 'nightclub', 'veterinary', 'social_facility', 'vehicle_inspection',
                                                   'charging_station', 'arts_centre', 'ferry_terminal', 'marketplace', 'waste_disposal', 'shower', 'bbq',
                                                   'nursing_home', 'childcare', 'driving_school', 'casino', 'boat_rental', 'bicycle_repair_station') THEN amenity ELSE NULL END,
-<<<<<<< HEAD
               'amenity_' || CASE WHEN amenity IN ('parking') AND (tags->'parking' NOT IN ('underground') OR (tags->'parking') IS NULL) THEN amenity ELSE NULL END,
-=======
               'amenity_' || CASE WHEN amenity IN ('vending_machine') AND tags->'vending' IN ('excrement_bags', 'parking_tickets', 'public_transport_tickets') THEN amenity ELSE NULL END,
->>>>>>> 82292325
               'healthcare_' || CASE WHEN tags->'healthcare' IN ('alternative', 'audiologist', 'birthing_center', 'blood_bank', 'blood_donation', 'centre', 'clinic', 
                                                'dentist', 'dialysis', 'doctor', 'hospital', 'laboratory', 'midwife', 'occupational_therapist', 'optometrist', 
                                                'physiotherapist', 'podiatrist', 'psychotherapist', 'rehabilitation', 'speech_therapist', 'yes') THEN tags->'healthcare' ELSE NULL END,
@@ -1610,11 +1607,8 @@
                                                   'charging_station', 'arts_centre', 'ferry_terminal', 'marketplace', 'shower', 'bbq',
                                                   'nursing_home', 'childcare', 'driving_school', 'casino', 'boat_rental', 'bicycle_repair_station') THEN amenity ELSE NULL END,
               'amenity_' || CASE WHEN amenity IN ('parking_entrance') AND tags->'parking' IN ('underground') AND (access IS NULL OR access NOT IN ('private', 'no')) THEN amenity ELSE NULL END,
-<<<<<<< HEAD
               'amenity_' || CASE WHEN amenity IN ('parking') AND (tags->'parking' NOT IN ('underground') OR (tags->'parking') IS NULL) THEN amenity ELSE NULL END,
-=======
               'amenity_' || CASE WHEN amenity IN ('vending_machine') AND tags->'vending' IN ('excrement_bags', 'parking_tickets', 'public_transport_tickets') THEN amenity ELSE NULL END,
->>>>>>> 82292325
               'healthcare_' || CASE WHEN tags->'healthcare' IN ('alternative', 'audiologist', 'birthing_center', 'blood_bank', 'blood_donation', 'centre', 'clinic', 
                                                'dentist', 'dialysis', 'doctor', 'hospital', 'laboratory', 'midwife', 'occupational_therapist', 'optometrist', 
                                                'physiotherapist', 'podiatrist', 'psychotherapist', 'rehabilitation', 'speech_therapist', 'yes') THEN tags->'healthcare' ELSE NULL END,
@@ -2103,11 +2097,8 @@
                                                   'nightclub', 'veterinary', 'social_facility', 'vehicle_inspection', 'charging_station', 'arts_centre',
                                                   'ferry_terminal', 'marketplace', 'shower', 'bbq', 'nursing_home', 'childcare', 'driving_school',
                                                   'casino', 'boat_rental', 'bicycle_repair_station') THEN amenity ELSE NULL END,
-<<<<<<< HEAD
               'amenity_' || CASE WHEN amenity IN ('parking') AND (tags->'parking' NOT IN ('underground') OR (tags->'parking') IS NULL) THEN amenity ELSE NULL END,
-=======
               'amenity_' || CASE WHEN amenity IN ('vending_machine') AND tags->'vending' IN ('excrement_bags', 'parking_tickets', 'public_transport_tickets') THEN amenity ELSE NULL END,
->>>>>>> 82292325
               'healthcare_' || CASE WHEN tags->'healthcare' IN ('alternative', 'audiologist', 'birthing_center', 'blood_bank', 'blood_donation', 'centre', 'clinic', 
                                                'dentist', 'dialysis', 'doctor', 'hospital', 'laboratory', 'midwife', 'occupational_therapist', 'optometrist', 
                                                'physiotherapist', 'podiatrist', 'psychotherapist', 'rehabilitation', 'speech_therapist', 'yes') THEN tags->'healthcare' ELSE NULL END,
@@ -2307,11 +2298,8 @@
                                                       'charging_station', 'arts_centre', 'ferry_terminal', 'marketplace', 'shower', 'bbq',
                                                       'nursing_home', 'childcare', 'driving_school', 'casino', 'boat_rental', 'bicycle_repair_station') THEN amenity ELSE NULL END,
                   'amenity_' || CASE WHEN amenity IN ('parking_entrance') AND tags->'parking' IN ('underground') AND (access IS NULL OR access NOT IN ('private', 'no')) THEN amenity ELSE NULL END,
-<<<<<<< HEAD
                   'amenity_' || CASE WHEN amenity IN ('parking') AND (tags->'parking' NOT IN ('underground') OR (tags->'parking') IS NULL) THEN amenity ELSE NULL END,
-=======
                   'amenity_' || CASE WHEN amenity IN ('vending_machine') AND tags->'vending' IN ('public_transport_tickets') THEN amenity ELSE NULL END,
->>>>>>> 82292325
               'healthcare_' || CASE WHEN tags->'healthcare' IN ('alternative', 'audiologist', 'birthing_center', 'blood_bank', 'blood_donation', 'centre', 'clinic', 
                                                'dentist', 'dialysis', 'doctor', 'hospital', 'laboratory', 'midwife', 'occupational_therapist', 'optometrist', 
                                                'physiotherapist', 'podiatrist', 'psychotherapist', 'rehabilitation', 'speech_therapist', 'yes') THEN tags->'healthcare' ELSE NULL END,
