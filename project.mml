scale: 1
metatile: 2
name: OpenStreetMap Carto
description: A general-purpose OpenStreetMap mapnik style, in CartoCSS
bounds: &world
  - -180
  - -85.05112877980659
  - 180
  - 85.05112877980659
center:
  - 0
  - 0
  - 4
format: png
interactivity: false
minzoom: 0
maxzoom: 22
srs: "+proj=merc +a=6378137 +b=6378137 +lat_ts=0.0 +lon_0=0.0 +x_0=0.0 +y_0=0.0 +k=1.0 +units=m +nadgrids=@null +wktext +no_defs +over"

# Various parts to be included later on
_parts:
  # Extents are used for tilemill, and don't actually make it to the generated XML
  extents: &extents
    extent: *world
    srs-name: "900913"
    srs: "+proj=merc +a=6378137 +b=6378137 +lat_ts=0.0 +lon_0=0.0 +x_0=0.0 +y_0=0.0 +k=1.0 +units=m +nadgrids=@null +wktext +no_defs +over"
  extents84: &extents84
    extent: *world
    srs-name: "WGS84"
    srs: "+proj=longlat +ellps=WGS84 +datum=WGS84 +no_defs"
  osm2pgsql: &osm2pgsql
    type: "postgis"
    dbname: "gis"
    key_field: ""
    geometry_field: "way"
    extent: "-20037508,-20037508,20037508,20037508"

Stylesheet:
  - style.mss
  - fonts.mss
  - shapefiles.mss
  - landcover.mss
  - water.mss
  - water-features.mss
  - road-colors-generated.mss
  - roads.mss
  - power.mss
  - placenames.mss
  - buildings.mss
  - stations.mss
  - amenity-points.mss
  - ferry-routes.mss
  - aerialways.mss
  - admin.mss
  - addressing.mss
Layer:
  - id: landcover-low-zoom
    geometry: polygon
    <<: *extents
    Datasource:
      <<: *osm2pgsql
      table: |-
        (SELECT
            way, way_pixels,
            COALESCE(wetland, landuse, "natural") AS feature
          FROM (SELECT
              way,
              ('landuse_' || (CASE WHEN landuse IN ('forest', 'farmland', 'residential', 'commercial', 'retail', 'industrial',
                                                    'meadow', 'grass', 'village_green', 'vineyard', 'orchard') THEN landuse ELSE NULL END)) AS landuse,
              ('natural_' || (CASE WHEN "natural" IN ('wood', 'sand', 'scree', 'shingle', 'bare_rock', 'heath', 'grassland', 'scrub') THEN "natural" ELSE NULL END)) AS "natural",
              ('wetland_' || (CASE WHEN "natural" IN ('wetland', 'mud') THEN (CASE WHEN "natural" IN ('mud') THEN "natural" ELSE tags->'wetland' END) ELSE NULL END)) AS wetland,
              way_area/NULLIF(POW(!scale_denominator!*0.001*0.28,2),0) AS way_pixels,
              way_area
            FROM planet_osm_polygon
            WHERE (landuse IN ('forest', 'farmland', 'residential', 'commercial', 'retail', 'industrial', 'meadow', 'grass', 'village_green', 'vineyard', 'orchard')
              OR "natural" IN ('wood', 'wetland', 'mud', 'sand', 'scree', 'shingle', 'bare_rock', 'heath', 'grassland', 'scrub'))
              AND way_area > 0.01*!pixel_width!::real*!pixel_height!::real
              AND building IS NULL
          ) AS features
          ORDER BY way_area DESC, feature
        ) AS landcover_low_zoom
    properties:
      cache-features: true
      minzoom: 5
      maxzoom: 9
  - id: landcover
    geometry: polygon
    <<: *extents
    Datasource:
      <<: *osm2pgsql
      table: |-
        (SELECT
            way, name, religion, way_pixels, is_building,
            COALESCE(aeroway, amenity, wetland, power, landuse, leisure, man_made, "natural", shop, tourism, highway, railway) AS feature
          FROM (SELECT
              way, COALESCE(name, '') AS name,
              ('aeroway_' || (CASE WHEN aeroway IN ('apron', 'aerodrome') THEN aeroway ELSE NULL END)) AS aeroway,
              ('amenity_' || (CASE WHEN amenity IN ('bicycle_parking', 'motorcycle_parking', 'university', 'college', 'school', 'taxi',
                                                    'hospital', 'kindergarten', 'grave_yard', 'prison', 'place_of_worship', 'clinic', 'ferry_terminal',
                                                    'marketplace', 'community_centre', 'social_facility', 'arts_centre', 'parking_space', 'bus_station',
                                                    'fire_station', 'police')
                              OR amenity IN ('parking') AND (tags->'parking' NOT IN ('underground') OR (tags->'parking') IS NULL) THEN amenity ELSE NULL END)) AS amenity,
              ('landuse_' || (CASE WHEN landuse IN ('quarry', 'vineyard', 'orchard', 'cemetery', 'residential', 'garages', 'meadow', 'grass',
                                                    'allotments', 'forest', 'farmyard', 'farmland', 'greenhouse_horticulture',
                                                    'recreation_ground', 'village_green', 'retail', 'industrial', 'railway', 'commercial',
                                                    'brownfield', 'landfill', 'construction', 'plant_nursery', 'religious') THEN landuse ELSE NULL END)) AS landuse,
              ('shop_' || (CASE WHEN shop IN ('mall') AND (tags->'location' NOT IN ('underground') OR (tags->'location') IS NULL) THEN shop ELSE NULL END)) AS shop,
              ('leisure_' || (CASE WHEN leisure IN ('swimming_pool', 'playground', 'park', 'recreation_ground', 'garden',
                                                    'golf_course', 'miniature_golf', 'sports_centre', 'stadium', 'pitch', 'ice_rink',
                                                    'track', 'dog_park', 'fitness_station') THEN leisure ELSE NULL END)) AS leisure,
              ('man_made_' || (CASE WHEN man_made IN ('works', 'wastewater_plant', 'water_works') THEN man_made ELSE NULL END)) AS man_made,
              ('natural_' || (CASE WHEN "natural" IN ('beach', 'shoal', 'heath', 'grassland', 'wood', 'sand', 'scree', 'shingle', 'bare_rock', 'scrub') THEN "natural" ELSE NULL END)) AS "natural",
              ('wetland_' || (CASE WHEN "natural" IN ('wetland', 'mud') THEN (CASE WHEN "natural" = 'mud' THEN "natural" ELSE tags->'wetland' END) ELSE NULL END)) AS wetland,
              ('power_' || (CASE WHEN power IN ('station', 'sub_station', 'substation', 'generator') THEN power ELSE NULL END)) AS power,
              ('tourism_' || (CASE WHEN tourism IN ('camp_site', 'caravan_site', 'picnic_site') THEN tourism ELSE NULL END)) AS tourism,
              ('highway_' || (CASE WHEN highway IN ('services', 'rest_area') THEN highway ELSE NULL END)) AS highway,
              ('railway_' || (CASE WHEN railway = 'station' THEN railway ELSE NULL END)) AS railway,
              CASE WHEN religion IN ('christian', 'jewish', 'muslim') THEN religion ELSE 'INT-generic'::text END AS religion,
              way_area/NULLIF(POW(!scale_denominator!*0.001*0.28,2),0) AS way_pixels,
              CASE WHEN building = 'no' OR building IS NULL THEN 'no' ELSE 'yes' END AS is_building,
              way_area
            FROM planet_osm_polygon
            WHERE (landuse IS NOT NULL
              OR leisure IS NOT NULL
              OR aeroway IN ('apron', 'aerodrome')
              OR amenity IN ('parking', 'bicycle_parking', 'motorcycle_parking', 'taxi', 'university', 'college', 'school', 'hospital', 'kindergarten',
                             'grave_yard', 'place_of_worship', 'prison', 'clinic', 'ferry_terminal', 'marketplace', 'community_centre', 'social_facility',
                             'arts_centre', 'parking_space', 'bus_station', 'fire_station', 'police')
              OR man_made IN ('works', 'wastewater_plant','water_works')
              OR "natural" IN ('beach', 'shoal', 'heath', 'mud', 'wetland', 'grassland', 'wood', 'sand', 'scree', 'shingle', 'bare_rock', 'scrub')
              OR power IN ('station', 'sub_station', 'substation', 'generator')
              OR shop IN ('mall')
              OR tourism IN ('camp_site', 'caravan_site', 'picnic_site')
              OR highway IN ('services', 'rest_area')
              OR railway = 'station')
              AND way_area > 1*!pixel_width!::real*!pixel_height!::real
          ) AS landcover
          ORDER BY way_area DESC, feature
        ) AS features
    properties:
      cache-features: true
      minzoom: 10
  - id: landcover-line
    geometry: linestring
    <<: *extents
    Datasource:
      <<: *osm2pgsql
      table: |-
        (SELECT
            way
          FROM planet_osm_line
          WHERE man_made = 'cutline'
        ) AS landcover_line
    properties:
      minzoom: 14
  - id: icesheet-poly
    geometry: polygon
    <<: *extents
    Datasource:
      file: data/antarctica-icesheet-polygons-3857/icesheet_polygons.shp
      type: shape
    properties:
      minzoom: 5
  - id: water-lines-casing
    geometry: linestring
    <<: *extents
    Datasource:
      <<: *osm2pgsql
      table: |-
        (SELECT
            way,
            waterway,
            CASE WHEN tags->'intermittent' IN ('yes')
              OR tags->'seasonal' IN ('yes', 'spring', 'summer', 'autumn', 'winter', 'wet_season', 'dry_season')
              THEN 'yes' ELSE 'no' END AS int_intermittent,
            CASE WHEN tunnel IN ('yes', 'culvert') THEN 'yes' ELSE 'no' END AS int_tunnel
          FROM planet_osm_line
          WHERE waterway IN ('stream', 'drain', 'ditch')
        ) AS water_lines_casing
    properties:
      minzoom: 13
  - id: water-lines-low-zoom
    geometry: linestring
    <<: *extents
    Datasource:
      <<: *osm2pgsql
      table: |-
        (SELECT
            way,
            waterway,
            CASE WHEN tags->'intermittent' IN ('yes')
              OR tags->'seasonal' IN ('yes', 'spring', 'summer', 'autumn', 'winter', 'wet_season', 'dry_season')
              THEN 'yes' ELSE 'no' END AS int_intermittent
          FROM planet_osm_line
          WHERE waterway = 'river'
        ) AS water_lines_low_zoom
    properties:
      minzoom: 8
      maxzoom: 11
  - id: water-lines
    geometry: linestring
    <<: *extents
    Datasource:
      <<: *osm2pgsql
      table: |-
        (SELECT
            way,
            waterway,
            name,
            CASE WHEN tags->'intermittent' IN ('yes')
              OR tags->'seasonal' IN ('yes', 'spring', 'summer', 'autumn', 'winter', 'wet_season', 'dry_season')
              THEN 'yes' ELSE 'no' END AS int_intermittent,
            CASE WHEN tunnel IN ('yes', 'culvert') THEN 'yes' ELSE 'no' END AS int_tunnel,
            'no' AS bridge
          FROM planet_osm_line
          WHERE waterway IN ('river', 'canal', 'stream', 'drain', 'ditch')
            AND (bridge IS NULL OR bridge NOT IN ('yes', 'aqueduct'))
          ORDER BY COALESCE(layer,0)
        ) AS water_lines
    properties:
      minzoom: 12
  - id: water-areas
    geometry: polygon
    <<: *extents
    Datasource:
      <<: *osm2pgsql
      table: |-
        (SELECT
            way,
            "natural",
            waterway,
            landuse,
            name,
            way_area/NULLIF(POW(!scale_denominator!*0.001*0.28,2),0) AS way_pixels,
            CASE WHEN tags->'intermittent' IN ('yes')
              OR tags->'seasonal' IN ('yes', 'spring', 'summer', 'autumn', 'winter', 'wet_season', 'dry_season')
              OR tags->'basin' IN ('detention', 'infiltration')
              THEN 'yes' ELSE 'no' END AS int_intermittent
          FROM planet_osm_polygon
          WHERE
            (waterway IN ('dock', 'riverbank')
              OR landuse IN ('reservoir', 'basin')
              OR "natural" IN ('water', 'glacier'))
            AND building IS NULL
            AND way_area > 1*!pixel_width!::real*!pixel_height!::real
          ORDER BY COALESCE(layer,0), way_area DESC
        ) AS water_areas
    properties:
      cache-features: true
      minzoom: 0
  - id: ocean-lz
    geometry: polygon
    <<: *extents
    Datasource:
      file: data/simplified-water-polygons-split-3857/simplified_water_polygons.shp
      type: shape
    properties:
      maxzoom: 9
  - id: ocean
    geometry: polygon
    <<: *extents
    Datasource:
      file: data/water-polygons-split-3857/water_polygons.shp
      type: shape
    properties:
      minzoom: 10
  - id: landcover-area-symbols
    geometry: polygon
    <<: *extents
    Datasource:
      <<: *osm2pgsql
      table: |-
        (SELECT
            way, surface,
            COALESCE(CASE WHEN landuse = 'forest' THEN 'wood' ELSE NULL END, "natural") AS "natural",
            CASE WHEN "natural" = 'mud'
                THEN "natural"
                ELSE CASE WHEN ("natural" = 'wetland' AND NOT tags ? 'wetland')
                  THEN 'wetland'
                  ELSE CASE WHEN ("natural" = 'wetland')
                    THEN tags->'wetland'
                    ELSE NULL
                    END
                END
              END AS int_wetland,
            tags->'leaf_type' AS leaf_type,
            way_area/NULLIF(POW(!scale_denominator!*0.001*0.28,2),0) AS way_pixels
          FROM planet_osm_polygon
          WHERE ("natural" IN ('mud', 'wetland', 'wood', 'beach', 'shoal', 'reef', 'scrub', 'sand') OR landuse = 'forest')
            AND building IS NULL
            AND way_area > 1*!pixel_width!::real*!pixel_height!::real
          ORDER BY COALESCE(layer,0), way_area DESC
        ) AS landcover_area_symbols
    properties:
      cache-features: true
      minzoom: 5
  - id: icesheet-outlines
    geometry: linestring
    <<: *extents
    Datasource:
      file: data/antarctica-icesheet-outlines-3857/icesheet_outlines.shp
      type: shape
    properties:
      minzoom: 5
  - id: marinas-area
    geometry: polygon
    <<: *extents
    Datasource:
      <<: *osm2pgsql
      table: |-
        (SELECT
            way
          FROM planet_osm_polygon
          WHERE leisure = 'marina'
        ) AS marinas_area
    properties:
      minzoom: 14
  - id: water-barriers-line
    geometry: linestring
    <<: *extents
    Datasource:
      <<: *osm2pgsql
      table: |-
        (SELECT
            way,
            waterway,
            name
          FROM planet_osm_line
          WHERE waterway IN ('dam', 'weir', 'lock_gate')
        ) AS water_barriers_line
    properties:
      minzoom: 13
  - id: water-barriers-poly
    geometry: polygon
    <<: *extents
    Datasource:
      <<: *osm2pgsql
      table: |-
        (SELECT
            way,
            waterway,
            name
          FROM planet_osm_polygon
          WHERE waterway IN ('dam', 'weir', 'lock_gate')
        ) AS water_barriers_poly
    properties:
      minzoom: 13
  - id: springs
    geometry: point
    <<: *extents
    Datasource:
      <<: *osm2pgsql
      table: |-
        (SELECT
            way,
            "natural"
          FROM
          (SELECT
              ST_PointOnSurface(way) AS way,
              "natural"
            FROM planet_osm_polygon
            WHERE way && !bbox!
          UNION ALL
          SELECT
              way,
              "natural"
            FROM planet_osm_point
            WHERE way && !bbox!
            ) _
          WHERE "natural" IN ('spring')
        ) AS springs
    properties:
      minzoom: 14
  - id: piers-poly
    geometry: polygon
    <<: *extents
    Datasource:
      <<: *osm2pgsql
      table: |-
        (SELECT
            way, man_made
          FROM planet_osm_polygon
          WHERE man_made IN ('pier', 'breakwater', 'groyne')
        ) AS piers_poly
    properties:
      minzoom: 12
  - id: piers-line
    geometry: linestring
    <<: *extents
    Datasource:
      <<: *osm2pgsql
      table: |-
        (SELECT
            way, man_made
          FROM planet_osm_line
          WHERE man_made IN ('pier', 'breakwater', 'groyne')
        ) AS piers_line
    properties:
      minzoom: 12
  - id: water-barriers-point
    geometry: point
    <<: *extents
    Datasource:
      <<: *osm2pgsql
      table: |-
        (SELECT
            way, waterway
          FROM planet_osm_point
          WHERE waterway IN ('dam', 'weir', 'lock_gate')
        ) AS water_barriers_points
    properties:
      minzoom: 17
  - id: bridge
    geometry: polygon
    <<: *extents
    Datasource:
      <<: *osm2pgsql
      table: |-
        (SELECT
            way,
            way_area/NULLIF(POW(!scale_denominator!*0.001*0.28,2),0) AS way_pixels,
            man_made,
            name
          FROM planet_osm_polygon
          WHERE man_made = 'bridge'
        ) AS bridge
    properties:
      minzoom: 12
  - id: buildings
    geometry: polygon
    <<: *extents
    Datasource:
      <<: *osm2pgsql
      table: |-
        (SELECT
            way,
            building,
            amenity,
            aeroway,
            aerialway,
            tags->'public_transport' as public_transport
          FROM planet_osm_polygon
          WHERE building IS NOT NULL
            AND building != 'no'
            AND way_area > 1*!pixel_width!::real*!pixel_height!::real
          ORDER BY COALESCE(layer,0), way_area DESC
        ) AS buildings
    properties:
      minzoom: 14
  - id: tunnels
    geometry: linestring
    <<: *extents
    Datasource:
      <<: *osm2pgsql
      # This query is quite large, having to deal with both roads, railways. To
      # allow for ways that are both railways and roads, a UNION ALL is present.
      table: |-
        (SELECT
            way,
            (CASE WHEN feature IN ('highway_motorway_link', 'highway_trunk_link', 'highway_primary_link', 'highway_secondary_link', 'highway_tertiary_link') THEN substr(feature, 0, length(feature)-4) ELSE feature END) AS feature,
            horse,
            foot,
            bicycle,
            tracktype,
            int_surface,
            access,
            construction,
            service,
            link,
            layernotnull
          FROM ( -- subselect that contains both roads and rail
            SELECT
                way,
                'highway_' || highway AS feature, --only motorway to tertiary links are accepted later on
                horse,
                foot,
                bicycle,
                tracktype,
                CASE WHEN surface IN ('unpaved', 'compacted', 'dirt', 'earth', 'fine_gravel', 'grass', 'grass_paver', 'gravel', 'ground',
                                      'mud', 'pebblestone', 'salt', 'sand', 'woodchips', 'clay', 'ice', 'snow') THEN 'unpaved'
                  WHEN surface IN ('paved', 'asphalt', 'cobblestone', 'cobblestone:flattened', 'sett', 'concrete', 'concrete:lanes',
                                      'concrete:plates', 'paving_stones', 'metal', 'wood', 'unhewn_cobblestone') THEN 'paved'
                  ELSE NULL
                END AS int_surface,
                CASE WHEN access IN ('destination') THEN 'destination'::text
                  WHEN access IN ('no', 'private') THEN 'no'::text
                  ELSE NULL
                END AS access,
                construction,
                CASE
                  WHEN service IN ('parking_aisle', 'drive-through', 'driveway') THEN 'INT-minor'::text
                  ELSE 'INT-normal'::text
                END AS service,
                CASE
                  WHEN highway IN ('motorway_link', 'trunk_link', 'primary_link', 'secondary_link', 'tertiary_link') THEN 'yes'
                  ELSE 'no'
                END AS link,
                COALESCE(layer,0) AS layernotnull,
                z_order
              FROM planet_osm_line
              WHERE (tunnel = 'yes' OR tunnel = 'building_passage' OR covered = 'yes')
                AND highway IS NOT NULL -- end of road select
            UNION ALL
            SELECT
                way,
                'railway_' || (CASE WHEN railway = 'preserved' AND service IN ('spur', 'siding', 'yard') THEN 'INT-preserved-ssy'::text
                                 WHEN (railway = 'rail' AND service IN ('spur', 'siding', 'yard')) THEN 'INT-spur-siding-yard'
                                 WHEN (railway = 'tram' AND service IN ('spur', 'siding', 'yard')) THEN 'tram-service'
                                 ELSE railway END) AS feature,
                horse,
                foot,
                bicycle,
                tracktype,
                'null',
                CASE
                  WHEN access IN ('destination') THEN 'destination'::text
                  WHEN access IN ('no', 'private') THEN 'no'::text
                  ELSE NULL
                END AS access,
                construction,
                CASE WHEN service IN ('parking_aisle', 'drive-through', 'driveway') THEN 'INT-minor'::text ELSE 'INT-normal'::text END AS service,
                'no' AS link,
                COALESCE(layer,0) AS layernotnull,
                z_order
              FROM planet_osm_line
              WHERE (tunnel = 'yes' OR tunnel = 'building_passage' OR covered = 'yes')
                AND (railway NOT IN ('platform') AND railway IS NOT NULL) -- end of rail select
            ) AS features
          ORDER BY
            layernotnull,
            z_order,
            CASE WHEN substring(feature for 8) = 'railway_' THEN 2 ELSE 1 END,
            CASE WHEN feature IN ('railway_INT-preserved-ssy', 'railway_INT-spur-siding-yard', 'railway_tram-service') THEN 0 ELSE 1 END,
            CASE WHEN access IN ('no', 'private') THEN 0 WHEN access IN ('destination') THEN 1 ELSE 2 END,
            CASE WHEN int_surface IN ('unpaved') THEN 0 ELSE 2 END
        ) AS tunnels
    properties:
      cache-features: true
      group-by: layernotnull
      minzoom: 10
  - id: landuse-overlay
    geometry: polygon
    <<: *extents
    Datasource:
      <<: *osm2pgsql
      table: |-
        (SELECT
            way,
            landuse,
            military,
            way_area/NULLIF(POW(!scale_denominator!*0.001*0.28,2),0) AS way_pixels
          FROM planet_osm_polygon
          WHERE (landuse = 'military'
            OR military = 'danger_area')
            AND building IS NULL
        ) AS landuse_overlay
    properties:
      minzoom: 8
  - id: tourism-boundary
    geometry: polygon
    <<: *extents
    Datasource:
      <<: *osm2pgsql
      table: |-
        (SELECT
            way,
            way_area/NULLIF(POW(!scale_denominator!*0.001*0.28,2),0) AS way_pixels,
            name,
            tourism
          FROM planet_osm_polygon
          WHERE tourism = 'theme_park'
            OR tourism = 'zoo'
        ) AS tourism_boundary
    properties:
      minzoom: 10
  - id: barriers
    geometry: linestring
    <<: *extents
    Datasource:
      <<: *osm2pgsql
      table: |-
        (SELECT
            way, COALESCE(historic, barrier) AS feature
<<<<<<< HEAD
          FROM
            (SELECT way,
              ('barrier_' || (CASE WHEN barrier IN ('chain', 'city_wall', 'ditch', 'fence', 'guard_rail',
                    'handrail', 'hedge', 'kerb', 'retaining_wall', 'wall') THEN barrier ELSE NULL END)) AS barrier,
              ('historic_' || (CASE WHEN historic = 'citywalls' THEN historic ELSE NULL END)) AS historic
              FROM
                (SELECT
                    way,
                    historic,
                    barrier,
                    waterway
                  FROM planet_osm_polygon
                  WHERE way && !bbox!
                UNION ALL
                SELECT
                    way,
                    historic,
                    barrier,
                    waterway
                  FROM planet_osm_line
                  WHERE way && !bbox!
                ) _
              WHERE barrier IN ('chain', 'city_wall', 'ditch', 'fence', 'guard_rail',
                  'handrail', 'hedge', 'kerb', 'retaining_wall', 'wall')
=======
          FROM (SELECT way,
            ('barrier_' || (CASE WHEN barrier IN ('chain', 'city_wall', 'embankment', 'ditch', 'fence', 'guard_rail',
                  'handrail', 'hedge', 'retaining_wall', 'wall') THEN barrier ELSE NULL END)) AS barrier,
            ('historic_' || (CASE WHEN historic = 'citywalls' THEN historic ELSE NULL END)) AS historic
            FROM planet_osm_line
            WHERE barrier IN ('chain', 'city_wall', 'ditch', 'embankment', 'fence', 'guard_rail',
                  'handrail', 'hedge', 'retaining_wall', 'wall')
>>>>>>> 1c091699
              OR historic = 'citywalls'
              AND (waterway IS NULL OR waterway NOT IN ('river', 'canal', 'stream', 'drain', 'ditch'))
          ) AS features
        ) AS line_barriers
    properties:
      minzoom: 15
  - id: cliffs
    geometry: linestring
    <<: *extents
    Datasource:
      <<: *osm2pgsql
      table: |-
        (SELECT
            way, "natural", man_made
          FROM planet_osm_line
          WHERE "natural" = 'cliff' OR man_made = 'embankment'
        ) AS cliffs
    properties:
      cache-features: true
      minzoom: 13
<<<<<<< HEAD
=======
  - id: area-barriers
    geometry: polygon
    <<: *extents
    Datasource:
      <<: *osm2pgsql
      table: |-
        (SELECT
            way, COALESCE(historic, barrier) AS feature
          FROM (SELECT way,
            ('barrier_' || (CASE WHEN barrier IN ('chain', 'city_wall', 'ditch', 'embankment', 'fence', 'guard_rail',
                  'handrail', 'hedge', 'retaining_wall', 'wall') THEN barrier ELSE NULL END)) AS barrier,
            ('historic_' || (CASE WHEN historic = 'citywalls' THEN historic ELSE NULL END)) AS historic
            FROM planet_osm_polygon
            WHERE (barrier IN ('chain', 'city_wall', 'ditch', 'embankment', 'fence', 'guard_rail',
                  'handrail', 'hedge', 'retaining_wall', 'wall')
              OR historic = 'citywalls')
              AND building IS NULL
          ) AS features
        ) AS area_barriers
    properties:
      minzoom: 16
>>>>>>> 1c091699
  - id: ferry-routes
    geometry: linestring
    <<: *extents
    Datasource:
      <<: *osm2pgsql
      table: |-
        (SELECT
            way
          FROM planet_osm_line
          WHERE route = 'ferry'
            AND osm_id > 0
        ) AS ferry_routes
    properties:
      minzoom: 8
  - id: turning-circle-casing
    geometry: point
    <<: *extents
    Datasource:
      <<: *osm2pgsql
      table: &turning-circle_sql |-
        (SELECT DISTINCT ON (p.way)
            p.way AS way, l.highway AS int_tc_type,
            CASE WHEN l.service IN ('parking_aisle', 'drive-through', 'driveway')
              THEN 'INT-minor'::text
              ELSE 'INT-normal'::text
            END AS int_tc_service
          FROM planet_osm_point p
            JOIN planet_osm_line l
              ON ST_DWithin(p.way, l.way, 0.1) -- Assumes Mercator
            JOIN (VALUES
              ('tertiary', 1),
              ('unclassified', 2),
              ('residential', 3),
              ('living_street', 4),
              ('service', 5),
              ('track', 6)
              ) AS v (highway, prio)
              ON v.highway=l.highway
          WHERE p.highway = 'turning_circle'
            OR p.highway = 'turning_loop'
          ORDER BY p.way, v.prio
        ) AS turning_circle_sql
    properties:
      minzoom: 15
  - id: highway-area-casing
    geometry: polygon
    <<: *extents
    Datasource:
      <<: *osm2pgsql
      table: |-
        (SELECT
            way,
            COALESCE((
              'highway_' || (CASE WHEN highway IN ('residential', 'unclassified', 'pedestrian', 'service', 'footway', 'cycleway', 'track', 'path', 'platform') THEN highway ELSE NULL END)),
              ('railway_' || (CASE WHEN (railway IN ('platform')
                              AND (tags->'location' NOT IN ('underground') OR (tags->'location') IS NULL)
                              AND (tunnel NOT IN ('yes', 'building_passage') OR tunnel IS NULL)
                              AND (covered NOT IN ('yes') OR covered IS NULL))
                              THEN railway ELSE NULL END))
            ) AS feature
          FROM planet_osm_polygon
          WHERE highway IN ('residential', 'unclassified', 'pedestrian', 'service', 'footway', 'track', 'path', 'platform')
            OR (railway IN ('platform')
                AND (tags->'location' NOT IN ('underground') OR (tags->'location') IS NULL)
                AND (tunnel NOT IN ('yes', 'building_passage') OR tunnel IS NULL)
                AND (covered NOT IN ('yes') OR covered IS NULL))
          ORDER BY COALESCE(layer,0), way_area DESC
        ) AS highway_area_casing
    properties:
      minzoom: 14
  - id: roads-casing
    geometry: linestring
    <<: *extents
    Datasource:
      <<: *osm2pgsql
      # This is one of the most complex layers, so it bears explaining in some detail
      # It is necessary to
      # - Have roads and railways in the same layer to get ordering right
      # - Return two linestrings for ways which are both a road and railway
      table: &roads_sql |-
        (SELECT
            way,
            (CASE WHEN feature IN ('highway_motorway_link', 'highway_trunk_link', 'highway_primary_link', 'highway_secondary_link', 'highway_tertiary_link') THEN substr(feature, 0, length(feature)-4) ELSE feature END) AS feature,
            horse,
            foot,
            bicycle,
            tracktype,
            int_surface,
            access,
            construction,
            service,
            link,
            layernotnull
          FROM ( -- subselect that contains both roads and rail/aero
            SELECT
                way,
                ('highway_' || highway) AS feature, --only motorway to tertiary links are accepted later on
                horse,
                foot,
                bicycle,
                tracktype,
                CASE WHEN surface IN ('unpaved', 'compacted', 'dirt', 'earth', 'fine_gravel', 'grass', 'grass_paver', 'gravel', 'ground',
                                      'mud', 'pebblestone', 'salt', 'sand', 'woodchips', 'clay', 'ice', 'snow') THEN 'unpaved'
                  WHEN surface IN ('paved', 'asphalt', 'cobblestone', 'cobblestone:flattened', 'sett', 'concrete', 'concrete:lanes',
                                      'concrete:plates', 'paving_stones', 'metal', 'wood', 'unhewn_cobblestone') THEN 'paved'
                  ELSE NULL
                END AS int_surface,
                CASE WHEN access IN ('destination') THEN 'destination'::text
                  WHEN access IN ('no', 'private') THEN 'no'::text
                  ELSE NULL
                END AS access,
                construction,
                CASE
                  WHEN service IN ('parking_aisle', 'drive-through', 'driveway') OR leisure IN ('slipway') THEN 'INT-minor'::text
                  ELSE 'INT-normal'::text
                END AS service,
                CASE
                  WHEN highway IN ('motorway_link', 'trunk_link', 'primary_link', 'secondary_link', 'tertiary_link') THEN 'yes'
                  ELSE 'no'
                END AS link,
                COALESCE(layer,0) AS layernotnull,
                osm_id,
                z_order
              FROM planet_osm_line
              WHERE (tunnel IS NULL OR NOT tunnel IN ('yes', 'building_passage'))
                AND (covered IS NULL OR NOT covered = 'yes')
                AND (bridge IS NULL OR NOT bridge IN ('yes', 'boardwalk', 'cantilever', 'covered', 'low_water_crossing', 'movable', 'trestle', 'viaduct'))
                AND highway IS NOT NULL -- end of road select
            UNION ALL
            SELECT
                way,
                ('railway_' || (CASE WHEN railway = 'preserved' AND service IN ('spur', 'siding', 'yard') THEN 'INT-preserved-ssy'::text
                                     WHEN (railway = 'rail' AND service IN ('spur', 'siding', 'yard')) THEN 'INT-spur-siding-yard'
                                     WHEN (railway = 'tram' AND service IN ('spur', 'siding', 'yard')) THEN 'tram-service'
                                     ELSE railway END)) AS feature,
                horse,
                foot,
                bicycle,
                tracktype,
                'null',
                CASE
                  WHEN access IN ('destination') THEN 'destination'::text
                  WHEN access IN ('no', 'private') THEN 'no'::text
                  ELSE NULL
                END AS access,
                construction,
                CASE WHEN service IN ('parking_aisle', 'drive-through', 'driveway') OR leisure IN ('slipway') THEN 'INT-minor'::text ELSE 'INT-normal'::text END AS service,
                'no' AS link,
                COALESCE(layer,0) AS layernotnull,
                osm_id,
                z_order
              FROM planet_osm_line
              WHERE (tunnel IS NULL OR NOT tunnel IN ('yes', 'building_passage'))
                AND (covered IS NULL OR NOT covered = 'yes')
                AND (bridge IS NULL OR NOT bridge IN ('yes', 'boardwalk', 'cantilever', 'covered', 'low_water_crossing', 'movable', 'trestle', 'viaduct'))
                AND railway IS NOT NULL -- end of rail select
            ) AS features
          ORDER BY
            layernotnull,
            z_order,
            CASE WHEN substring(feature for 8) = 'railway_' THEN 2 ELSE 1 END,
            CASE WHEN feature IN ('railway_INT-preserved-ssy', 'railway_INT-spur-siding-yard', 'railway_tram-service') THEN 0 ELSE 1 END,
            CASE WHEN access IN ('no', 'private') THEN 0 WHEN access IN ('destination') THEN 1 ELSE 2 END,
            CASE WHEN int_surface IN ('unpaved') THEN 0 ELSE 2 END,
            osm_id
        ) AS roads_sql
    properties:
      cache-features: true
      minzoom: 10
  - id: highway-area-fill
    # FIXME: No geometry?
    <<: *extents
    Datasource:
      <<: *osm2pgsql
      table: |-
        (SELECT
            way,
            COALESCE(
              ('highway_' || (CASE WHEN highway IN ('residential', 'unclassified', 'pedestrian', 'service', 'footway', 'cycleway', 'living_street',
                                                    'track', 'path', 'platform', 'services') THEN highway ELSE NULL END)),
              ('railway_' || (CASE WHEN (railway IN ('platform')
                              AND (tags->'location' NOT IN ('underground') OR (tags->'location') IS NULL)
                              AND (tunnel NOT IN ('yes', 'building_passage') OR tunnel IS NULL)
                              AND (covered NOT IN ('yes') OR covered IS NULL))
                              THEN railway ELSE NULL END)),
              (('aeroway_' || CASE WHEN aeroway IN ('runway', 'taxiway', 'helipad') THEN aeroway ELSE NULL END))
            ) AS feature
          FROM planet_osm_polygon
          WHERE highway IN ('residential', 'unclassified', 'pedestrian', 'service', 'footway', 'living_street', 'track', 'path', 'platform', 'services')
            OR (railway IN ('platform')
                AND (tags->'location' NOT IN ('underground') OR (tags->'location') IS NULL)
                AND (tunnel NOT IN ('yes', 'building_passage') OR tunnel IS NULL)
                AND (covered NOT IN ('yes') OR covered IS NULL))
            OR aeroway IN ('runway', 'taxiway', 'helipad')
          ORDER BY COALESCE(layer,0), way_area desc
        ) AS highway_area_fill
    properties:
      minzoom: 14
  - id: roads-fill
    geometry: linestring
    <<: *extents
    Datasource:
      <<: *osm2pgsql
      table: *roads_sql
    properties:
      cache-features: true
      minzoom: 10
  - id: turning-circle-fill
    geometry: point
    <<: *extents
    Datasource:
      <<: *osm2pgsql
      table: *turning-circle_sql
    properties:
      minzoom: 15
  - id: aerialways
    geometry: linestring
    <<: *extents
    Datasource:
      <<: *osm2pgsql
      table: |-
        (SELECT
            way,
            aerialway,
            name
          FROM planet_osm_line
          WHERE aerialway IS NOT NULL
        ) AS aerialways
    properties:
      minzoom: 12
  - id: roads-low-zoom
    geometry: linestring
    <<: *extents
    Datasource:
      <<: *osm2pgsql
      table: |-
        (SELECT
            way,
            COALESCE(
              ('highway_' || (CASE WHEN highway IN ('motorway_link', 'trunk_link', 'primary_link', 'secondary_link', 'tertiary_link')
                                     THEN substr(highway, 0, length(highway)-4) ELSE highway end)),
              ('railway_' || (CASE WHEN (railway = 'rail' AND service IN ('spur', 'siding', 'yard')) THEN 'INT-spur-siding-yard'
                                   WHEN railway IN ('rail', 'tram', 'light_rail', 'funicular', 'narrow_gauge') THEN railway ELSE NULL END))
            ) AS feature,
            CASE WHEN tunnel = 'yes' OR tunnel = 'building_passage' OR covered = 'yes' THEN 'yes' ELSE 'no' END AS int_tunnel,
            CASE WHEN highway IN ('motorway_link', 'trunk_link', 'primary_link', 'secondary_link', 'tertiary_link') THEN 'yes' ELSE 'no' END AS link,
            CASE WHEN surface IN ('unpaved', 'compacted', 'dirt', 'earth', 'fine_gravel', 'grass', 'grass_paver', 'gravel', 'ground',
                                  'mud', 'pebblestone', 'salt', 'sand', 'woodchips', 'clay', 'ice', 'snow') THEN 'unpaved'
              WHEN surface IN ('paved', 'asphalt', 'cobblestone', 'cobblestone:flattened', 'sett', 'concrete', 'concrete:lanes',
                                  'concrete:plates', 'paving_stones', 'metal', 'wood', 'unhewn_cobblestone') THEN 'paved'
              ELSE NULL
            END AS int_surface
          FROM planet_osm_roads
          WHERE highway IS NOT NULL
            OR (railway IS NOT NULL AND railway != 'preserved'
              AND (service IS NULL OR service NOT IN ('spur', 'siding', 'yard')))
          ORDER BY
            z_order
        ) AS roads_low_zoom
    properties:
      cache-features: true
      minzoom: 6
      maxzoom: 9
  - id: waterway-bridges
    geometry: linestring
    <<: *extents
    Datasource:
      <<: *osm2pgsql
      table: |-
        (SELECT
            way,
            waterway,
            name,
            CASE WHEN tags->'intermittent' IN ('yes')
              OR tags->'seasonal' IN ('yes', 'spring', 'summer', 'autumn', 'winter', 'wet_season', 'dry_season')
              THEN 'yes' ELSE 'no' END AS int_intermittent,
            CASE WHEN tunnel IN ('yes', 'culvert') THEN 'yes' ELSE 'no' END AS int_tunnel,
            'yes' AS bridge
          FROM planet_osm_line
          WHERE waterway IN ('river', 'canal', 'stream', 'drain', 'ditch')
            AND bridge IN ('yes', 'aqueduct')
          ORDER BY COALESCE(layer,0)
        ) AS waterway_bridges
    properties:
      minzoom: 12
  - id: bridges
    geometry: linestring
    <<: *extents
    Datasource:
      <<: *osm2pgsql
      table: |-
        (SELECT
            way,
            (CASE WHEN feature IN ('highway_motorway_link', 'highway_trunk_link', 'highway_primary_link', 'highway_secondary_link', 'highway_tertiary_link') THEN substr(feature, 0, length(feature)-4) ELSE feature END) AS feature,
            horse,
            foot,
            bicycle,
            tracktype,
            int_surface,
            access,
            construction,
            service,
            link,
            layernotnull
          FROM ( -- subselect that contains both roads and rail/aero
            SELECT
                way,
                'highway_' || highway AS feature, --only motorway to tertiary links are accepted later on
                horse,
                foot,
                bicycle,
                tracktype,
                CASE WHEN surface IN ('unpaved', 'compacted', 'dirt', 'earth', 'fine_gravel', 'grass', 'grass_paver', 'gravel', 'ground',
                                      'mud', 'pebblestone', 'salt', 'sand', 'woodchips', 'clay', 'ice', 'snow') THEN 'unpaved'
                  WHEN surface IN ('paved', 'asphalt', 'cobblestone', 'cobblestone:flattened', 'sett', 'concrete', 'concrete:lanes',
                                      'concrete:plates', 'paving_stones', 'metal', 'wood', 'unhewn_cobblestone') THEN 'paved'
                  ELSE NULL
                END AS int_surface,
                CASE WHEN access IN ('destination') THEN 'destination'::text
                  WHEN access IN ('no', 'private') THEN 'no'::text
                  ELSE NULL
                END AS access,
                construction,
                CASE
                  WHEN service IN ('parking_aisle', 'drive-through', 'driveway') THEN 'INT-minor'::text
                  ELSE 'INT-normal'::text
                END AS service,
                CASE
                  WHEN highway IN ('motorway_link', 'trunk_link', 'primary_link', 'secondary_link', 'tertiary_link') THEN 'yes'
                  ELSE 'no'
                END AS link,
                COALESCE(layer,0) AS layernotnull,
                z_order
              FROM planet_osm_line
              WHERE bridge IN ('yes', 'boardwalk', 'cantilever', 'covered', 'low_water_crossing', 'movable', 'trestle', 'viaduct')
                AND highway IS NOT NULL -- end of road select
            UNION ALL
            SELECT
                way,
                'railway_' || (CASE WHEN railway = 'preserved' AND service IN ('spur', 'siding', 'yard') THEN 'INT-preserved-ssy'::text
                                 WHEN (railway = 'rail' AND service IN ('spur', 'siding', 'yard')) THEN 'INT-spur-siding-yard'
                                 WHEN (railway = 'tram' AND service IN ('spur', 'siding', 'yard')) THEN 'tram-service'
                                 ELSE railway END) AS feature,
                horse,
                foot,
                bicycle,
                tracktype,
                'null',
                CASE
                  WHEN access IN ('destination') THEN 'destination'::text
                  WHEN access IN ('no', 'private') THEN 'no'::text
                  ELSE NULL
                END AS access,
                construction,
                CASE WHEN service IN ('parking_aisle', 'drive-through', 'driveway') THEN 'INT-minor'::text ELSE 'INT-normal'::text END AS service,
                'no' AS link,
                COALESCE(layer,0) AS layernotnull,
                z_order
              FROM planet_osm_line
              WHERE bridge IN ('yes', 'boardwalk', 'cantilever', 'covered', 'low_water_crossing', 'movable', 'trestle', 'viaduct')
                AND railway IS NOT NULL -- end of rail select
            ) AS features
          ORDER BY
            layernotnull,
            z_order,
            CASE WHEN substring(feature for 8) = 'railway_' THEN 2 ELSE 1 END,
            CASE WHEN feature IN ('railway_INT-preserved-ssy', 'railway_INT-spur-siding-yard', 'railway_tram-service') THEN 0 ELSE 1 END,
            CASE WHEN access IN ('no', 'private') THEN 0 WHEN access IN ('destination') THEN 1 ELSE 2 END,
            CASE WHEN int_surface IN ('unpaved') THEN 0 ELSE 2 END
        ) AS bridges
    properties:
      cache-features: true
      group-by: layernotnull
      minzoom: 10
  - id: guideways
    geometry: linestring
    <<: *extents
    Datasource:
      <<: *osm2pgsql
      table: |-
        (SELECT
            way
          FROM planet_osm_line
          WHERE highway = 'bus_guideway'
        ) AS guideways
    properties:
      minzoom: 11
  - id: entrances
    geometry: point
    <<: *extents
    Datasource:
      <<: *osm2pgsql
      table: |-
        (SELECT
            way,
            tags->'entrance' AS entrance,
            access
          FROM planet_osm_point
          WHERE (tags->'entrance') IS NOT NULL AND
            (tags->'indoor' = 'no'
            OR (tags->'indoor') IS NULL))
        AS entrances
    properties:
      minzoom: 18
  - id: aeroways
    geometry: linestring
    <<: *extents
    Datasource:
      <<: *osm2pgsql
      table: |-
        (SELECT
            way,
            aeroway,
            bridge IN ('yes', 'boardwalk', 'cantilever', 'covered', 'low_water_crossing', 'movable', 'trestle', 'viaduct') AS bridge
          FROM planet_osm_line
          WHERE aeroway IN ('runway', 'taxiway')
          ORDER BY bridge NULLS FIRST,
            CASE WHEN aeroway = 'runway' THEN 10 ELSE 0 END
        ) AS aeroways
    properties:
      cache-features: true
      minzoom: 11
  - id: necountries
    geometry: linestring
    <<: *extents84
    Datasource:
      file: data/ne_110m_admin_0_boundary_lines_land/ne_110m_admin_0_boundary_lines_land.shp
      type: shape
    properties:
      minzoom: 1
      maxzoom: 3
  - id: admin-low-zoom
    geometry: linestring
    <<: *extents
    Datasource:
      <<: *osm2pgsql
      table: |-
        (SELECT
            way,
            admin_level
          FROM planet_osm_roads
          WHERE boundary = 'administrative'
            AND admin_level IN ('0', '1', '2', '3', '4')
            AND osm_id < 0
          ORDER BY admin_level DESC
        ) AS admin_low_zoom
    properties:
      minzoom: 4
      maxzoom: 10
  - id: admin-mid-zoom
    geometry: linestring
    <<: *extents
    Datasource:
      <<: *osm2pgsql
      table: |-
        (SELECT
            way,
            admin_level
          FROM planet_osm_roads
          WHERE boundary = 'administrative'
            AND admin_level IN ('0', '1', '2', '3', '4', '5', '6', '7', '8')
            AND osm_id < 0
          ORDER BY admin_level DESC
        ) AS admin_mid_zoom
    properties:
      minzoom: 11
      maxzoom: 12
  - id: admin-high-zoom
    geometry: linestring
    <<: *extents
    Datasource:
      <<: *osm2pgsql
      table: |-
        (SELECT
            way,
            admin_level
          FROM planet_osm_roads
          WHERE boundary = 'administrative'
            AND admin_level IN ('0', '1', '2', '3', '4', '5', '6', '7', '8', '9', '10')
            AND osm_id < 0
          ORDER BY admin_level::integer DESC -- With 10 as a valid value, we need to do a numeric ordering, not a text ordering
        ) AS admin_high_zoom
    properties:
      minzoom: 13
  - id: power-minorline
    geometry: linestring
    <<: *extents
    Datasource:
      <<: *osm2pgsql
      table: |-
        (SELECT
            way
          FROM planet_osm_line
          WHERE power = 'minor_line'
        ) AS power_minorline
    properties:
      minzoom: 16
  - id: power-line
    geometry: linestring
    <<: *extents
    Datasource:
      <<: *osm2pgsql
      table: |-
        (SELECT
            way
          FROM planet_osm_line
          WHERE power = 'line'
            OR (power = 'cable' AND tags->'location' IN ('overground', 'overhead', 'surface', 'outdoor', 'platform'))
        ) AS power_line
    properties:
      minzoom: 14
  - id: protected-areas
    geometry: polygon
    <<: *extents
    Datasource:
      <<: *osm2pgsql
      table: |-
        (SELECT
            way,
            name,
            boundary,
            tags->'protect_class' AS protect_class,
            way_area/NULLIF(POW(!scale_denominator!*0.001*0.28,2),0) AS way_pixels
          FROM planet_osm_polygon
          WHERE (boundary IN ('aboriginal_lands', 'national_park')
                 OR leisure = 'nature_reserve'
                 OR (boundary = 'protected_area' AND tags->'protect_class' IN ('1','1a','1b','2','3','4','5','6','7','24','97','98','99')))
            AND building IS NULL
            AND way_area > 1*!pixel_width!::real*!pixel_height!::real
        ) AS protected_areas
    properties:
      cache-features: true
      minzoom: 8
  - id: trees
    geometry: polygon
    <<: *extents
    Datasource:
      <<: *osm2pgsql
      table: |-
        (SELECT
            way, "natural"
          FROM planet_osm_point
          WHERE "natural" = 'tree'
        UNION ALL
        SELECT
            way, "natural"
          FROM planet_osm_line
          WHERE "natural" = 'tree_row'
        ) AS trees
    properties:
      cache-features: true
      minzoom: 16
  - id: country-names
    geometry: point
    <<: *extents
    Datasource:
      <<: *osm2pgsql
      table: |-
        (SELECT
            ST_PointOnSurface(way) AS way,
            way_area/NULLIF(POW(!scale_denominator!*0.001*0.28,2),0) AS way_pixels,
            name
          FROM planet_osm_polygon
          WHERE way && !bbox!
            AND boundary = 'administrative'
            AND admin_level = '2'
            AND name IS NOT NULL
            AND way_area > 100*!pixel_width!::real*!pixel_height!::real
            AND osm_id < 0
          ORDER BY way_area DESC
        ) AS country_names
    properties:
      minzoom: 2
  - id: capital-names
    geometry: point
    <<: *extents
    Datasource:
      <<: *osm2pgsql
      table: |-
        (SELECT
            way,
            name,
            CASE
              WHEN (tags->'population' ~ '^[0-9]{1,8}$') THEN (tags->'population')::INTEGER ELSE 0
            END as population,
            round(ascii(md5(osm_id::text)) / 55) AS dir -- base direction factor on geometry to be consistent across metatiles
          FROM planet_osm_point
          WHERE place IN ('city', 'town', 'village', 'hamlet')
            AND name IS NOT NULL
            AND tags @> 'capital=>yes'
          ORDER BY population DESC
        ) AS capital_names
    properties:
      minzoom: 3
      maxzoom: 15
  - id: state-names
    geometry: point
    <<: *extents
    Datasource:
      <<: *osm2pgsql
      table: |-
        (SELECT
            ST_PointOnSurface(way) AS way,
            way_area/NULLIF(POW(!scale_denominator!*0.001*0.28,2),0) AS way_pixels,
            name,
            ref
          FROM planet_osm_polygon
          WHERE way && !bbox!
            AND boundary = 'administrative'
            AND admin_level = '4'
            AND name IS NOT NULL
            AND way_area > 100*!pixel_width!::real*!pixel_height!::real
            AND osm_id < 0
          ORDER BY way_area DESC
        ) AS state_names
    properties:
      minzoom: 4
  - id: placenames-medium
    geometry: point
    <<: *extents
    Datasource:
      <<: *osm2pgsql
      table: |-
        (SELECT
            way,
            name,
            score,
            CASE
              WHEN (place = 'city') THEN 1
              ELSE 2
            END as category,
            round(ascii(md5(osm_id::text)) / 55) AS dir -- base direction factor on geometry to be consistent across metatiles
          FROM
            (SELECT
                osm_id,
                way,
                place,
                name,
                (
                  (CASE
                    WHEN (tags->'population' ~ '^[0-9]{1,8}$') THEN (tags->'population')::INTEGER
                    WHEN (place = 'city') THEN 100000
                    WHEN (place = 'town') THEN 1000
                    ELSE 1
                  END)
                  *
                  (CASE
                    WHEN (tags @> 'capital=>4') THEN 2
                    ELSE 1
                  END)
                ) AS score
              FROM planet_osm_point
              WHERE place IN ('city', 'town')
                AND name IS NOT NULL
                AND NOT (tags @> 'capital=>yes')
            ) as p
          ORDER BY score DESC, length(name) DESC, name
        ) AS placenames_medium
    properties:
      cache-features: true
      minzoom: 4
      maxzoom: 15
  - id: placenames-small
    geometry: point
    <<: *extents
    Datasource:
      <<: *osm2pgsql
      table: |-
        (SELECT
            way,
            place,
            leisure,
            name
          FROM planet_osm_point
          WHERE place IN ('village', 'hamlet')
             AND name IS NOT NULL
             AND NOT tags @> 'capital=>yes'
             OR (place IN ('suburb', 'quarter', 'neighbourhood', 'isolated_dwelling', 'farm')
                 OR (place IN ('square')
                     AND (leisure is NULL OR NOT leisure IN ('park', 'recreation_ground', 'garden')))
             ) AND name IS NOT NULL
          ORDER BY CASE
              WHEN place = 'suburb' THEN 3
              WHEN place = 'village' THEN 4
              WHEN place = 'hamlet' THEN 5
              WHEN place = 'quarter' THEN 6
              WHEN place = 'neighbourhood' THEN 7
              WHEN place = 'isolated_dwelling' THEN 8
              WHEN place = 'farm' THEN 9
              WHEN place = 'square' THEN 10
            END ASC, length(name) DESC, name
        ) AS placenames_small
    properties:
      cache-features: true
      minzoom: 12
  - id: stations
    geometry: point
    <<: *extents
    Datasource:
      <<: *osm2pgsql
      table: |-
        (SELECT
            way,
            name,
            ref,
            railway,
            aerialway,
            station
          FROM
          (SELECT
              ST_PointOnSurface(way) AS way,
              name,
              ref,
              railway,
              aerialway,
              tags->'station' AS station,
              way_area
            FROM planet_osm_polygon
            WHERE way && !bbox!
          UNION ALL
          SELECT
              way,
              name,
              ref,
              railway,
              aerialway,
              tags->'station' AS station,
              NULL as way_area
            FROM planet_osm_point
            WHERE way && !bbox!
            ) _
          WHERE railway IN ('station', 'halt', 'tram_stop')
            OR railway = 'subway_entrance' AND way_area IS NULL
            OR aerialway = 'station'
          ORDER BY
            CASE railway
              WHEN 'station' THEN 1
              WHEN 'subway_entrance' THEN 3
              ELSE 2
            END,
            way_area DESC NULLS LAST
        ) AS stations
    properties:
      cache-features: true
      minzoom: 12
  - id: junctions
    geometry: point
    <<: *extents
    Datasource:
      <<: *osm2pgsql
      table: |-
        (SELECT
            way,
            highway,
            junction,
            ref,
            name,
            NULL AS way_pixels
          FROM planet_osm_point
          WHERE highway = 'motorway_junction' OR highway = 'traffic_signals' OR junction = 'yes'
        UNION ALL
          SELECT
            way,
            highway,
            junction,
            ref,
            name,
            way_area/NULLIF(POW(!scale_denominator!*0.001*0.28,2),0) AS way_pixels
          FROM planet_osm_polygon
          WHERE junction = 'yes'
          ORDER BY way_pixels DESC NULLS LAST
        ) AS junctions
    properties:
      minzoom: 11
  - id: bridge-text
    geometry: point
    <<: *extents
    Datasource:
      <<: *osm2pgsql
      table: |-
        (SELECT
            ST_PointOnSurface(way) AS way,
            way_area/NULLIF(POW(!scale_denominator!*0.001*0.28,2),0) AS way_pixels,
            man_made,
            name
          FROM planet_osm_polygon
          WHERE way && !bbox!
            AND man_made = 'bridge'
          ORDER BY way_area DESC
        ) AS bridge_text
    properties:
      minzoom: 11
  - id: amenity-points
    geometry: point
    <<: *extents
    Datasource:
      <<: *osm2pgsql
      table: &amenity_points_sql |-
        (SELECT
            *
          FROM
          (SELECT -- This subselect allows filtering on the feature column
              way,
              CONCAT(
                name,
                E'\n' || CONCAT( -- by doing this with a || if both the ele and height branches are null, this entire expression is null and only name is used
                  CASE
                    WHEN (tags ? 'ele') AND tags->'ele' ~ '^-?\d{1,4}(\.\d+)?$'
                      AND ("natural" IN ('peak', 'volcano', 'saddle')
                        OR tourism = 'alpine_hut' OR (tourism = 'information' AND tags->'information' = 'guidepost')
                        OR amenity = 'shelter')
                    THEN CONCAT(REPLACE(ROUND((tags->'ele')::NUMERIC)::TEXT, '-', U&'\2212'), U&'\00A0', 'm') ELSE NULL END,
                  CASE
                    WHEN (tags ? 'height') AND tags->'height' ~ '^\d{1,3}(\.\d+)?$'
                      AND waterway = 'waterfall'
                    THEN CONCAT(ROUND((tags->'height')::NUMERIC)::TEXT, U&'\00A0', 'm') ELSE NULL END
                  )
                ) AS name,
                tags->'parking' as "parking",
              COALESCE(
                'aeroway_' || CASE WHEN aeroway IN ('gate', 'apron', 'helipad', 'aerodrome') THEN aeroway ELSE NULL END,
                'tourism_' || CASE WHEN tourism IN ('alpine_hut', 'apartment', 'artwork', 'camp_site', 'caravan_site', 'chalet', 'gallery', 'guest_house',
                                                    'hostel', 'hotel', 'motel', 'museum', 'picnic_site', 'theme_park', 'wilderness_hut',
                                                    'zoo') THEN tourism ELSE NULL END,
                'amenity_' || CASE WHEN amenity IN ('arts_centre', 'atm', 'bank', 'bar', 'bbq', 'bicycle_rental',
                                                    'bicycle_repair_station','biergarten', 'boat_rental', 'bureau_de_change', 'bus_station', 'cafe',
                                                    'car_rental', 'car_wash', 'casino', 'charging_station', 'childcare', 'cinema', 'clinic', 'college',
                                                    'community_centre', 'courthouse', 'dentist', 'doctors', 'drinking_water', 'driving_school', 'embassy',
                                                    'fast_food', 'ferry_terminal', 'fire_station', 'food_court', 'fountain', 'fuel', 'grave_yard',
                                                    'hospital', 'hunting_stand', 'ice_cream', 'internet_cafe', 'kindergarten', 'library', 'marketplace',
                                                    'nightclub', 'nursing_home', 'pharmacy', 'place_of_worship', 'police', 'post_box',
                                                    'post_office', 'prison', 'pub', 'public_bath', 'public_bookcase', 'recycling', 'restaurant', 'school',
                                                    'shelter', 'shower', 'social_facility', 'taxi', 'telephone', 'theatre', 'toilets', 'townhall',
                                                    'university', 'vehicle_inspection', 'veterinary') THEN amenity ELSE NULL END,
                'amenity_' || CASE WHEN amenity IN ('waste_disposal') AND way_area IS NOT NULL THEN amenity ELSE NULL END, -- Waste disposal points are rendered in the low priority layer
                'amenity_' || CASE WHEN amenity IN ('vending_machine') AND tags->'vending' IN ('excrement_bags', 'parking_tickets', 'public_transport_tickets') THEN amenity ELSE NULL END,
                'advertising_' || CASE WHEN tags->'advertising' in ('column') THEN tags->'advertising' else NULL END,
                'emergency_' || CASE WHEN tags->'emergency' IN ('phone') AND way_area IS NULL THEN tags->'emergency' ELSE NULL END,
                'shop' || CASE WHEN shop IN ('yes', 'no', 'vacant', 'closed', 'disused', 'empty') OR shop IS NULL THEN NULL ELSE '' END,
                'leisure_' || CASE WHEN leisure IN ('amusement_arcade', 'beach_resort', 'bird_hide', 'bowling_alley', 'dog_park', 'firepit', 'fishing',
                                                    'fitness_centre', 'fitness_station', 'garden', 'golf_course', 'ice_rink', 'marina', 'miniature_golf',
                                                    'nature_reserve', 'outdoor_seating', 'park', 'picnic_table', 'pitch', 'playground', 'recreation_ground',
                                                    'sauna', 'slipway', 'sports_centre', 'stadium', 'swimming_area', 'swimming_pool', 'track', 'water_park') THEN leisure ELSE NULL END,
                'power_' || CASE WHEN power IN ('plant', 'station', 'generator', 'sub_station', 'substation') THEN power ELSE NULL END,
                'man_made_' || CASE WHEN (man_made IN ('chimney', 'communications_tower', 'crane', 'lighthouse', 'mast', 'obelisk', 'silo', 'storage_tank',
                                                       'telescope', 'tower', 'wastewater_plant', 'water_tower', 'water_works', 'windmill', 'works')
                                            AND (tags->'location' NOT IN ('roof', 'rooftop') OR NOT (tags ? 'location'))) THEN man_made ELSE NULL END,
                'landuse_' || CASE WHEN landuse IN ('reservoir', 'basin', 'recreation_ground', 'village_green', 'quarry', 'vineyard', 'orchard', 'cemetery',
                                                    'residential', 'garages', 'meadow', 'grass', 'allotments', 'forest', 'farmyard', 'farmland',
                                                    'greenhouse_horticulture', 'retail', 'industrial', 'railway', 'commercial', 'brownfield', 'landfill',
                                                    'construction', 'military', 'plant_nursery') THEN landuse ELSE NULL END,
                'natural_' || CASE WHEN "natural" IN ('peak', 'volcano', 'saddle', 'cave_entrance') AND way_area IS NULL THEN "natural" ELSE NULL END,
                'natural_' || CASE WHEN "natural" IN ('wood', 'peak', 'volcano', 'saddle', 'cave_entrance', 'water', 'mud', 'wetland', 'bay', 'spring',
                                                      'scree', 'shingle', 'bare_rock', 'sand', 'heath', 'grassland', 'scrub', 'beach', 'glacier', 'tree', 'strait', 'cape')
                                                      THEN "natural" ELSE NULL END,
                'waterway_' || CASE WHEN "waterway" IN ('waterfall') AND way_area IS NULL THEN waterway ELSE NULL END,
                'place_' || CASE WHEN place IN ('island', 'islet') THEN place ELSE NULL END,
                'historic_' || CASE WHEN historic IN ('memorial', 'monument', 'archaeological_site', 'fort', 'castle', 'manor', 'city_gate')
                              THEN historic ELSE NULL END,
                'military_'|| CASE WHEN military IN ('danger_area', 'bunker') THEN military ELSE NULL END,
                'highway_' || CASE WHEN highway IN ('services', 'rest_area', 'bus_stop', 'elevator', 'traffic_signals') THEN highway ELSE NULL END,
                'highway_'|| CASE WHEN tags @> 'ford=>yes' OR tags @> 'ford=>stepping_stones' AND way_area IS NULL THEN 'ford' ELSE NULL END,
                'boundary_' || CASE WHEN boundary IN ('aboriginal_lands', 'national_park')
                                          OR (boundary = 'protected_area' AND tags->'protect_class' IN ('1','1a','1b','2','3','4','5','6','7','24','97','98','99'))
                                          THEN boundary ELSE NULL END,
                'tourism_' || CASE WHEN tourism IN ('information') THEN tourism ELSE NULL END,
                'office' || CASE WHEN tags->'office' IN ('no', 'vacant', 'closed', 'disused', 'empty') OR (tags->'office') IS NULL THEN NULL ELSE '' END,
                'barrier_' || CASE WHEN barrier IN ('toll_booth') AND way_area IS NULL THEN barrier ELSE NULL END,
                'waterway_' || CASE WHEN waterway IN ('dam', 'weir', 'dock') THEN waterway ELSE NULL END,
                'amenity_' || CASE WHEN amenity IN ('bicycle_parking', 'motorcycle_parking') THEN amenity ELSE NULL END,
                'amenity_' || CASE WHEN amenity IN ('parking') AND (tags->'parking' NOT IN ('underground') OR (tags->'parking') IS NULL) THEN amenity ELSE NULL END,
                'amenity_' || CASE WHEN amenity IN ('parking_entrance')
                                        AND tags->'parking' IN ('multi-storey', 'underground')
                                        AND (access IS NULL OR access NOT IN ('private', 'no'))
                                        AND way_area IS NULL
                                   THEN amenity ELSE NULL END,
                'tourism_' || CASE WHEN tourism IN ('viewpoint', 'attraction') THEN tourism ELSE NULL END,
                'place_' || CASE WHEN place IN ('locality') AND way_area IS NULL THEN place ELSE NULL END
              ) AS feature,
              access,
              CASE
                WHEN "natural" IN ('peak', 'volcano', 'saddle') THEN
                  CASE
                    WHEN tags->'ele' ~ '^-?\d{1,4}(\.\d+)?$' THEN (tags->'ele')::NUMERIC
                    ELSE NULL
                  END
                WHEN "waterway" IN ('waterfall') THEN
                  CASE
                    WHEN tags->'height' ~ '^\d{1,3}(\.\d+)?( m)?$' THEN (SUBSTRING(tags->'height', '^(\d{1,3}(\.\d+)?)( m)?$'))::NUMERIC
                    ELSE NULL
                  END
                ELSE NULL
              END AS score,
              religion,
              tags->'denomination' as denomination,
              tags->'generator:source' as "generator:source",
              CASE
                WHEN (man_made IN ('mast', 'tower', 'chimney', 'crane') AND (tags->'location' NOT IN ('roof', 'rooftop') OR (tags->'location') IS NULL))
                      OR waterway IN ('waterfall') THEN
                  CASE
                    WHEN tags->'height' ~ '^\d{1,3}(\.\d+)?( m)?$' THEN (SUBSTRING(tags->'height', '^(\d{1,3}(\.\d+)?)( m)?$'))::NUMERIC
                    ELSE NULL
                  END
                ELSE NULL
              END AS height,
              tags->'location' as location,
              tags->'icao' as icao,
              tags->'iata' as iata,
              tags->'office' as office,
              tags->'recycling_type' as recycling_type,
              tags->'tower:construction' as "tower:construction",
              tags->'tower:type' as "tower:type",
              tags->'telescope:type' as "telescope:type",
              CASE
                WHEN man_made IN ('telescope') THEN
                  CASE
                    WHEN tags->'telescope:diameter' ~ '^-?\d{1,4}(\.\d+)?$' THEN (tags->'telescope:diameter')::NUMERIC
                    ELSE NULL
                  END
                ELSE NULL
              END AS "telescope:diameter",
              tags->'castle_type' as castle_type,
              tags->'sport' as sport,
              tags->'information' as information,
              tags->'memorial' as memorial,
              tags->'artwork_type' as artwork_type,
              tags->'vending' as vending,
              CASE WHEN shop IN ('supermarket', 'bag', 'bakery', 'beauty', 'bed', 'bookmaker', 'books', 'butcher', 'carpet', 'clothes', 'computer',
                                'confectionery', 'fashion', 'convenience', 'department_store', 'doityourself', 'hardware', 'fabric', 'fishmonger', 'florist',
                                'garden_centre', 'hairdresser', 'hifi', 'ice_cream', 'car', 'car_repair', 'bicycle', 'mall', 'pet',
                                'photo', 'photo_studio', 'photography', 'seafood', 'shoes', 'alcohol', 'gift', 'furniture', 'kiosk',
                                'mobile_phone', 'motorcycle', 'musical_instrument', 'newsagent', 'optician', 'jewelry', 'jewellery',
                                'electronics', 'chemist', 'toys', 'travel_agency', 'car_parts', 'greengrocer', 'farm', 'stationery',
                                'laundry', 'dry_cleaning', 'beverages', 'perfumery', 'cosmetics', 'variety_store', 'wine', 'outdoor',
                                'copyshop', 'sports', 'deli', 'tobacco', 'art', 'tea', 'coffee', 'tyres', 'pastry', 'chocolate',
                                'music', 'medical_supply', 'dairy', 'video_games', 'houseware', 'ticket', 'charity', 'second_hand',
                                'interior_decoration', 'video', 'paint', 'massage', 'trade', 'wholesale') THEN shop
                                ELSE 'other' END AS shop,
              CASE WHEN building = 'no' OR building IS NULL THEN 'no' ELSE 'yes' END AS is_building,
              tags -> 'operator' AS operator,
              ref,
              way_area,
              COALESCE(way_area/NULLIF(POW(!scale_denominator!*0.001*0.28,2),0), 0) AS way_pixels
            FROM
              (SELECT
                  ST_PointOnSurface(way) AS way,
                  name,
                  access,
                  aeroway,
                  amenity,
                  barrier,
                  boundary,
                  building,
                  highway,
                  historic,
                  landuse,
                  leisure,
                  man_made,
                  military,
                  "natural",
                  place,
                  power,
                  ref,
                  religion,
                  shop,
                  tourism,
                  waterway,
                  tags,
                  way_area
                FROM planet_osm_polygon
                WHERE way && !bbox!
              UNION ALL
              SELECT
                  way,
                  name,
                  access,
                  aeroway,
                  amenity,
                  barrier,
                  boundary,
                  building,
                  highway,
                  historic,
                  landuse,
                  leisure,
                  man_made,
                  military,
                  "natural",
                  place,
                  power,
                  ref,
                  religion,
                  shop,
                  tourism,
                  waterway,
                  tags,
                  NULL AS way_area
                FROM planet_osm_point
                WHERE way && !bbox!
              ) _
            ) AS features
          WHERE feature IS NOT NULL
          ORDER BY score DESC NULLS LAST,
            way_pixels DESC NULLS LAST
          ) AS amenity_points
    properties:
      cache-features: true
      minzoom: 10
  - id: amenity-line
    geometry: linestring
    <<: *extents
    Datasource:
      <<: *osm2pgsql
      table: |-
        (SELECT
          way,
          name,
          layer,
          COALESCE(
           'highway_' || CASE WHEN tags @> 'ford=>yes' OR tags @> 'ford=>stepping_stones' THEN 'ford' ELSE NULL END,
           'leisure_' || CASE WHEN leisure IN ('slipway', 'track') THEN leisure ELSE NULL END,
           'attraction_' || CASE WHEN tags @> 'attraction=>water_slide' THEN 'water_slide' ELSE NULL END
            ) AS feature
          FROM planet_osm_line
          -- The upcoming where clause is needed for performance only, as the CASE statements would end up doing the equivalent filtering
          WHERE tags @> 'ford=>yes' OR tags @> 'ford=>stepping_stones'
            OR leisure IN ('slipway', 'track')
            OR tags @> 'attraction=>water_slide'
          ORDER BY COALESCE(layer,0)
        ) AS amenity_line
    properties:
      minzoom: 16
  - id: power-towers
    geometry: point
    <<: *extents
    Datasource:
      <<: *osm2pgsql
      table: |-
        (SELECT
            way,
            power
        FROM planet_osm_point
        WHERE power IN ('tower', 'pole')
        ORDER BY
          CASE
            WHEN power = 'tower' THEN 1
            WHEN power = 'pole' THEN 2
            ELSE NULL
          END
        ) AS power_towers
    properties:
      minzoom: 14
  - id: roads-text-ref-low-zoom
    geometry: linestring
    <<: *extents
    Datasource:
      <<: *osm2pgsql
      table: |-
        (SELECT
            way,
            highway,
            height,
            width,
            refs
          FROM (
            SELECT
                way,
                osm_id,
                highway,
                array_length(refs,1) AS height,
                (SELECT MAX(char_length(ref)) FROM unnest(refs) AS u(ref)) AS width,
                array_to_string(refs, E'\n') AS refs
              FROM (
                SELECT
                    way,
                    osm_id,
                    highway,
                    string_to_array(ref, ';') AS refs
                FROM planet_osm_roads
                  WHERE highway IN ('motorway', 'trunk', 'primary', 'secondary')
                  AND ref IS NOT NULL
              ) AS p) AS q
          WHERE height <= 4 AND width <= 11
          ORDER BY
            CASE
              WHEN highway = 'motorway' THEN 38
              WHEN highway = 'trunk' THEN 37
              WHEN highway = 'primary' THEN 36
              WHEN highway = 'secondary' THEN 35
              ELSE NULL
            END DESC NULLS LAST,
            height DESC,
            width DESC,
            refs,
            osm_id
        ) AS roads_text_ref_low_zoom
    properties:
      minzoom: 10
      maxzoom: 12
  - id: roads-text-ref
    geometry: linestring
    <<: *extents
    Datasource:
      <<: *osm2pgsql
      table: |-
        (SELECT
            way,
            highway,
            height,
            width,
            refs
          FROM (
            SELECT
                osm_id,
                way,
                highway,
                array_length(refs,1) AS height,
                (SELECT MAX(char_length(ref)) FROM unnest(refs) AS u(ref)) AS width,
                array_to_string(refs, E'\n') AS refs
              FROM (
                SELECT
                    osm_id,
                    way,
                    COALESCE(
                      CASE WHEN highway IN ('motorway', 'trunk', 'primary', 'secondary', 'tertiary') THEN highway ELSE NULL END,
                      CASE WHEN aeroway IN ('runway', 'taxiway') THEN aeroway ELSE NULL END
                    ) AS highway,
                    string_to_array(ref, ';') AS refs
                  FROM planet_osm_line
                  WHERE (highway IN ('motorway', 'trunk', 'primary', 'secondary', 'tertiary') OR aeroway IN ('runway', 'taxiway'))
                    AND ref IS NOT NULL
              ) AS p) AS q
          WHERE height <= 4 AND width <= 11
          ORDER BY
            CASE
              WHEN highway = 'motorway' THEN 38
              WHEN highway = 'trunk' THEN 37
              WHEN highway = 'primary' THEN 36
              WHEN highway = 'secondary' THEN 35
              WHEN highway = 'tertiary' THEN 34
              WHEN highway = 'runway' THEN 6
              WHEN highway = 'taxiway' THEN 5
              ELSE NULL
            END DESC NULLS LAST,
            height DESC,
            width DESC,
            refs,
            osm_id
        ) AS roads_text_ref
    properties:
      minzoom: 13
  - id: roads-area-text-name
    geometry: polygon
    <<: *extents
    Datasource:
      <<: *osm2pgsql
      table: |-
        (SELECT
            ST_PointOnSurface(way) AS way,
            way_area/NULLIF(POW(!scale_denominator!*0.001*0.28,2),0) AS way_pixels,
            highway,
            place,
            leisure,
            name
          FROM planet_osm_polygon
          WHERE way && !bbox!
            AND (highway IN ('residential', 'unclassified', 'pedestrian', 'service', 'footway', 'cycleway', 'living_street', 'track', 'path', 'platform')
              OR (railway IN ('platform')
                  AND (tags->'location' NOT IN ('underground') OR (tags->'location') IS NULL)
                  AND (tunnel NOT IN ('yes', 'building_passage') OR tunnel IS NULL)
                  AND (covered NOT IN ('yes') OR covered IS NULL))
              OR (place IN ('square')
                  AND (leisure IS NULL OR NOT leisure IN ('park', 'recreation_ground', 'garden'))))
            AND name IS NOT NULL
          ORDER BY way_area DESC
        ) AS roads_area_text_name
    properties:
      minzoom: 15
  - id: roads-text-name
    geometry: linestring
    <<: *extents
    Datasource:
      <<: *osm2pgsql
      table: |-
        (SELECT
            way,
            CASE WHEN substr(highway, length(highway)-4, 5) = '_link' THEN substr(highway, 0, length(highway)-4) ELSE highway END,
            CASE WHEN (tunnel = 'yes' OR tunnel = 'building_passage' OR covered = 'yes') THEN 'yes' ELSE 'no' END AS tunnel,
            construction,
            name,
            CASE
              WHEN oneway IN ('yes', '-1') THEN oneway
              WHEN junction IN ('roundabout') AND (oneway IS NULL OR NOT oneway IN ('no', 'reversible')) THEN 'yes'
              ELSE NULL
            END AS oneway,
            horse, bicycle
          FROM planet_osm_line l
          JOIN (VALUES -- this join is also putting a condition on what is selected. features not matching it do not make it into the results.
              ('motorway', 380),
              ('trunk', 370),
              ('primary', 360),
              ('secondary', 350),
              ('tertiary', 340),
              ('residential', 330),
              ('unclassified', 330),
              ('road', 330),
              ('living_street', 320),
              ('pedestrian', 310),
              ('raceway', 300),
              ('motorway_link', 240),
              ('trunk_link', 230),
              ('primary_link', 220),
              ('secondary_link', 210),
              ('tertiary_link', 200),
              ('service', 150),
              ('construction', 10)
            ) AS ordertable (highway, prio)
            USING (highway)
          WHERE highway IN ('motorway', 'motorway_link', 'trunk', 'trunk_link', 'primary', 'primary_link', 'secondary', 'secondary_link', 'tertiary',
                            'tertiary_link', 'residential', 'unclassified', 'road', 'service', 'pedestrian', 'raceway', 'living_street', 'construction')
            AND (name IS NOT NULL
              OR oneway IN ('yes', '-1')
              OR junction IN ('roundabout'))
          ORDER BY
            z_order DESC, -- put important roads first
            COALESCE(layer, 0), -- put top layered roads first
            length(name) DESC, -- Try to fit big labels in first
            name DESC, -- Force a consistent ordering between differently named streets
            l.osm_id DESC -- Force an ordering for streets of the same name, e.g. dualized roads
        ) AS roads_text_name
    properties:
      cache-features: true
      minzoom: 13
  - id: paths-text-name
    geometry: linestring
    <<: *extents
    Datasource:
      <<: *osm2pgsql
      table: |-
        (SELECT
            way,
            highway,
            construction,
            name,
            CASE
              WHEN oneway IN ('yes', '-1') THEN oneway
              WHEN junction IN ('roundabout') AND (oneway IS NULL OR NOT oneway IN ('no', 'reversible')) THEN 'yes'
              ELSE NULL
            END AS oneway,
            horse,
            bicycle
          FROM planet_osm_line
          WHERE highway IN ('bridleway', 'footway', 'cycleway', 'path', 'track', 'steps', 'construction')
            AND (name IS NOT NULL
              OR oneway IN ('yes', '-1')
              OR junction IN ('roundabout'))
        ) AS paths_text_name
    properties:
      cache-features: true
      minzoom: 15
  - id: railways-text-name
    geometry: linestring
    <<: *extents
    Datasource:
      <<: *osm2pgsql
      table: |-
        (SELECT
            way,
            CASE WHEN railway = 'preserved' AND service IN ('spur', 'siding', 'yard') THEN 'INT-preserved-ssy'::text
                 WHEN (railway = 'rail' AND service IN ('spur', 'siding', 'yard')) THEN 'INT-spur-siding-yard'
                 WHEN (railway = 'tram' AND service IN ('spur', 'siding', 'yard')) THEN 'tram-service' ELSE railway END AS railway,
            CASE WHEN (tunnel = 'yes' OR tunnel = 'building_passage' OR covered = 'yes') THEN 'yes' ELSE 'no' END AS tunnel,
            tags->'highspeed' as highspeed,
            tags->'usage' as usage,
            construction,
            name
          FROM planet_osm_line l
          WHERE railway IN ('rail', 'subway', 'narrow_gauge', 'light_rail', 'preserved', 'funicular',
                            'monorail', 'miniature', 'tram', 'disused', 'construction')
            AND (tunnel IS NULL OR NOT tunnel IN ('yes', 'building_passage'))
            AND highway IS NULL -- Prevent duplicate rendering
            AND name IS NOT NULL
          ORDER BY
            z_order DESC, -- put important rails first
            COALESCE(layer, 0), -- put top layered rails first
            length(name) DESC, -- Try to fit big labels in first
            name DESC, -- Force a consistent ordering between differently named railways
            l.osm_id DESC -- Force an ordering for railways of the same name, e.g. dualized rails
        ) AS railways_text_name
    properties:
      minzoom: 11
  - id: roads-text-ref-minor
    geometry: linestring
    <<: *extents
    Datasource:
      <<: *osm2pgsql
      table: |-
        (SELECT
            way,
            highway,
            height,
            width,
            refs
          FROM (
            SELECT
                osm_id,
                way,
                highway,
                array_length(refs,1) AS height,
                (SELECT MAX(char_length(ref)) FROM unnest(refs) AS u(ref)) AS width,
                array_to_string(refs, E'\n') AS refs
              FROM (
                SELECT
                    osm_id,
                    way,
                    CASE WHEN highway IN ('unclassified', 'residential', 'track') THEN highway ELSE NULL END AS highway,
                    string_to_array(ref, ';') AS refs
                  FROM planet_osm_line
                  WHERE highway IN ('unclassified', 'residential', 'track')
                    AND ref IS NOT NULL
              ) AS p) AS q
          WHERE height <= 4 AND width <= 11
          ORDER BY
            CASE
              WHEN highway = 'unclassified' THEN 33
              WHEN highway = 'residential' THEN 32
              WHEN highway = 'track' THEN 30
              ELSE NULL
            END DESC NULLS LAST,
            height DESC,
            width DESC,
            refs,
            osm_id
        ) AS roads_text_ref_minor
    properties:
      minzoom: 15
  - id: text-poly-low-zoom
    geometry: polygon
    <<: *extents
    Datasource:
      <<: *osm2pgsql
      table: |-
        (SELECT
            way,
            way_area/NULLIF(POW(!scale_denominator!*0.001*0.28,2),0) AS way_pixels,
            COALESCE(
              'landuse_' || CASE WHEN landuse IN ('forest', 'military', 'farmland') THEN landuse ELSE NULL END,
              'military_' || CASE WHEN military IN ('danger_area') THEN military ELSE NULL END,
              'natural_' || CASE WHEN "natural" IN ('wood', 'glacier', 'sand', 'scree', 'shingle', 'bare_rock',
                                                    'water', 'bay', 'strait') THEN "natural" ELSE NULL END,
              'place_' || CASE WHEN place IN ('island') THEN place ELSE NULL END,
              'boundary_' || CASE WHEN (boundary = 'protected_area' AND tags->'protect_class' = '24') THEN 'aboriginal_lands'
                                  WHEN boundary IN ('aboriginal_lands', 'national_park')
                                       OR (boundary = 'protected_area' AND tags->'protect_class' IN ('1','1a','1b','2','3','4','5','6','7','97','98','99'))
                                       THEN boundary ELSE NULL END,
              'leisure_' || CASE WHEN leisure IN ('nature_reserve') THEN leisure ELSE NULL END
            ) AS feature,
            name,
            CASE WHEN building = 'no' OR building IS NULL THEN 'no' ELSE 'yes' END AS is_building -- always no with the where conditions
          FROM planet_osm_polygon
          WHERE (landuse IN ('forest', 'military', 'farmland')
              OR military IN ('danger_area')
              OR "natural" IN ('wood', 'glacier', 'sand', 'scree', 'shingle', 'bare_rock', 'water', 'bay', 'strait')
              OR "place" IN ('island')
              OR boundary IN ('aboriginal_lands', 'national_park')
              OR (boundary = 'protected_area' AND tags->'protect_class' IN ('1','1a','1b','2','3','4','5','6','7','24','97','98','99'))
              OR leisure IN ('nature_reserve'))
            AND building IS NULL
            AND name IS NOT NULL
          ORDER BY way_area DESC
        ) AS text_poly_low_zoom
    properties:
      minzoom: 0
      maxzoom: 9
  - id: text-line
    geometry: linestring
    <<: *extents
    Datasource:
      <<: *osm2pgsql
      table: |-
        (SELECT
          way,
            NULL as way_pixels,
            COALESCE('man_made_' || man_made, 'waterway_' || waterway, 'natural_' || "natural") AS feature,
            access,
            name,
            tags->'operator' as operator,
            ref,
            NULL AS way_area,
            CASE WHEN building = 'no' OR building IS NULL THEN 'no' ELSE 'yes' END AS is_building
          FROM planet_osm_line
          WHERE (man_made IN ('pier', 'breakwater', 'groyne', 'embankment')
              OR waterway IN ('dam', 'weir')
              OR "natural" IN ('cliff'))
            AND name IS NOT NULL
        ) AS text_line
    properties:
      minzoom: 10
  - id: text-point
    geometry: point
    <<: *extents
    Datasource:
      <<: *osm2pgsql
      # Include values that are rendered as icon without label to prevent mismatch between icons and labels,
      # see https://github.com/gravitystorm/openstreetmap-carto/pull/1349#issuecomment-77805678
      table: *amenity_points_sql
    properties:
      minzoom: 10
  - id: building-text
    geometry: polygon
    <<: *extents
    Datasource:
      <<: *osm2pgsql
      table: |-
        (SELECT
            name,
            ST_PointOnSurface(way) AS way,
            way_area/NULLIF(POW(!scale_denominator!*0.001*0.28,2),0) AS way_pixels
          FROM planet_osm_polygon
          WHERE way && !bbox!
            AND building IS NOT NULL
            AND building NOT IN ('no')
            AND name IS NOT NULL
          ORDER BY way_area DESC
        ) AS building_text
    properties:
      minzoom: 14
  - id: interpolation
    geometry: linestring
    <<: *extents
    Datasource:
      <<: *osm2pgsql
      table: |-
        (SELECT
            way
          FROM planet_osm_line
          WHERE "addr:interpolation" IS NOT NULL
        ) AS interpolation
    properties:
      minzoom: 17
  - id: addresses
    geometry: point
    <<: *extents
    Datasource:
      <<: *osm2pgsql
      table: |-
        (SELECT
            ST_PointOnSurface(way) AS way,
            "addr:housenumber" AS addr_housenumber,
            "addr:housename" AS addr_housename,
            tags->'addr:unit' AS addr_unit,
            way_area/NULLIF(POW(!scale_denominator!*0.001*0.28,2),0) AS way_pixels
          FROM planet_osm_polygon
          WHERE way && !bbox! AND (("addr:housenumber" IS NOT NULL) OR ("addr:housename" IS NOT NULL) OR ((tags->'addr:unit') IS NOT NULL))
            AND building IS NOT NULL
        UNION ALL
        SELECT
            way,
            "addr:housenumber" AS addr_housenumber,
            "addr:housename" AS addr_housename,
            tags->'addr:unit' AS addr_unit,
            NULL AS way_pixels
          FROM planet_osm_point
          WHERE way && !bbox! AND (("addr:housenumber" IS NOT NULL) OR ("addr:housename" IS NOT NULL) OR ((tags->'addr:unit') IS NOT NULL))
          ORDER BY way_pixels DESC NULLS LAST
        ) AS addresses
    properties:
      minzoom: 17
  - id: water-lines-text
    geometry: linestring
    <<: *extents
    Datasource:
      <<: *osm2pgsql
      table: |-
        (SELECT
            way,
            waterway,
            lock,
            name,
            "natural",
            tags-> 'lock_name' AS lock_name,
            CASE WHEN tags->'intermittent' IN ('yes')
              OR tags->'seasonal' IN ('yes', 'spring', 'summer', 'autumn', 'winter', 'wet_season', 'dry_season')
              THEN 'yes' ELSE 'no' END AS int_intermittent,
            CASE WHEN tunnel IN ('yes', 'culvert') THEN 'yes' ELSE 'no' END AS int_tunnel
          FROM planet_osm_line
          WHERE (waterway IN ('river', 'canal', 'stream', 'drain', 'ditch')
                 OR "natural" IN ('bay', 'strait'))
            AND (tunnel IS NULL or tunnel != 'culvert')
            AND name IS NOT NULL
          ORDER BY COALESCE(layer,0)
        ) AS water_lines_text
    properties:
      minzoom: 13
  - id: ferry-routes-text
    geometry: linestring
    <<: *extents
    Datasource:
      <<: *osm2pgsql
      table: |-
        (SELECT
            way,
            name
          FROM planet_osm_line
          WHERE route = 'ferry'
            AND osm_id > 0
            AND name IS NOT NULL
        ) AS ferry_routes_text
    properties:
      minzoom: 13
  - id: admin-text
    geometry: linestring
    <<: *extents
    Datasource:
      <<: *osm2pgsql
      table: |-
        (SELECT
            way,
            name,
            admin_level,
            way_area/NULLIF(POW(!scale_denominator!*0.001*0.28,2),0) AS way_pixels
          FROM planet_osm_polygon
          WHERE boundary = 'administrative'
            AND admin_level IN ('1', '2', '3', '4', '5', '6', '7', '8', '9', '10')
            AND name IS NOT NULL
            AND osm_id < 0
          ORDER BY admin_level::integer ASC, way_area DESC
        ) AS admin_text
    properties:
      minzoom: 11
  - id: protected-areas-text
    geometry: linestring
    <<: *extents
    Datasource:
      <<: *osm2pgsql
      table: |-
        (SELECT
            way,
            name,
            boundary,
            tags->'protect_class' AS protect_class,
            way_area/NULLIF(POW(!scale_denominator!*0.001*0.28,2),0) AS way_pixels
          FROM planet_osm_polygon
          WHERE (boundary IN ('aboriginal_lands', 'national_park')
                 OR leisure = 'nature_reserve'
                 OR (boundary = 'protected_area' AND tags->'protect_class' IN ('1','1a','1b','2','3','4','5','6','7','24','97','98','99')))
            AND name IS NOT NULL
        ) AS protected_areas_text
    properties:
      minzoom: 13
  - id: amenity-low-priority
    geometry: point
    <<: *extents
    Datasource:
      <<: *osm2pgsql
      table: &amenity_low_priority_sql |-
        (SELECT
            way,
            name,
            COALESCE(
              'highway_' || CASE WHEN highway IN ('mini_roundabout') AND way_area IS NULL THEN highway ELSE NULL END,
              'railway_' || CASE WHEN railway IN ('level_crossing', 'crossing') AND way_area IS NULL THEN railway ELSE NULL END,
              'amenity_' || CASE WHEN amenity IN ('bench', 'waste_basket', 'waste_disposal') AND way_area IS NULL THEN amenity ELSE NULL END,
              'historic_' || CASE WHEN historic IN ('wayside_cross', 'wayside_shrine') AND way_area IS NULL THEN historic ELSE NULL END,
              'man_made_' || CASE WHEN man_made IN ('cross') AND way_area IS NULL THEN man_made ELSE NULL END,
              'barrier_' || CASE WHEN barrier IN ('bollard', 'gate', 'lift_gate', 'swing_gate', 'block', 'log', 'cattle_grid', 'stile', 'motorcycle_barrier', 'cycle_barrier', 'full-height_turnstile', 'turnstile', 'kissing_gate') THEN barrier ELSE NULL END
            )  AS feature,
            access,
            way_area,
            way_area/NULLIF(POW(!scale_denominator!*0.001*0.28,2),0) AS way_pixels,
            CASE WHEN amenity IN ('waste_basket', 'waste_disposal') THEN 2 ELSE 1 END AS prio
            FROM
              (SELECT
                  ST_PointOnSurface(way) AS way,
                  name,
                  access,
                  amenity,
                  barrier,
                  highway,
                  historic,
                  man_made,
                  railway,
                  tags,
                  way_area
                FROM planet_osm_polygon
                WHERE way && !bbox!
              UNION ALL
              SELECT
                  way,
                  name,
                  access,
                  amenity,
                  barrier,
                  highway,
                  historic,
                  man_made,
                  railway,
                  tags,
                  NULL AS way_area
                FROM planet_osm_point
                WHERE way && !bbox!
              ) _
            WHERE highway IN ('mini_roundabout')
               OR railway IN ('level_crossing', 'crossing')
               OR amenity IN ('bench', 'waste_basket', 'waste_disposal')
               OR historic IN ('wayside_cross', 'wayside_shrine')
               OR man_made IN ('cross')
               OR barrier IN ('bollard', 'gate', 'lift_gate', 'swing_gate', 'block', 'log', 'cattle_grid', 'stile', 'motorcycle_barrier', 'cycle_barrier', 'full-height_turnstile', 'turnstile', 'kissing_gate')
            ORDER BY prio DESC NULLS LAST,
              way_pixels DESC NULLS LAST
          ) AS amenity_low_priority
    properties:
      cache-features: true
      minzoom: 14
  - id: text-low-priority
    geometry: point
    <<: *extents
    Datasource:
      <<: *osm2pgsql
      # Include values that are rendered as icon without label to prevent mismatch between icons and labels,
      # see https://github.com/gravitystorm/openstreetmap-carto/pull/1349#issuecomment-77805678
      table: *amenity_low_priority_sql
    properties:
      minzoom: 17<|MERGE_RESOLUTION|>--- conflicted
+++ resolved
@@ -581,11 +581,10 @@
       table: |-
         (SELECT
             way, COALESCE(historic, barrier) AS feature
-<<<<<<< HEAD
           FROM
             (SELECT way,
               ('barrier_' || (CASE WHEN barrier IN ('chain', 'city_wall', 'ditch', 'fence', 'guard_rail',
-                    'handrail', 'hedge', 'kerb', 'retaining_wall', 'wall') THEN barrier ELSE NULL END)) AS barrier,
+                    'handrail', 'hedge', 'retaining_wall', 'wall') THEN barrier ELSE NULL END)) AS barrier,
               ('historic_' || (CASE WHEN historic = 'citywalls' THEN historic ELSE NULL END)) AS historic
               FROM
                 (SELECT
@@ -605,16 +604,7 @@
                   WHERE way && !bbox!
                 ) _
               WHERE barrier IN ('chain', 'city_wall', 'ditch', 'fence', 'guard_rail',
-                  'handrail', 'hedge', 'kerb', 'retaining_wall', 'wall')
-=======
-          FROM (SELECT way,
-            ('barrier_' || (CASE WHEN barrier IN ('chain', 'city_wall', 'embankment', 'ditch', 'fence', 'guard_rail',
-                  'handrail', 'hedge', 'retaining_wall', 'wall') THEN barrier ELSE NULL END)) AS barrier,
-            ('historic_' || (CASE WHEN historic = 'citywalls' THEN historic ELSE NULL END)) AS historic
-            FROM planet_osm_line
-            WHERE barrier IN ('chain', 'city_wall', 'ditch', 'embankment', 'fence', 'guard_rail',
                   'handrail', 'hedge', 'retaining_wall', 'wall')
->>>>>>> 1c091699
               OR historic = 'citywalls'
               AND (waterway IS NULL OR waterway NOT IN ('river', 'canal', 'stream', 'drain', 'ditch'))
           ) AS features
@@ -635,30 +625,6 @@
     properties:
       cache-features: true
       minzoom: 13
-<<<<<<< HEAD
-=======
-  - id: area-barriers
-    geometry: polygon
-    <<: *extents
-    Datasource:
-      <<: *osm2pgsql
-      table: |-
-        (SELECT
-            way, COALESCE(historic, barrier) AS feature
-          FROM (SELECT way,
-            ('barrier_' || (CASE WHEN barrier IN ('chain', 'city_wall', 'ditch', 'embankment', 'fence', 'guard_rail',
-                  'handrail', 'hedge', 'retaining_wall', 'wall') THEN barrier ELSE NULL END)) AS barrier,
-            ('historic_' || (CASE WHEN historic = 'citywalls' THEN historic ELSE NULL END)) AS historic
-            FROM planet_osm_polygon
-            WHERE (barrier IN ('chain', 'city_wall', 'ditch', 'embankment', 'fence', 'guard_rail',
-                  'handrail', 'hedge', 'retaining_wall', 'wall')
-              OR historic = 'citywalls')
-              AND building IS NULL
-          ) AS features
-        ) AS area_barriers
-    properties:
-      minzoom: 16
->>>>>>> 1c091699
   - id: ferry-routes
     geometry: linestring
     <<: *extents
