<<<<<<< HEAD
{
  "interactivity": false,
  "Layer": [
    {
      "name": "world",
      "srs-name": "900913",
      "geometry": "polygon",
      "class": "",
      "id": "world",
      "srs": "+proj=merc +a=6378137 +b=6378137 +lat_ts=0.0 +lon_0=0.0 +x_0=0.0 +y_0=0.0 +k=1.0 +units=m +nadgrids=@null +wktext +no_defs +over",
      "Datasource": {
        "type": "shape",
        "file": "data/simplified-land-polygons-complete-3857/simplified_land_polygons.shp"
      },
      "extent": [
        -180,
        -85.05112877980659,
        180,
        85.05112877980659
      ],
      "properties": {
        "maxzoom": 9
      },
      "advanced": {}
    },
    {
      "name": "coast-poly",
      "srs-name": "900913",
      "geometry": "polygon",
      "class": "",
      "id": "coast-poly",
      "srs": "+proj=merc +a=6378137 +b=6378137 +lat_ts=0.0 +lon_0=0.0 +x_0=0.0 +y_0=0.0 +k=1.0 +units=m +nadgrids=@null +wktext +no_defs +over",
      "Datasource": {
        "type": "shape",
        "file": "data/land-polygons-split-3857/land_polygons.shp"
      },
      "extent": [
        -180,
        -85.05112877980659,
        180,
        85.05112877980659
      ],
      "properties": {
        "minzoom": 10
      },
      "advanced": {}
    },
    {
      "name": "builtup",
      "srs-name": "mercator",
      "geometry": "polygon",
      "class": "",
      "id": "builtup",
      "srs": "+proj=merc +datum=WGS84 +over",
      "Datasource": {
        "type": "shape",
        "file": "data/world_boundaries/builtup_area.shp"
      },
      "extent": [
        -180,
        -85.05112877980659,
        180,
        85.05112877980659
      ],
      "properties": {
        "maxzoom": 9,
        "minzoom": 8
      },
      "advanced": {}
    },
    {
      "name": "necountries",
      "srs-name": "WGS84",
      "geometry": "linestring",
      "class": "",
      "id": "necountries",
      "srs": "+proj=longlat +ellps=WGS84 +datum=WGS84 +no_defs",
      "Datasource": {
        "type": "shape",
        "file": "data/ne_110m_admin_0_boundary_lines_land/ne_110m_admin_0_boundary_lines_land.shp"
      },
      "extent": [
        -180,
        -85.05112877980659,
        180,
        85.05112877980659
      ],
      "properties": {
        "maxzoom": 3,
        "minzoom": 1
      },
      "advanced": {}
    },
    {
      "name": "landcover-low-zoom",
      "srs-name": "900913",
      "geometry": "polygon",
      "class": "",
      "id": "landcover-low-zoom",
      "srs": "+proj=merc +a=6378137 +b=6378137 +lat_ts=0.0 +lon_0=0.0 +x_0=0.0 +y_0=0.0 +k=1.0 +units=m +nadgrids=@null +wktext +no_defs +over",
      "Datasource": {
        "extent": "-20037508,-20037508,20037508,20037508",
        "table": "(SELECT\n    way, name, way_pixels,\n    COALESCE(wetland, landuse, \"natural\") AS feature\n  FROM (SELECT\n      way, COALESCE(name, '') AS name,\n      ('landuse_' || (CASE WHEN landuse IN ('forest', 'military') THEN landuse ELSE NULL END)) AS landuse,\n      ('natural_' || (CASE WHEN \"natural\" IN ('wood', 'sand', 'scree', 'shingle', 'bare_rock') THEN \"natural\" ELSE NULL END)) AS \"natural\",\n      ('wetland_' || (CASE WHEN \"natural\" IN ('wetland', 'mud') THEN (CASE WHEN \"natural\" IN ('mud') THEN \"natural\" ELSE tags->'wetland' END) ELSE NULL END)) AS wetland,\n      way_area/NULLIF(!pixel_width!::real*!pixel_height!::real,0) AS way_pixels\n    FROM planet_osm_polygon\n    WHERE (landuse IN ('forest', 'military')\n      OR \"natural\" IN ('wood', 'wetland', 'mud', 'sand', 'scree', 'shingle', 'bare_rock'))\n      AND way_area > 0.01*!pixel_width!::real*!pixel_height!::real\n      AND building IS NULL\n    ORDER BY COALESCE(layer,0), way_area DESC\n  ) AS features\n) AS landcover_low_zoom",
        "geometry_field": "way",
        "type": "postgis",
        "key_field": "",
        "dbname": "gis"
      },
      "extent": [
        -180,
        -85.05112877980659,
        180,
        85.05112877980659
      ],
      "properties": {
        "maxzoom": 9,
        "minzoom": 7
      },
      "advanced": {}
    },
    {
      "name": "landcover",
      "srs-name": "900913",
      "geometry": "polygon",
      "class": "",
      "id": "landcover",
      "srs": "+proj=merc +a=6378137 +b=6378137 +lat_ts=0.0 +lon_0=0.0 +x_0=0.0 +y_0=0.0 +k=1.0 +units=m +nadgrids=@null +wktext +no_defs +over",
      "Datasource": {
        "extent": "-20037508,-20037508,20037508,20037508",
        "table": "(SELECT\n    way, name, religion, way_pixels,\n    COALESCE(aeroway, amenity, wetland, power, landuse, leisure, military, \"natural\", tourism, highway, railway) AS feature\n  FROM (SELECT\n      way, COALESCE(name, '') AS name,\n      ('aeroway_' || (CASE WHEN aeroway IN ('apron', 'aerodrome') THEN aeroway ELSE NULL END)) AS aeroway,\n      ('amenity_' || (CASE WHEN amenity IN ('parking', 'bicycle_parking', 'motorcycle_parking', 'university', 'college', 'school', \n                                            'hospital', 'kindergarten', 'grave_yard', 'prison', 'place_of_worship', 'clinic') \n                                            THEN amenity ELSE NULL END)) AS amenity,\n      ('landuse_' || (CASE WHEN landuse IN ('quarry', 'vineyard', 'orchard', 'cemetery', 'residential', 'garages', 'meadow', 'grass', \n                                            'allotments', 'forest', 'farmyard', 'farm', 'farmland', 'greenhouse_horticulture', \n                                            'recreation_ground', 'village_green', 'retail', 'industrial', 'railway', 'commercial', \n                                            'brownfield', 'landfill', 'construction') THEN landuse ELSE NULL END)) AS landuse,\n      ('leisure_' || (CASE WHEN leisure IN ('swimming_pool', 'playground', 'park', 'recreation_ground', 'common', 'garden', \n                                            'golf_course', 'miniature_golf', 'picnic_table', 'sports_centre', 'stadium', 'pitch', \n                                            'track', 'dog_park') THEN leisure ELSE NULL END)) AS leisure,\n      ('military_' || (CASE WHEN military IN ('danger_area') THEN military ELSE NULL END)) AS military,\n      ('natural_' || (CASE WHEN \"natural\" IN ('beach', 'shoal', 'heath', 'grassland', 'wood', 'sand', 'scree', 'shingle', 'bare_rock', 'scrub') THEN \"natural\" ELSE NULL END)) AS \"natural\",\n      ('wetland_' || (CASE WHEN \"natural\" IN ('wetland', 'marsh', 'mud') THEN (CASE WHEN \"natural\" IN ('marsh', 'mud') THEN \"natural\" ELSE tags->'wetland' END) ELSE NULL END)) AS wetland,\n      ('power_' || (CASE WHEN power IN ('station', 'sub_station', 'substation', 'generator') THEN power ELSE NULL END)) AS power,\n      ('tourism_' || (CASE WHEN tourism IN ('attraction', 'camp_site', 'caravan_site', 'picnic_site') THEN tourism ELSE NULL END)) AS tourism,\n      ('highway_' || (CASE WHEN highway IN ('services', 'rest_area') THEN highway ELSE NULL END)) AS highway,\n      ('railway_' || (CASE WHEN railway = 'station' THEN railway ELSE NULL END)) AS railway,\n      CASE WHEN religion IN ('christian', 'jewish') THEN religion ELSE 'INT-generic'::text END AS religion,\n      way_area/NULLIF(!pixel_width!::real*!pixel_height!::real,0) AS way_pixels\n    FROM planet_osm_polygon\n    WHERE (landuse IS NOT NULL\n      OR leisure IS NOT NULL\n      OR aeroway IN ('apron', 'aerodrome')\n      OR amenity IN ('parking', 'bicycle_parking', 'motorcycle_parking', 'university', 'college', 'school', 'hospital', 'kindergarten', \n                     'grave_yard', 'place_of_worship', 'prison', 'clinic')\n      OR military IN ('danger_area')\n      OR \"natural\" IN ('beach', 'shoal', 'heath', 'mud', 'marsh', 'wetland', 'grassland', 'wood', 'sand', 'scree', 'shingle', 'bare_rock', 'scrub')\n      OR power IN ('station', 'sub_station', 'substation', 'generator')\n      OR tourism IN ('attraction', 'camp_site', 'caravan_site', 'picnic_site')\n      OR highway IN ('services', 'rest_area')\n      OR railway = 'station')\n      AND way_area > 0.01*!pixel_width!::real*!pixel_height!::real\n    ORDER BY COALESCE(layer,0), way_area DESC\n  ) AS landcover\n) AS features",
        "geometry_field": "way",
        "type": "postgis",
        "key_field": "",
        "dbname": "gis"
      },
      "extent": [
        -180,
        -85.05112877980659,
        180,
        85.05112877980659
      ],
      "properties": {
        "minzoom": 10
      },
      "advanced": {}
    },
    {
      "name": "landcover-line",
      "srs-name": "900913",
      "geometry": "linestring",
      "class": "",
      "id": "landcover-line",
      "srs": "+proj=merc +a=6378137 +b=6378137 +lat_ts=0.0 +lon_0=0.0 +x_0=0.0 +y_0=0.0 +k=1.0 +units=m +nadgrids=@null +wktext +no_defs +over",
      "Datasource": {
        "extent": "-20037508,-20037508,20037508,20037508",
        "table": "(SELECT\n    way\n  FROM planet_osm_line\n  WHERE man_made = 'cutline'\n) AS landcover_line",
        "geometry_field": "way",
        "type": "postgis",
        "key_field": "",
        "dbname": "gis"
      },
      "extent": [
        -180,
        -85.05112877980659,
        180,
        85.05112877980659
      ],
      "properties": {
        "minzoom": 14
      },
      "advanced": {}
    },
    {
      "name": "water-lines-casing",
      "srs-name": "900913",
      "geometry": "linestring",
      "class": "",
      "id": "water-lines-casing",
      "srs": "+proj=merc +a=6378137 +b=6378137 +lat_ts=0.0 +lon_0=0.0 +x_0=0.0 +y_0=0.0 +k=1.0 +units=m +nadgrids=@null +wktext +no_defs +over",
      "Datasource": {
        "extent": "-20037508,-20037508,20037508,20037508",
        "table": "(SELECT\n    way, waterway, tags->'intermittent' as intermittent,\n    CASE WHEN tunnel IN ('yes', 'culvert') THEN 'yes' ELSE 'no' END AS int_tunnel\n  FROM planet_osm_line\n  WHERE waterway IN ('stream', 'drain', 'ditch')\n) AS water_lines_casing",
        "geometry_field": "way",
        "type": "postgis",
        "key_field": "",
        "dbname": "gis"
      },
      "extent": [
        -180,
        -85.05112877980659,
        180,
        85.05112877980659
      ],
      "properties": {
        "minzoom": 13
      },
      "advanced": {}
    },
    {
      "name": "water-lines-low-zoom",
      "srs-name": "900913",
      "geometry": "linestring",
      "class": "",
      "id": "water-lines-low-zoom",
      "srs": "+proj=merc +a=6378137 +b=6378137 +lat_ts=0.0 +lon_0=0.0 +x_0=0.0 +y_0=0.0 +k=1.0 +units=m +nadgrids=@null +wktext +no_defs +over",
      "Datasource": {
        "extent": "-20037508,-20037508,20037508,20037508",
        "table": "(SELECT\n    way,\n    waterway,\n    tags->'intermittent' as intermittent\n  FROM planet_osm_line\n  WHERE waterway = 'river'\n) AS water_lines_low_zoom",
        "geometry_field": "way",
        "type": "postgis",
        "key_field": "",
        "dbname": "gis"
      },
      "extent": [
        -180,
        -85.05112877980659,
        180,
        85.05112877980659
      ],
      "properties": {
        "maxzoom": 11,
        "minzoom": 8
      },
      "advanced": {}
    },
    {
      "name": "icesheet-poly",
      "srs-name": "900913",
      "geometry": "polygon",
      "class": "",
      "id": "icesheet-poly",
      "srs": "+proj=merc +a=6378137 +b=6378137 +lat_ts=0.0 +lon_0=0.0 +x_0=0.0 +y_0=0.0 +k=1.0 +units=m +nadgrids=@null +wktext +no_defs +over",
      "Datasource": {
        "type": "shape",
        "file": "data/antarctica-icesheet-polygons-3857/icesheet_polygons.shp"
      },
      "extent": [
        -180,
        -85.05112877980659,
        180,
        85.05112877980659
      ],
      "properties": {
        "minzoom": 4
      },
      "advanced": {}
    },
    {
      "name": "water-areas",
      "srs-name": "900913",
      "geometry": "polygon",
      "class": "",
      "id": "water-areas",
      "srs": "+proj=merc +a=6378137 +b=6378137 +lat_ts=0.0 +lon_0=0.0 +x_0=0.0 +y_0=0.0 +k=1.0 +units=m +nadgrids=@null +wktext +no_defs +over",
      "Datasource": {
        "extent": "-20037508,-20037508,20037508,20037508",
        "table": "(SELECT\n    way,\n    \"natural\",\n    waterway,\n    landuse,\n    name,\n    way_area/NULLIF(!pixel_width!::real*!pixel_height!::real,0) AS way_pixels\n  FROM planet_osm_polygon\n  WHERE\n    (waterway IN ('dock', 'riverbank', 'canal')\n      OR landuse IN ('reservoir', 'basin')\n      OR \"natural\" IN ('water', 'glacier'))\n    AND building IS NULL\n    AND way_area > 0.01*!pixel_width!::real*!pixel_height!::real\n  ORDER BY COALESCE(layer,0), way_area DESC\n) AS water_areas",
        "geometry_field": "way",
        "type": "postgis",
        "key_field": "",
        "dbname": "gis"
      },
      "extent": [
        -180,
        -85.05112877980659,
        180,
        85.05112877980659
      ],
      "properties": {
        "minzoom": 4
      },
      "advanced": {}
    },
    {
      "name": "landcover-area-symbols",
      "srs-name": "900913",
      "geometry": "polygon",
      "class": "",
      "id": "landcover-area-symbols",
      "srs": "+proj=merc +a=6378137 +b=6378137 +lat_ts=0.0 +lon_0=0.0 +x_0=0.0 +y_0=0.0 +k=1.0 +units=m +nadgrids=@null +wktext +no_defs +over",
      "Datasource": {
        "extent": "-20037508,-20037508,20037508,20037508",
        "table": "(SELECT\n    way, surface, \n    COALESCE(CASE WHEN landuse = 'forest' THEN 'wood' ELSE NULL END, \"natural\") AS \"natural\",\n    CASE WHEN \"natural\" IN ('marsh', 'mud') \n        THEN \"natural\" \n        ELSE CASE WHEN (\"natural\" = 'wetland' AND NOT tags ? 'wetland') \n          THEN 'wetland' \n          ELSE CASE WHEN (\"natural\" = 'wetland')\n            THEN tags->'wetland'\n            ELSE NULL\n            END \n        END\n      END AS int_wetland\n  FROM planet_osm_polygon\n  WHERE (\"natural\" IN ('marsh', 'mud', 'wetland', 'wood', 'beach', 'shoal', 'reef', 'scrub') OR landuse = 'forest')\n    AND building IS NULL\n    AND way_area > 0.01*!pixel_width!::real*!pixel_height!::real\n  ORDER BY COALESCE(layer,0), way_area DESC\n) AS landcover_area_symbols",
        "geometry_field": "way",
        "type": "postgis",
        "key_field": "",
        "dbname": "gis"
      },
      "extent": [
        -180,
        -85.05112877980659,
        180,
        85.05112877980659
      ],
      "properties": {
        "minzoom": 10
      },
      "advanced": {}
    },
    {
      "name": "icesheet-outlines",
      "srs-name": "900913",
      "geometry": "linestring",
      "class": "",
      "id": "icesheet-outlines",
      "srs": "+proj=merc +a=6378137 +b=6378137 +lat_ts=0.0 +lon_0=0.0 +x_0=0.0 +y_0=0.0 +k=1.0 +units=m +nadgrids=@null +wktext +no_defs +over",
      "Datasource": {
        "type": "shape",
        "file": "data/antarctica-icesheet-outlines-3857/icesheet_outlines.shp"
      },
      "extent": [
        -180,
        -85.05112877980659,
        180,
        85.05112877980659
      ],
      "properties": {
        "minzoom": 4
      },
      "advanced": {}
    },
    {
      "name": "water-lines",
      "srs-name": "900913",
      "geometry": "linestring",
      "class": "water-lines",
      "id": "water-lines",
      "srs": "+proj=merc +a=6378137 +b=6378137 +lat_ts=0.0 +lon_0=0.0 +x_0=0.0 +y_0=0.0 +k=1.0 +units=m +nadgrids=@null +wktext +no_defs +over",
      "Datasource": {
        "extent": "-20037508,-20037508,20037508,20037508",
        "table": "(SELECT\n    way, waterway, name, tags->'intermittent' as intermittent,\n    CASE WHEN tunnel IN ('yes', 'culvert') THEN 'yes' ELSE 'no' END AS int_tunnel,\n    'no' AS bridge\n  FROM planet_osm_line\n  WHERE waterway IN ('river', 'canal', 'derelict_canal', 'stream', 'drain', 'ditch', 'wadi')\n    AND (bridge IS NULL OR bridge NOT IN ('yes', 'aqueduct'))\n  ORDER BY COALESCE(layer,0)\n) AS water_lines",
        "geometry_field": "way",
        "type": "postgis",
        "key_field": "",
        "dbname": "gis"
      },
      "extent": [
        -180,
        -85.05112877980659,
        180,
        85.05112877980659
      ],
      "properties": {
        "minzoom": 12
      },
      "advanced": {}
    },
    {
      "name": "water-barriers-line",
      "srs-name": "900913",
      "geometry": "linestring",
      "class": "",
      "id": "water-barriers-line",
      "srs": "+proj=merc +a=6378137 +b=6378137 +lat_ts=0.0 +lon_0=0.0 +x_0=0.0 +y_0=0.0 +k=1.0 +units=m +nadgrids=@null +wktext +no_defs +over",
      "Datasource": {
        "extent": "-20037508,-20037508,20037508,20037508",
        "table": "(SELECT\n    way,\n    waterway,\n    name\n  FROM planet_osm_line\n  WHERE waterway IN ('dam', 'weir', 'lock_gate')\n) AS water_barriers_line",
        "geometry_field": "way",
        "type": "postgis",
        "key_field": "",
        "dbname": "gis"
      },
      "extent": [
        -180,
        -85.05112877980659,
        180,
        85.05112877980659
      ],
      "properties": {
        "minzoom": 13
      },
      "advanced": {}
    },
    {
      "name": "water-barriers-poly",
      "srs-name": "900913",
      "geometry": "polygon",
      "class": "",
      "id": "water-barriers-poly",
      "srs": "+proj=merc +a=6378137 +b=6378137 +lat_ts=0.0 +lon_0=0.0 +x_0=0.0 +y_0=0.0 +k=1.0 +units=m +nadgrids=@null +wktext +no_defs +over",
      "Datasource": {
        "extent": "-20037508,-20037508,20037508,20037508",
        "table": "(SELECT\n    way,\n    waterway,\n    name\n  FROM planet_osm_polygon\n  WHERE waterway IN ('dam', 'weir', 'lock_gate')\n) AS water_barriers_poly",
        "geometry_field": "way",
        "type": "postgis",
        "key_field": "",
        "dbname": "gis"
      },
      "extent": [
        -180,
        -85.05112877980659,
        180,
        85.05112877980659
      ],
      "properties": {
        "minzoom": 13
      },
      "advanced": {}
    },
    {
      "name": "marinas-area",
      "srs-name": "900913",
      "geometry": "polygon",
      "class": "",
      "id": "marinas-area",
      "srs": "+proj=merc +a=6378137 +b=6378137 +lat_ts=0.0 +lon_0=0.0 +x_0=0.0 +y_0=0.0 +k=1.0 +units=m +nadgrids=@null +wktext +no_defs +over",
      "Datasource": {
        "extent": "-20037508,-20037508,20037508,20037508",
        "table": "(SELECT\n    way\n  FROM planet_osm_polygon\n  WHERE leisure = 'marina'\n) AS marinas_area",
        "geometry_field": "way",
        "type": "postgis",
        "key_field": "",
        "dbname": "gis"
      },
      "extent": [
        -180,
        -85.05112877980659,
        180,
        85.05112877980659
      ],
      "properties": {
        "minzoom": 14
      },
      "advanced": {}
    },
    {
      "name": "piers-poly",
      "srs-name": "900913",
      "geometry": "polygon",
      "class": "",
      "id": "piers-poly",
      "srs": "+proj=merc +a=6378137 +b=6378137 +lat_ts=0.0 +lon_0=0.0 +x_0=0.0 +y_0=0.0 +k=1.0 +units=m +nadgrids=@null +wktext +no_defs +over",
      "Datasource": {
        "extent": "-20037508,-20037508,20037508,20037508",
        "table": "(SELECT\n    way, man_made\n  FROM planet_osm_polygon\n  WHERE man_made IN ('pier', 'breakwater', 'groyne')\n) AS piers_poly",
        "geometry_field": "way",
        "type": "postgis",
        "key_field": "",
        "dbname": "gis"
      },
      "extent": [
        -180,
        -85.05112877980659,
        180,
        85.05112877980659
      ],
      "properties": {
        "minzoom": 12
      },
      "advanced": {}
    },
    {
      "name": "piers-line",
      "srs-name": "900913",
      "geometry": "linestring",
      "class": "",
      "id": "piers-line",
      "srs": "+proj=merc +a=6378137 +b=6378137 +lat_ts=0.0 +lon_0=0.0 +x_0=0.0 +y_0=0.0 +k=1.0 +units=m +nadgrids=@null +wktext +no_defs +over",
      "Datasource": {
        "extent": "-20037508,-20037508,20037508,20037508",
        "table": "(SELECT\n    way, man_made\n  FROM planet_osm_line\n  WHERE man_made IN ('pier', 'breakwater', 'groyne')\n) AS piers_line",
        "geometry_field": "way",
        "type": "postgis",
        "key_field": "",
        "dbname": "gis"
      },
      "extent": [
        -180,
        -85.05112877980659,
        180,
        85.05112877980659
      ],
      "properties": {
        "minzoom": 12
      },
      "advanced": {}
    },
    {
      "name": "water-barriers-point",
      "srs-name": "900913",
      "geometry": "point",
      "class": "",
      "id": "water-barriers-point",
      "srs": "+proj=merc +a=6378137 +b=6378137 +lat_ts=0.0 +lon_0=0.0 +x_0=0.0 +y_0=0.0 +k=1.0 +units=m +nadgrids=@null +wktext +no_defs +over",
      "Datasource": {
        "extent": "-20037508,-20037508,20037508,20037508",
        "table": "(SELECT\n    way, waterway\n  FROM planet_osm_point\n  WHERE waterway IN ('dam', 'weir', 'lock_gate')\n) AS water_barriers_points",
        "geometry_field": "way",
        "type": "postgis",
        "key_field": "",
        "dbname": "gis"
      },
      "extent": [
        -180,
        -85.05112877980659,
        180,
        85.05112877980659
      ],
      "properties": {
        "minzoom": 17
      },
      "advanced": {}
    },
    {
      "name": "bridge",
      "srs-name": "900913",
      "geometry": "polygon",
      "class": "",
      "id": "bridge",
      "srs": "+proj=merc +a=6378137 +b=6378137 +lat_ts=0.0 +lon_0=0.0 +x_0=0.0 +y_0=0.0 +k=1.0 +units=m +nadgrids=@null +wktext +no_defs +over",
      "Datasource": {
        "extent": "-20037508,-20037508,20037508,20037508",
        "table": "(SELECT\n    way,\n    way_area/NULLIF(!pixel_width!::real*!pixel_height!::real,0) AS way_pixels,\n    man_made,\n    name\n  FROM planet_osm_polygon\n  WHERE man_made = 'bridge'\n) AS bridge",
        "geometry_field": "way",
        "type": "postgis",
        "key_field": "",
        "dbname": "gis"
      },
      "extent": [
        -180,
        -85.05112877980659,
        180,
        85.05112877980659
      ],
      "properties": {
        "minzoom": 12
      },
      "advanced": {}
    },
    {
      "name": "buildings",
      "srs-name": "900913",
      "geometry": "polygon",
      "class": "",
      "id": "buildings",
      "srs": "+proj=merc +a=6378137 +b=6378137 +lat_ts=0.0 +lon_0=0.0 +x_0=0.0 +y_0=0.0 +k=1.0 +units=m +nadgrids=@null +wktext +no_defs +over",
      "Datasource": {
        "extent": "-20037508,-20037508,20037508,20037508",
        "table": "(SELECT\n    way,\n    building\n  FROM planet_osm_polygon\n  WHERE building IS NOT NULL\n    AND building != 'no'\n    AND way_area > 0.01*!pixel_width!::real*!pixel_height!::real\n  ORDER BY COALESCE(layer,0), way_area DESC\n) AS buildings",
        "geometry_field": "way",
        "type": "postgis",
        "key_field": "",
        "dbname": "gis"
      },
      "extent": [
        -180,
        -85.05112877980659,
        180,
        85.05112877980659
      ],
      "properties": {
        "minzoom": 13
      },
      "advanced": {}
    },
    {
      "name": "buildings-major",
      "srs-name": "900913",
      "geometry": "polygon",
      "class": "",
      "id": "buildings-major",
      "srs": "+proj=merc +a=6378137 +b=6378137 +lat_ts=0.0 +lon_0=0.0 +x_0=0.0 +y_0=0.0 +k=1.0 +units=m +nadgrids=@null +wktext +no_defs +over",
      "Datasource": {
        "extent": "-20037508,-20037508,20037508,20037508",
        "table": "(SELECT\n    way,\n    building,\n    amenity,\n    aeroway\n  FROM planet_osm_polygon\n  WHERE building IS NOT NULL\n    AND building != 'no'\n    AND (aeroway = 'terminal' OR amenity = 'place_of_worship' OR building = 'train_station')\n    AND way_area > 0.01*!pixel_width!::real*!pixel_height!::real\n  ORDER BY COALESCE(layer,0), way_area DESC)\nAS buildings_major",
        "geometry_field": "way",
        "type": "postgis",
        "key_field": "",
        "dbname": "gis"
      },
      "extent": [
        -180,
        -85.05112877980659,
        180,
        85.05112877980659
      ],
      "properties": {
        "minzoom": 13
      },
      "advanced": {}
    },
    {
      "name": "tunnels",
      "srs-name": "900913",
      "geometry": "linestring",
      "class": "tunnels-fill tunnels-casing access",
      "id": "tunnels",
      "srs": "+proj=merc +a=6378137 +b=6378137 +lat_ts=0.0 +lon_0=0.0 +x_0=0.0 +y_0=0.0 +k=1.0 +units=m +nadgrids=@null +wktext +no_defs +over",
      "Datasource": {
        "extent": "-20037508,-20037508,20037508,20037508",
        "table": "(SELECT\n    way,\n    (CASE WHEN substr(feature, length(feature)-3, 4) = 'link' THEN substr(feature, 0, length(feature)-4) ELSE feature END) AS feature,\n    horse,\n    foot,\n    bicycle,\n    tracktype,\n    int_surface,\n    access,\n    construction,\n    service,\n    link,\n    layernotnull\n  FROM ( -- subselect that contains both roads and rail/aero\n    SELECT\n        way,\n        ('highway_' || highway) AS feature, --only motorway to tertiary links are accepted later on\n        horse,\n        foot,\n        bicycle,\n        tracktype,\n        CASE WHEN surface IN ('unpaved', 'compacted', 'dirt', 'earth', 'fine_gravel', 'grass', 'grass_paver', 'gravel', 'ground',\n                              'mud', 'pebblestone', 'salt', 'sand', 'woodchips', 'clay') THEN 'unpaved'\n          WHEN surface IN ('paved', 'asphalt', 'cobblestone', 'cobblestone:flattened', 'sett', 'concrete', 'concrete:lanes',\n                              'concrete:plates', 'paving_stones', 'metal', 'wood') THEN 'paved'\n          ELSE NULL\n        END AS int_surface,\n        CASE WHEN access IN ('destination') THEN 'destination'::text\n          WHEN access IN ('no', 'private') THEN 'no'::text\n          ELSE NULL\n        END AS access,\n        construction,\n        CASE\n          WHEN service IN ('parking_aisle', 'drive-through', 'driveway') THEN 'INT-minor'::text\n          ELSE 'INT-normal'::text\n        END AS service,\n        CASE\n          WHEN substr(highway, length(highway)-3, 4) = 'link' THEN 'yes'\n          ELSE 'no'\n        END AS link,\n        COALESCE(layer,0) AS layernotnull\n      FROM planet_osm_line\n      WHERE (tunnel = 'yes' OR tunnel = 'building_passage' OR covered = 'yes')\n        AND highway IS NOT NULL -- end of road select\n    UNION ALL\n    SELECT\n        way,\n        COALESCE(\n          ('railway_' || (CASE WHEN railway = 'preserved' AND service IN ('spur', 'siding', 'yard') THEN 'INT-preserved-ssy'::text \n                               WHEN (railway = 'rail' AND service IN ('spur', 'siding', 'yard')) THEN 'INT-spur-siding-yard'  \n                               WHEN (railway = 'tram' AND service IN ('spur', 'siding', 'yard')) THEN 'tram-service' ELSE railway END)),\n          ('aeroway_' || aeroway)\n        ) AS feature,\n        horse,\n        foot,\n        bicycle,\n        tracktype,\n        'null',\n        CASE\n          WHEN access IN ('destination') THEN 'destination'::text\n          WHEN access IN ('no', 'private') THEN 'no'::text\n          ELSE NULL\n        END AS access,\n        construction,\n        CASE WHEN service IN ('parking_aisle', 'drive-through', 'driveway') THEN 'INT-minor'::text ELSE 'INT-normal'::text END AS service,\n        'no' AS link,\n        COALESCE(layer,0) AS layernotnull\n      FROM planet_osm_line\n      WHERE (tunnel = 'yes' OR tunnel = 'building_passage' OR covered = 'yes')\n        AND (railway IS NOT NULL OR aeroway IS NOT NULL) -- end of rail/aero select\n    ) AS features\n  JOIN (VALUES -- this join is also putting a condition on what is selected. features not matching it do not make it into the results.\n      ('railway_rail', 440),\n      ('railway_INT-preserved-ssy', 430),\n      ('railway_INT-spur-siding-yard', 430),\n      ('railway_subway', 420),\n      ('railway_narrow_gauge', 420),\n      ('railway_light_rail', 420),\n      ('railway_preserved', 420),\n      ('railway_funicular', 420),\n      ('railway_monorail', 420),\n      ('railway_miniature', 420),\n      ('railway_turntable', 420),\n      ('railway_tram', 410),\n      ('railway_tram-service', 405),\n      ('railway_disused', 400),\n      ('railway_construction', 400),\n      ('highway_motorway', 380),\n      ('highway_trunk', 370),\n      ('highway_primary', 360),\n      ('highway_secondary', 350),\n      ('highway_tertiary', 340),\n      ('highway_residential', 330),\n      ('highway_unclassified', 330),\n      ('highway_road', 330),\n      ('highway_living_street', 320),\n      ('highway_pedestrian', 310),\n      ('highway_raceway', 300),\n      ('highway_motorway_link', 240),\n      ('highway_trunk_link', 230),\n      ('highway_primary_link', 220),\n      ('highway_secondary_link', 210),\n      ('highway_tertiary_link', 200),\n      ('highway_service', 150),\n      ('highway_track', 110),\n      ('highway_path', 100),\n      ('highway_footway', 100),\n      ('highway_bridleway', 100),\n      ('highway_cycleway', 100),\n      ('highway_steps', 100),\n      ('highway_platform', 90),\n      ('railway_platform', 90),\n      ('aeroway_runway', 60),\n      ('aeroway_taxiway', 50),\n      ('highway_construction', 10)\n    ) AS ordertable (feature, prio)\n    USING (feature)\n  ORDER BY\n    layernotnull,\n    prio,\n    CASE WHEN access IN ('no', 'private') THEN 0 WHEN access IN ('destination') THEN 1 ELSE 2 END,\n    CASE WHEN int_surface IN ('unpaved') THEN 0 ELSE 2 END\n) AS tunnels",
        "geometry_field": "way",
        "type": "postgis",
        "key_field": "",
        "dbname": "gis"
      },
      "extent": [
        -180,
        -85.05112877980659,
        180,
        85.05112877980659
      ],
      "properties": {
        "group-by": "layernotnull",
        "minzoom": 9
      },
      "advanced": {}
    },
    {
      "name": "landuse-overlay",
      "srs-name": "900913",
      "geometry": "polygon",
      "class": "",
      "id": "landuse-overlay",
      "srs": "+proj=merc +a=6378137 +b=6378137 +lat_ts=0.0 +lon_0=0.0 +x_0=0.0 +y_0=0.0 +k=1.0 +units=m +nadgrids=@null +wktext +no_defs +over",
      "Datasource": {
        "extent": "-20037508,-20037508,20037508,20037508",
        "table": "(SELECT\n    way,\n    landuse,\n    way_area/NULLIF(!pixel_width!::real*!pixel_height!::real,0) AS way_pixels\n  FROM planet_osm_polygon\n  WHERE landuse = 'military'\n    AND building IS NULL\n) AS landuse_overlay",
        "geometry_field": "way",
        "type": "postgis",
        "key_field": "",
        "dbname": "gis"
      },
      "extent": [
        -180,
        -85.05112877980659,
        180,
        85.05112877980659
      ],
      "properties": {
        "minzoom": 7
      },
      "advanced": {}
    },
    {
      "name": "line-barriers",
      "srs-name": "900913",
      "geometry": "linestring",
      "class": "barriers",
      "id": "line-barriers",
      "srs": "+proj=merc +a=6378137 +b=6378137 +lat_ts=0.0 +lon_0=0.0 +x_0=0.0 +y_0=0.0 +k=1.0 +units=m +nadgrids=@null +wktext +no_defs +over",
      "Datasource": {
        "extent": "-20037508,-20037508,20037508,20037508",
        "table": "(SELECT\n    way, COALESCE(historic, barrier) AS feature\n  FROM (SELECT way,\n    ('barrier_' || (CASE WHEN barrier IN ('chain', 'city_wall', 'embankment', 'ditch', 'fence', 'guard_rail',\n          'handrail', 'hedge', 'kerb', 'retaining_wall', 'wall') THEN barrier ELSE NULL END)) AS barrier,\n    ('historic_' || (CASE WHEN historic = 'citywalls' THEN historic ELSE NULL END)) AS historic\n    FROM planet_osm_line\n    WHERE barrier IN ('chain', 'city_wall', 'embankment', 'ditch', 'fence', 'guard_rail',\n          'handrail', 'hedge', 'kerb', 'retaining_wall', 'wall')\n      OR historic = 'citywalls'\n      AND (waterway IS NULL OR waterway NOT IN ('river', 'canal', 'derelict_canal', 'stream', 'drain', 'ditch', 'wadi'))\n  ) AS features\n) AS line_barriers",
        "geometry_field": "way",
        "type": "postgis",
        "key_field": "",
        "dbname": "gis"
      },
      "extent": [
        -180,
        -85.05112877980659,
        180,
        85.05112877980659
      ],
      "properties": {
        "minzoom": 14
      },
      "advanced": {}
    },
    {
      "name": "cliffs",
      "srs-name": "900913",
      "geometry": "linestring",
      "class": "",
      "id": "cliffs",
      "srs": "+proj=merc +a=6378137 +b=6378137 +lat_ts=0.0 +lon_0=0.0 +x_0=0.0 +y_0=0.0 +k=1.0 +units=m +nadgrids=@null +wktext +no_defs +over",
      "Datasource": {
        "extent": "-20037508,-20037508,20037508,20037508",
        "table": "(SELECT\n    way, \"natural\", man_made\n  FROM planet_osm_line\n  WHERE \"natural\" = 'cliff' OR man_made = 'embankment'\n) AS cliffs",
        "geometry_field": "way",
        "type": "postgis",
        "key_field": "",
        "dbname": "gis"
      },
      "extent": [
        -180,
        -85.05112877980659,
        180,
        85.05112877980659
      ],
      "properties": {
        "minzoom": 13
      },
      "advanced": {}
    },
    {
      "name": "area-barriers",
      "srs-name": "900913",
      "geometry": "polygon",
      "class": "barriers",
      "id": "area-barriers",
      "srs": "+proj=merc +a=6378137 +b=6378137 +lat_ts=0.0 +lon_0=0.0 +x_0=0.0 +y_0=0.0 +k=1.0 +units=m +nadgrids=@null +wktext +no_defs +over",
      "Datasource": {
        "extent": "-20037508,-20037508,20037508,20037508",
        "table": "(SELECT\n    way, barrier AS feature\n  FROM (SELECT way,\n    ('barrier_' || barrier) AS barrier\n    FROM planet_osm_polygon\n    WHERE barrier IS NOT NULL\n  ) AS features\n) AS area_barriers",
        "geometry_field": "way",
        "type": "postgis",
        "key_field": "",
        "dbname": "gis"
      },
      "extent": [
        -180,
        -85.05112877980659,
        180,
        85.05112877980659
      ],
      "properties": {
        "minzoom": 16
      },
      "advanced": {}
    },
    {
      "name": "ferry-routes",
      "srs-name": "900913",
      "geometry": "linestring",
      "class": "",
      "id": "ferry-routes",
      "srs": "+proj=merc +a=6378137 +b=6378137 +lat_ts=0.0 +lon_0=0.0 +x_0=0.0 +y_0=0.0 +k=1.0 +units=m +nadgrids=@null +wktext +no_defs +over",
      "Datasource": {
        "extent": "-20037508,-20037508,20037508,20037508",
        "table": "(SELECT\n    way\n  FROM planet_osm_line\n  WHERE route = 'ferry'\n) AS ferry_routes",
        "geometry_field": "way",
        "type": "postgis",
        "key_field": "",
        "dbname": "gis"
      },
      "extent": [
        -180,
        -85.05112877980659,
        180,
        85.05112877980659
      ],
      "properties": {
        "minzoom": 7
      },
      "advanced": {}
    },
    {
      "name": "turning-circle-casing",
      "srs-name": "900913",
      "geometry": "point",
      "class": "",
      "id": "turning-circle-casing",
      "srs": "+proj=merc +a=6378137 +b=6378137 +lat_ts=0.0 +lon_0=0.0 +x_0=0.0 +y_0=0.0 +k=1.0 +units=m +nadgrids=@null +wktext +no_defs +over",
      "Datasource": {
        "extent": "-20037508,-20037508,20037508,20037508",
        "table": "(SELECT DISTINCT ON (p.way)\n    p.way AS way, l.highway AS int_tc_type,\n    CASE WHEN l.service IN ('parking_aisle', 'drive-through', 'driveway')\n      THEN 'INT-minor'::text\n      ELSE 'INT-normal'::text\n    END AS int_tc_service\n  FROM planet_osm_point p\n    JOIN planet_osm_line l ON ST_DWithin(p.way, l.way, 0.1) -- Assumes Mercator\n    JOIN (VALUES\n      ('tertiary', 1),\n      ('unclassified', 2),\n      ('residential', 3),\n      ('living_street', 4),\n      ('service', 5)\n      ) AS v (highway, prio)\n      ON v.highway=l.highway\n  WHERE p.highway = 'turning_circle'\n    OR p.highway = 'turning_loop'\n  ORDER BY p.way, v.prio\n) AS turning_circle_casing",
        "geometry_field": "way",
        "type": "postgis",
        "key_field": "",
        "dbname": "gis"
      },
      "extent": [
        -180,
        -85.05112877980659,
        180,
        85.05112877980659
      ],
      "properties": {
        "minzoom": 15
      },
      "advanced": {}
    },
    {
      "name": "highway-area-casing",
      "srs-name": "900913",
      "geometry": "polygon",
      "class": "",
      "id": "highway-area-casing",
      "srs": "+proj=merc +a=6378137 +b=6378137 +lat_ts=0.0 +lon_0=0.0 +x_0=0.0 +y_0=0.0 +k=1.0 +units=m +nadgrids=@null +wktext +no_defs +over",
      "Datasource": {
        "extent": "-20037508,-20037508,20037508,20037508",
        "table": "(SELECT\n    way,\n    COALESCE((\n      'highway_' || (CASE WHEN highway IN ('residential', 'unclassified', 'pedestrian', 'service', 'footway', 'cycleway', 'track', 'path', 'platform') THEN highway ELSE NULL END)),\n      ('railway_' || (CASE WHEN railway IN ('platform') THEN railway ELSE NULL END))\n    ) AS feature\n  FROM planet_osm_polygon\n  WHERE highway IN ('residential', 'unclassified', 'pedestrian', 'service', 'footway', 'track', 'path', 'platform')\n    OR railway IN ('platform')\n  ORDER BY COALESCE(layer,0), way_area DESC\n) AS highway_area_casing",
        "geometry_field": "way",
        "type": "postgis",
        "key_field": "",
        "dbname": "gis"
      },
      "extent": [
        -180,
        -85.05112877980659,
        180,
        85.05112877980659
      ],
      "properties": {
        "minzoom": 14
      },
      "advanced": {}
    },
    {
      "name": "roads-casing",
      "srs-name": "900913",
      "geometry": "linestring",
      "class": "roads-casing",
      "srs": "+proj=merc +a=6378137 +b=6378137 +lat_ts=0.0 +lon_0=0.0 +x_0=0.0 +y_0=0.0 +k=1.0 +units=m +nadgrids=@null +wktext +no_defs +over",
      "Datasource": {
        "extent": "-20037508,-20037508,20037508,20037508",
        "table": "(SELECT\n    way,\n    (CASE WHEN substr(feature, length(feature)-3, 4) = 'link' THEN substr(feature, 0, length(feature)-4) ELSE feature END) AS feature,\n    horse,\n    foot,\n    bicycle,\n    tracktype,\n    int_surface,\n    access,\n    construction,\n    service,\n    link,\n    layernotnull\n  FROM ( -- subselect that contains both roads and rail/aero\n    SELECT\n        way,\n        ('highway_' || highway) AS feature, --only motorway to tertiary links are accepted later on\n        horse,\n        foot,\n        bicycle,\n        tracktype,\n        CASE WHEN surface IN ('unpaved', 'compacted', 'dirt', 'earth', 'fine_gravel', 'grass', 'grass_paver', 'gravel', 'ground',\n                              'mud', 'pebblestone', 'salt', 'sand', 'woodchips', 'clay') THEN 'unpaved'\n          WHEN surface IN ('paved', 'asphalt', 'cobblestone', 'cobblestone:flattened', 'sett', 'concrete', 'concrete:lanes',\n                              'concrete:plates', 'paving_stones', 'metal', 'wood') THEN 'paved'\n          ELSE NULL\n        END AS int_surface,\n        CASE WHEN access IN ('destination') THEN 'destination'::text\n          WHEN access IN ('no', 'private') THEN 'no'::text\n          ELSE NULL\n        END AS access,\n        construction,\n        CASE\n          WHEN service IN ('parking_aisle', 'drive-through', 'driveway') THEN 'INT-minor'::text\n          ELSE 'INT-normal'::text\n        END AS service,\n        CASE\n          WHEN substr(highway, length(highway)-3, 4) = 'link' THEN 'yes'\n          ELSE 'no'\n        END AS link,\n        COALESCE(layer,0) AS layernotnull\n      FROM planet_osm_line\n      WHERE (tunnel IS NULL OR NOT tunnel IN ('yes', 'building_passage'))\n        AND (covered IS NULL OR NOT covered = 'yes')\n        AND (bridge IS NULL OR NOT bridge IN ('yes', 'boardwalk', 'cantilever', 'covered', 'low_water_crossing', 'movable', 'trestle', 'viaduct'))\n        AND highway IS NOT NULL -- end of road select\n    UNION ALL\n    SELECT\n        way,\n        COALESCE(\n          ('railway_' || (CASE WHEN railway = 'preserved' AND service IN ('spur', 'siding', 'yard') THEN 'INT-preserved-ssy'::text \n                               WHEN (railway = 'rail' AND service IN ('spur', 'siding', 'yard')) THEN 'INT-spur-siding-yard'  \n                               WHEN (railway = 'tram' AND service IN ('spur', 'siding', 'yard')) THEN 'tram-service' ELSE railway END)),\n          ('aeroway_' || aeroway)\n        ) AS feature,\n        horse,\n        foot,\n        bicycle,\n        tracktype,\n        'null',\n        CASE\n          WHEN access IN ('destination') THEN 'destination'::text\n          WHEN access IN ('no', 'private') THEN 'no'::text\n          ELSE NULL\n        END AS access,\n        construction,\n        CASE WHEN service IN ('parking_aisle', 'drive-through', 'driveway') THEN 'INT-minor'::text ELSE 'INT-normal'::text END AS service,\n        'no' AS link,\n        COALESCE(layer,0) AS layernotnull\n      FROM planet_osm_line\n      WHERE (tunnel IS NULL OR NOT tunnel IN ('yes', 'building_passage'))\n        AND (covered IS NULL OR NOT covered = 'yes')\n        AND (bridge IS NULL OR NOT bridge IN ('yes', 'boardwalk', 'cantilever', 'covered', 'low_water_crossing', 'movable', 'trestle', 'viaduct'))\n        AND (railway IS NOT NULL OR aeroway IS NOT NULL) -- end of rail/aero select\n    ) AS features\n  JOIN (VALUES -- this join is also putting a condition on what is selected. features not matching it do not make it into the results.\n      ('railway_rail', 440),\n      ('railway_INT-preserved-ssy', 430),\n      ('railway_INT-spur-siding-yard', 430),\n      ('railway_subway', 420),\n      ('railway_narrow_gauge', 420),\n      ('railway_light_rail', 420),\n      ('railway_preserved', 420),\n      ('railway_funicular', 420),\n      ('railway_monorail', 420),\n      ('railway_miniature', 420),\n      ('railway_turntable', 420),\n      ('railway_tram', 410),\n      ('railway_tram-service', 405),\n      ('railway_disused', 400),\n      ('railway_construction', 400),\n      ('highway_motorway', 380),\n      ('highway_trunk', 370),\n      ('highway_primary', 360),\n      ('highway_secondary', 350),\n      ('highway_tertiary', 340),\n      ('highway_residential', 330),\n      ('highway_unclassified', 330),\n      ('highway_road', 330),\n      ('highway_living_street', 320),\n      ('highway_pedestrian', 310),\n      ('highway_raceway', 300),\n      ('highway_motorway_link', 240),\n      ('highway_trunk_link', 230),\n      ('highway_primary_link', 220),\n      ('highway_secondary_link', 210),\n      ('highway_tertiary_link', 200),\n      ('highway_service', 150),\n      ('highway_track', 110),\n      ('highway_path', 100),\n      ('highway_footway', 100),\n      ('highway_bridleway', 100),\n      ('highway_cycleway', 100),\n      ('highway_steps', 100),\n      ('highway_platform', 90),\n      ('railway_platform', 90),\n      ('aeroway_runway', 60),\n      ('aeroway_taxiway', 50),\n      ('highway_construction', 10)\n    ) AS ordertable (feature, prio)\n    USING (feature)\n  ORDER BY\n    layernotnull,\n    prio,\n    CASE WHEN access IN ('no', 'private') THEN 0 WHEN access IN ('destination') THEN 1 ELSE 2 END,\n    CASE WHEN int_surface IN ('unpaved') THEN 0 ELSE 2 END\n) AS roads_casing",
        "geometry_field": "way",
        "type": "postgis",
        "key_field": "",
        "dbname": "gis"
      },
      "extent": [
        -180,
        -85.05112877980659,
        180,
        85.05112877980659
      ],
      "id": "roads-casing",
      "properties": {
        "minzoom": 9
      },
      "advanced": {}
    },
    {
      "name": "highway-area-fill",
      "srs-name": "900913",
      "class": "",
      "id": "highway-area-fill",
      "srs": "+proj=merc +a=6378137 +b=6378137 +lat_ts=0.0 +lon_0=0.0 +x_0=0.0 +y_0=0.0 +k=1.0 +units=m +nadgrids=@null +wktext +no_defs +over",
      "Datasource": {
        "extent": "-20037508,-20037508,20037508,20037508",
        "table": "(SELECT\n    way,\n    COALESCE(\n      ('highway_' || (CASE WHEN highway IN ('residential', 'unclassified', 'pedestrian', 'service', 'footway', 'cycleway', 'living_street', \n                                            'track', 'path', 'platform', 'services') THEN highway ELSE NULL END)),\n      ('railway_' || (CASE WHEN railway IN ('platform') THEN railway ELSE NULL END)),\n      (('aeroway_' || CASE WHEN aeroway IN ('runway', 'taxiway', 'helipad') THEN aeroway ELSE NULL END))\n    ) AS feature\n  FROM planet_osm_polygon\n  WHERE highway IN ('residential', 'unclassified', 'pedestrian', 'service', 'footway', 'living_street', 'track', 'path', 'platform', 'services')\n    OR railway IN ('platform')\n    OR aeroway IN ('runway', 'taxiway', 'helipad')\n  ORDER BY COALESCE(layer,0), way_area desc\n) AS highway_area_fill",
        "geometry_field": "way",
        "type": "postgis",
        "key_field": "",
        "dbname": "gis"
      },
      "extent": [
        -180,
        -85.05112877980659,
        180,
        85.05112877980659
      ],
      "properties": {
        "minzoom": 14
      },
      "advanced": {}
    },
    {
      "name": "roads-fill",
      "srs-name": "900913",
      "geometry": "linestring",
      "class": "roads-fill access",
      "id": "roads-fill",
      "srs": "+proj=merc +a=6378137 +b=6378137 +lat_ts=0.0 +lon_0=0.0 +x_0=0.0 +y_0=0.0 +k=1.0 +units=m +nadgrids=@null +wktext +no_defs +over",
      "Datasource": {
        "extent": "-20037508,-20037508,20037508,20037508",
        "table": "(SELECT\n    way,\n    (CASE WHEN substr(feature, length(feature)-3, 4) = 'link' THEN substr(feature, 0, length(feature)-4) ELSE feature END) AS feature,\n    horse,\n    foot,\n    bicycle,\n    tracktype,\n    int_surface,\n    access,\n    construction,\n    service,\n    link,\n    layernotnull\n  FROM ( -- begin \"features\" subselect that contains both roads and rail/aero\n    SELECT\n        way,\n        ('highway_' || highway) AS feature, -- only motorway to tertiary links are accepted later on\n        horse,\n        foot,\n        bicycle,\n        tracktype,\n        CASE WHEN surface IN ('unpaved', 'compacted', 'dirt', 'earth', 'fine_gravel', 'grass', 'grass_paver', 'gravel', 'ground',\n                              'mud', 'pebblestone', 'salt', 'sand', 'woodchips', 'clay') THEN 'unpaved'\n          WHEN surface IN ('paved', 'asphalt', 'cobblestone', 'cobblestone:flattened', 'sett', 'concrete', 'concrete:lanes',\n                              'concrete:plates', 'paving_stones', 'metal', 'wood') THEN 'paved'\n          ELSE NULL\n        END AS int_surface,\n        CASE WHEN access IN ('destination') THEN 'destination'::text\n          WHEN access IN ('no', 'private') THEN 'no'::text\n          ELSE NULL\n        END AS access,\n        construction,\n        CASE\n          WHEN service IN ('parking_aisle', 'drive-through', 'driveway') THEN 'INT-minor'::text\n          ELSE 'INT-normal'::text\n        END AS service,\n        CASE\n          WHEN substr(highway, length(highway)-3, 4) = 'link' THEN 'yes'\n          ELSE 'no'\n        END AS link,\n        COALESCE(layer,0) AS layernotnull\n      FROM planet_osm_line\n      WHERE (tunnel IS NULL OR NOT tunnel IN ('yes', 'building_passage'))\n        AND (covered IS NULL OR NOT covered = 'yes')\n        AND (bridge IS NULL OR NOT bridge IN ('yes', 'boardwalk', 'cantilever', 'covered', 'low_water_crossing', 'movable', 'trestle', 'viaduct'))\n        AND highway IS NOT NULL -- end of road select\n    UNION ALL\n    SELECT\n        way,\n        COALESCE(\n          ('railway_' || (CASE WHEN railway = 'preserved' AND service IN ('spur', 'siding', 'yard') THEN 'INT-preserved-ssy'::text \n                               WHEN (railway = 'rail' AND service IN ('spur', 'siding', 'yard')) THEN 'INT-spur-siding-yard'  \n                               WHEN (railway = 'tram' AND service IN ('spur', 'siding', 'yard')) THEN 'tram-service' ELSE railway END)),\n          ('aeroway_' || aeroway)\n        ) AS feature,\n        horse,\n        foot,\n        bicycle,\n        tracktype,\n        'null' AS surface, -- Should be a SQL NULL?\n        CASE\n          WHEN access IN ('destination') THEN 'destination'::text\n          WHEN access IN ('no', 'private') THEN 'no'::text\n          ELSE NULL\n        END AS access,\n        construction,\n        CASE WHEN service IN ('parking_aisle', 'drive-through', 'driveway') THEN 'INT-minor'::text ELSE 'INT-normal'::text END AS service,\n        'no' AS link,\n        COALESCE(layer,0) AS layernotnull\n      FROM planet_osm_line\n      WHERE (tunnel IS NULL OR NOT tunnel IN ('yes', 'building_passage'))\n        AND (covered IS NULL OR NOT covered = 'yes')\n        AND (bridge IS NULL OR NOT bridge IN ('yes', 'boardwalk', 'cantilever', 'covered', 'low_water_crossing', 'movable', 'trestle', 'viaduct'))\n        AND (railway IS NOT NULL OR aeroway IS NOT NULL) -- end of rail/aero select\n    ) AS features\n  JOIN (VALUES -- this join is also putting a condition on what is selected. features not matching it do not make it into the results.\n      ('railway_rail', 440),\n      ('railway_INT-preserved-ssy', 430),\n      ('railway_INT-spur-siding-yard', 430),\n      ('railway_subway', 420),\n      ('railway_narrow_gauge', 420),\n      ('railway_light_rail', 420),\n      ('railway_preserved', 420),\n      ('railway_funicular', 420),\n      ('railway_monorail', 420),\n      ('railway_miniature', 420),\n      ('railway_turntable', 420),\n      ('railway_tram', 410),\n      ('railway_tram-service', 405),\n      ('railway_disused', 400),\n      ('railway_construction', 400),\n      ('highway_motorway', 380),\n      ('highway_trunk', 370),\n      ('highway_primary', 360),\n      ('highway_secondary', 350),\n      ('highway_tertiary', 340),\n      ('highway_residential', 330),\n      ('highway_unclassified', 330),\n      ('highway_road', 330),\n      ('highway_living_street', 320),\n      ('highway_pedestrian', 310),\n      ('highway_raceway', 300),\n      ('highway_motorway_link', 240),\n      ('highway_trunk_link', 230),\n      ('highway_primary_link', 220),\n      ('highway_secondary_link', 210),\n      ('highway_tertiary_link', 200),\n      ('highway_service', 150),\n      ('highway_track', 110),\n      ('highway_path', 100),\n      ('highway_footway', 100),\n      ('highway_bridleway', 100),\n      ('highway_cycleway', 100),\n      ('highway_steps', 100),\n      ('highway_platform', 90),\n      ('railway_platform', 90),\n      ('aeroway_runway', 60),\n      ('aeroway_taxiway', 50),\n      ('highway_construction', 10)\n    ) AS ordertable (feature, prio)\n    USING (feature)\n  ORDER BY\n    layernotnull,\n    prio,\n    CASE WHEN access IN ('no', 'private') THEN 0 WHEN access IN ('destination') THEN 1 ELSE 2 END,\n    CASE WHEN int_surface IN ('unpaved') THEN 0 ELSE 2 END\n) AS roads_fill",
        "geometry_field": "way",
        "type": "postgis",
        "key_field": "",
        "dbname": "gis"
      },
      "extent": [
        -180,
        -85.05112877980659,
        180,
        85.05112877980659
      ],
      "properties": {
        "minzoom": 10
      },
      "advanced": {}
    },
    {
      "name": "turning-circle-fill",
      "srs-name": "900913",
      "geometry": "point",
      "class": "",
      "id": "turning-circle-fill",
      "srs": "+proj=merc +a=6378137 +b=6378137 +lat_ts=0.0 +lon_0=0.0 +x_0=0.0 +y_0=0.0 +k=1.0 +units=m +nadgrids=@null +wktext +no_defs +over",
      "Datasource": {
        "extent": "-20037508,-20037508,20037508,20037508",
        "table": "(SELECT\n    DISTINCT on (p.way)\n    p.way AS way, l.highway AS int_tc_type,\n    CASE WHEN l.service IN ('parking_aisle', 'drive-through', 'driveway') THEN 'INT-minor'::text\n      ELSE 'INT-normal'::text END AS int_tc_service\n  FROM planet_osm_point p\n    JOIN planet_osm_line l\n      ON ST_DWithin(p.way, l.way, 0.1)\n    JOIN (VALUES\n      ('tertiary', 1),\n      ('unclassified', 2),\n      ('residential', 3),\n      ('living_street', 4),\n      ('service', 5),\n      ('track', 6)\n    ) AS v (highway, prio)\n      ON v.highway=l.highway\n  WHERE p.highway = 'turning_circle' OR p.highway = 'turning_loop'\n  ORDER BY p.way, v.prio\n) AS turning_circle_fill",
        "geometry_field": "way",
        "type": "postgis",
        "key_field": "",
        "dbname": "gis"
      },
      "extent": [
        -180,
        -85.05112877980659,
        180,
        85.05112877980659
      ],
      "properties": {
        "minzoom": 15
      },
      "advanced": {}
    },
    {
      "name": "aerialways",
      "srs-name": "900913",
      "geometry": "linestring",
      "class": "",
      "id": "aerialways",
      "srs": "+proj=merc +a=6378137 +b=6378137 +lat_ts=0.0 +lon_0=0.0 +x_0=0.0 +y_0=0.0 +k=1.0 +units=m +nadgrids=@null +wktext +no_defs +over",
      "Datasource": {
        "extent": "-20037508,-20037508,20037508,20037508",
        "table": "(SELECT\n    way,\n    aerialway\n  FROM planet_osm_line\n  WHERE aerialway IS NOT NULL\n) AS aerialways",
        "geometry_field": "way",
        "type": "postgis",
        "key_field": "",
        "dbname": "gis"
      },
      "extent": [
        -180,
        -85.05112877980659,
        180,
        85.05112877980659
      ],
      "properties": {
        "minzoom": 12
      },
      "advanced": {}
    },
    {
      "name": "roads-low-zoom",
      "srs-name": "900913",
      "geometry": "linestring",
      "class": "",
      "id": "roads-low-zoom",
      "srs": "+proj=merc +a=6378137 +b=6378137 +lat_ts=0.0 +lon_0=0.0 +x_0=0.0 +y_0=0.0 +k=1.0 +units=m +nadgrids=@null +wktext +no_defs +over",
      "Datasource": {
        "extent": "-20037508,-20037508,20037508,20037508",
        "table": "(SELECT\n    way,\n    COALESCE(\n      ('highway_' || (CASE WHEN substr(highway, length(highway)-3, 4) = 'link' THEN substr(highway, 0, length(highway)-4) ELSE highway end)),\n      ('railway_' || (CASE WHEN (railway = 'rail' AND service IN ('spur', 'siding', 'yard')) THEN 'INT-spur-siding-yard' \n                           WHEN railway IN ('rail', 'tram', 'light_rail', 'funicular', 'narrow_gauge') THEN railway ELSE NULL END))\n    ) AS feature,\n    CASE WHEN tunnel = 'yes' OR tunnel = 'building_passage' OR covered = 'yes' THEN 'yes' ELSE 'no' END AS int_tunnel,\n    CASE WHEN substr(highway, length(highway)-3, 4) = 'link' THEN 'yes' ELSE 'no' END AS link,\n    CASE WHEN surface IN ('unpaved', 'compacted', 'dirt', 'earth', 'fine_gravel', 'grass', 'grass_paver', 'gravel', 'ground',\n                          'mud', 'pebblestone', 'salt', 'sand', 'woodchips', 'clay') THEN 'unpaved'\n      WHEN surface IN ('paved', 'asphalt', 'cobblestone', 'cobblestone:flattened', 'sett', 'concrete', 'concrete:lanes',\n                          'concrete:plates', 'paving_stones', 'metal', 'wood') THEN 'paved'\n      ELSE NULL\n    END AS int_surface\n  FROM planet_osm_roads\n  WHERE highway IS NOT NULL\n    OR (railway IS NOT NULL AND railway != 'preserved'\n      AND (service IS NULL OR service NOT IN ('spur', 'siding', 'yard')))\n  ORDER BY COALESCE(layer,0)\n) AS roads_low_zoom",
        "geometry_field": "way",
        "type": "postgis",
        "key_field": "",
        "dbname": "gis"
      },
      "extent": [
        -180,
        -85.05112877980659,
        180,
        85.05112877980659
      ],
      "properties": {
        "maxzoom": 9,
        "minzoom": 5
      },
      "advanced": {}
    },
    {
      "name": "waterway-bridges",
      "srs-name": "900913",
      "geometry": "linestring",
      "class": "water-lines",
      "id": "waterway-bridges",
      "srs": "+proj=merc +a=6378137 +b=6378137 +lat_ts=0.0 +lon_0=0.0 +x_0=0.0 +y_0=0.0 +k=1.0 +units=m +nadgrids=@null +wktext +no_defs +over",
      "Datasource": {
        "extent": "-20037508,-20037508,20037508,20037508",
        "table": "(SELECT\n    way,\n    waterway,\n    name,\n    tags->'intermittent' as intermittent,\n    CASE WHEN tunnel IN ('yes', 'culvert') THEN 'yes' ELSE 'no' END AS int_tunnel,\n    'yes' AS bridge\n  FROM planet_osm_line\n  WHERE waterway IN ('river', 'canal', 'derelict_canal', 'stream', 'drain', 'ditch', 'wadi')\n    AND bridge IN ('yes', 'aqueduct')\n  ORDER BY COALESCE(layer,0)\n) AS waterway_bridges",
        "geometry_field": "way",
        "type": "postgis",
        "key_field": "",
        "dbname": "gis"
      },
      "extent": [
        -180,
        -85.05112877980659,
        180,
        85.05112877980659
      ],
      "properties": {
        "minzoom": 15
      },
      "advanced": {}
    },
    {
      "name": "bridges",
      "srs-name": "900913",
      "geometry": "linestring",
      "class": "bridges-fill bridges-casing access",
      "id": "bridges",
      "srs": "+proj=merc +a=6378137 +b=6378137 +lat_ts=0.0 +lon_0=0.0 +x_0=0.0 +y_0=0.0 +k=1.0 +units=m +nadgrids=@null +wktext +no_defs +over",
      "Datasource": {
        "extent": "-20037508,-20037508,20037508,20037508",
        "table": "(SELECT\n    way,\n    (CASE WHEN substr(feature, length(feature)-3, 4) = 'link' THEN substr(feature, 0, length(feature)-4) ELSE feature END) AS feature,\n    horse,\n    foot,\n    bicycle,\n    tracktype,\n    int_surface,\n    access,\n    construction,\n    service,\n    link,\n    layernotnull\n  FROM ( -- subselect that contains both roads and rail/aero\n    SELECT\n        way,\n        ('highway_' || highway) AS feature, --only motorway to tertiary links are accepted later on\n        horse,\n        foot,\n        bicycle,\n        tracktype,\n        CASE WHEN surface IN ('unpaved', 'compacted', 'dirt', 'earth', 'fine_gravel', 'grass', 'grass_paver', 'gravel', 'ground',\n                              'mud', 'pebblestone', 'salt', 'sand', 'woodchips', 'clay') THEN 'unpaved'\n          WHEN surface IN ('paved', 'asphalt', 'cobblestone', 'cobblestone:flattened', 'sett', 'concrete', 'concrete:lanes',\n                              'concrete:plates', 'paving_stones', 'metal', 'wood') THEN 'paved'\n          ELSE NULL\n        END AS int_surface,\n        CASE WHEN access IN ('destination') THEN 'destination'::text\n          WHEN access IN ('no', 'private') THEN 'no'::text\n          ELSE NULL\n        END AS access,\n        construction,\n        CASE\n          WHEN service IN ('parking_aisle', 'drive-through', 'driveway') THEN 'INT-minor'::text\n          ELSE 'INT-normal'::text\n        END AS service,\n        CASE\n          WHEN substr(highway, length(highway)-3, 4) = 'link' THEN 'yes'\n          ELSE 'no'\n        END AS link,\n        COALESCE(layer,0) AS layernotnull\n      FROM planet_osm_line\n      WHERE bridge IN ('yes', 'boardwalk', 'cantilever', 'covered', 'low_water_crossing', 'movable', 'trestle', 'viaduct')\n        AND highway IS NOT NULL -- end of road select\n    UNION ALL\n    SELECT\n        way,\n        COALESCE(\n          ('railway_' || (CASE WHEN railway = 'preserved' AND service IN ('spur', 'siding', 'yard') THEN 'INT-preserved-ssy'::text \n                               WHEN (railway = 'rail' AND service IN ('spur', 'siding', 'yard')) THEN 'INT-spur-siding-yard' \n                               WHEN (railway = 'tram' AND service IN ('spur', 'siding', 'yard')) THEN 'tram-service' ELSE railway END)),\n          ('aeroway_' || aeroway)\n        ) AS feature,\n        horse,\n        foot,\n        bicycle,\n        tracktype,\n        'null',\n        CASE\n          WHEN access IN ('destination') THEN 'destination'::text\n          WHEN access IN ('no', 'private') THEN 'no'::text\n          ELSE NULL\n        END AS access,\n        construction,\n        CASE WHEN service IN ('parking_aisle', 'drive-through', 'driveway') THEN 'INT-minor'::text ELSE 'INT-normal'::text END AS service,\n        'no' AS link,\n        COALESCE(layer,0) AS layernotnull\n      FROM planet_osm_line\n      WHERE bridge IN ('yes', 'boardwalk', 'cantilever', 'covered', 'low_water_crossing', 'movable', 'trestle', 'viaduct')\n        AND (railway IS NOT NULL OR aeroway IS NOT NULL) -- end of rail/aero select\n    ) AS features\n  JOIN (VALUES -- this join is also putting a condition on what is selected. features not matching it do not make it into the results.\n      ('railway_rail', 440),\n      ('railway_INT-preserved-ssy', 430),\n      ('railway_INT-spur-siding-yard', 430),\n      ('railway_subway', 420),\n      ('railway_narrow_gauge', 420),\n      ('railway_light_rail', 420),\n      ('railway_preserved', 420),\n      ('railway_funicular', 420),\n      ('railway_monorail', 420),\n      ('railway_miniature', 420),\n      ('railway_turntable', 420),\n      ('railway_tram', 410),\n      ('railway_tram-service', 405),\n      ('railway_disused', 400),\n      ('railway_construction', 400),\n      ('highway_motorway', 380),\n      ('highway_trunk', 370),\n      ('highway_primary', 360),\n      ('highway_secondary', 350),\n      ('highway_tertiary', 340),\n      ('highway_residential', 330),\n      ('highway_unclassified', 330),\n      ('highway_road', 330),\n      ('highway_living_street', 320),\n      ('highway_pedestrian', 310),\n      ('highway_raceway', 300),\n      ('highway_motorway_link', 240),\n      ('highway_trunk_link', 230),\n      ('highway_primary_link', 220),\n      ('highway_secondary_link', 210),\n      ('highway_tertiary_link', 200),\n      ('highway_service', 150),\n      ('highway_track', 110),\n      ('highway_path', 100),\n      ('highway_footway', 100),\n      ('highway_bridleway', 100),\n      ('highway_cycleway', 100),\n      ('highway_steps', 100),\n      ('highway_platform', 90),\n      ('railway_platform', 90),\n      ('aeroway_runway', 60),\n      ('aeroway_taxiway', 50),\n      ('highway_construction', 10)\n    ) AS ordertable (feature, prio)\n    USING (feature)\n  ORDER BY\n    layernotnull,\n    prio,\n    CASE WHEN access IN ('no', 'private') THEN 0 WHEN access IN ('destination') THEN 1 ELSE 2 END,\n    CASE WHEN int_surface IN ('unpaved') THEN 0 ELSE 2 END\n) AS bridges",
        "geometry_field": "way",
        "type": "postgis",
        "key_field": "",
        "dbname": "gis"
      },
      "extent": [
        -180,
        -85.05112877980659,
        180,
        85.05112877980659
      ],
      "properties": {
        "group-by": "layernotnull",
        "minzoom": 9
      },
      "advanced": {}
    },
    {
      "name": "guideways",
      "srs-name": "900913",
      "geometry": "linestring",
      "class": "",
      "id": "guideways",
      "srs": "+proj=merc +a=6378137 +b=6378137 +lat_ts=0.0 +lon_0=0.0 +x_0=0.0 +y_0=0.0 +k=1.0 +units=m +nadgrids=@null +wktext +no_defs +over",
      "Datasource": {
        "extent": "-20037508,-20037508,20037508,20037508",
        "table": "(SELECT\n    way\n  FROM planet_osm_line\n  WHERE highway = 'bus_guideway'\n) AS guideways",
        "geometry_field": "way",
        "type": "postgis",
        "key_field": "",
        "dbname": "gis"
      },
      "extent": [
        -180,
        -85.05112877980659,
        180,
        85.05112877980659
      ],
      "properties": {
        "minzoom": 13
      },
      "advanced": {}
    },
    {
      "name": "admin-low-zoom",
      "srs-name": "900913",
      "geometry": "linestring",
      "class": "",
      "srs": "+proj=merc +a=6378137 +b=6378137 +lat_ts=0.0 +lon_0=0.0 +x_0=0.0 +y_0=0.0 +k=1.0 +units=m +nadgrids=@null +wktext +no_defs +over",
      "Datasource": {
        "extent": "-20037508,-20037508,20037508,20037508",
        "table": "(SELECT\n    way,\n    admin_level\n  FROM planet_osm_roads\n  WHERE boundary = 'administrative'\n    AND admin_level IN ('0', '1', '2', '3', '4')\n    AND osm_id < 0\n  ORDER BY admin_level DESC\n) AS admin_low_zoom",
        "geometry_field": "way",
        "type": "postgis",
        "key_field": "",
        "dbname": "gis"
      },
      "extent": [
        -180,
        -85.05112877980659,
        180,
        85.05112877980659
      ],
      "id": "admin-low-zoom",
      "properties": {
        "maxzoom": 10,
        "minzoom": 4
      },
      "advanced": {}
    },
    {
      "name": "admin-mid-zoom",
      "srs-name": "900913",
      "geometry": "linestring",
      "class": "",
      "id": "admin-mid-zoom",
      "srs": "+proj=merc +a=6378137 +b=6378137 +lat_ts=0.0 +lon_0=0.0 +x_0=0.0 +y_0=0.0 +k=1.0 +units=m +nadgrids=@null +wktext +no_defs +over",
      "Datasource": {
        "extent": "-20037508,-20037508,20037508,20037508",
        "table": "(SELECT\n    way,\n    admin_level\n  FROM planet_osm_roads\n  WHERE boundary = 'administrative'\n    AND admin_level IN ('0', '1', '2', '3', '4', '5', '6', '7', '8')\n    AND osm_id < 0\n  ORDER BY admin_level DESC\n) AS admin_mid_zoom",
        "geometry_field": "way",
        "type": "postgis",
        "key_field": "",
        "dbname": "gis"
      },
      "extent": [
        -180,
        -85.05112877980659,
        180,
        85.05112877980659
      ],
      "properties": {
        "maxzoom": 12,
        "minzoom": 11
      },
      "advanced": {}
    },
    {
      "name": "admin-high-zoom",
      "srs-name": "900913",
      "geometry": "linestring",
      "class": "",
      "id": "admin-high-zoom",
      "srs": "+proj=merc +a=6378137 +b=6378137 +lat_ts=0.0 +lon_0=0.0 +x_0=0.0 +y_0=0.0 +k=1.0 +units=m +nadgrids=@null +wktext +no_defs +over",
      "Datasource": {
        "extent": "-20037508,-20037508,20037508,20037508",
        "table": "(SELECT\n    way,\n    admin_level\n  FROM planet_osm_roads\n  WHERE boundary = 'administrative'\n    AND admin_level IN ('0', '1', '2', '3', '4', '5', '6', '7', '8', '9', '10')\n    AND osm_id < 0\n  ORDER BY admin_level::integer DESC -- With 10 as a valid value, we need to do a numeric ordering, not a text ordering\n) AS admin_high_zoom",
        "geometry_field": "way",
        "type": "postgis",
        "key_field": "",
        "dbname": "gis"
      },
      "extent": [
        -180,
        -85.05112877980659,
        180,
        85.05112877980659
      ],
      "properties": {
        "minzoom": 13
      },
      "advanced": {}
    },
    {
      "name": "power-minorline",
      "srs-name": "900913",
      "geometry": "linestring",
      "class": "",
      "id": "power-minorline",
      "srs": "+proj=merc +a=6378137 +b=6378137 +lat_ts=0.0 +lon_0=0.0 +x_0=0.0 +y_0=0.0 +k=1.0 +units=m +nadgrids=@null +wktext +no_defs +over",
      "Datasource": {
        "extent": "-20037508,-20037508,20037508,20037508",
        "table": "(SELECT\n    way\n  FROM planet_osm_line\n  WHERE power = 'minor_line'\n) AS power_minorline",
        "geometry_field": "way",
        "type": "postgis",
        "key_field": "",
        "dbname": "gis"
      },
      "extent": [
        -180,
        -85.05112877980659,
        180,
        85.05112877980659
      ],
      "properties": {
        "minzoom": 16
      },
      "advanced": {}
    },
    {
      "name": "power-line",
      "srs-name": "900913",
      "geometry": "linestring",
      "class": "",
      "id": "power-line",
      "srs": "+proj=merc +a=6378137 +b=6378137 +lat_ts=0.0 +lon_0=0.0 +x_0=0.0 +y_0=0.0 +k=1.0 +units=m +nadgrids=@null +wktext +no_defs +over",
      "Datasource": {
        "extent": "-20037508,-20037508,20037508,20037508",
        "table": "(SELECT\n    way\n  FROM planet_osm_line\n  WHERE power = 'line'\n) AS power_line",
        "geometry_field": "way",
        "type": "postgis",
        "key_field": "",
        "dbname": "gis"
      },
      "extent": [
        -180,
        -85.05112877980659,
        180,
        85.05112877980659
      ],
      "properties": {
        "minzoom": 14
      },
      "advanced": {}
    },
    {
      "name": "nature-reserve-boundaries",
      "srs-name": "900913",
      "geometry": "polygon",
      "class": "",
      "id": "nature-reserve-boundaries",
      "srs": "+proj=merc +a=6378137 +b=6378137 +lat_ts=0.0 +lon_0=0.0 +x_0=0.0 +y_0=0.0 +k=1.0 +units=m +nadgrids=@null +wktext +no_defs +over",
      "Datasource": {
        "extent": "-20037508,-20037508,20037508,20037508",
        "table": "(SELECT\n    way,\n    name,\n    boundary,\n    way_area/NULLIF(!pixel_width!::real*!pixel_height!::real,0) AS way_pixels\n  FROM planet_osm_polygon\n  WHERE (boundary = 'national_park' OR leisure = 'nature_reserve')\n    AND building IS NULL\n    AND way_area > 0.01*!pixel_width!::real*!pixel_height!::real\n) AS national_park_boundaries",
        "geometry_field": "way",
        "type": "postgis",
        "key_field": "",
        "dbname": "gis"
      },
      "extent": [
        -180,
        -85.05112877980659,
        180,
        85.05112877980659
      ],
      "properties": {
        "minzoom": 7
      },
      "advanced": {}
    },
    {
      "name": "tourism-boundary",
      "srs-name": "900913",
      "geometry": "polygon",
      "class": "",
      "id": "tourism-boundary",
      "srs": "+proj=merc +a=6378137 +b=6378137 +lat_ts=0.0 +lon_0=0.0 +x_0=0.0 +y_0=0.0 +k=1.0 +units=m +nadgrids=@null +wktext +no_defs +over",
      "Datasource": {
        "extent": "-20037508,-20037508,20037508,20037508",
        "table": "(SELECT\n    way,\n    way_area/NULLIF(!pixel_width!::real*!pixel_height!::real,0) AS way_pixels,\n    name,\n    tourism\n  FROM planet_osm_polygon\n  WHERE tourism = 'theme_park'\n    OR tourism = 'zoo'\n) AS tourism_boundary",
        "geometry_field": "way",
        "type": "postgis",
        "key_field": "",
        "dbname": "gis"
      },
      "extent": [
        -180,
        -85.05112877980659,
        180,
        85.05112877980659
      ],
      "properties": {
        "minzoom": 10
      },
      "advanced": {}
    },
    {
      "name": "trees",
      "srs-name": "900913",
      "geometry": "polygon",
      "class": "",
      "id": "trees",
      "srs": "+proj=merc +a=6378137 +b=6378137 +lat_ts=0.0 +lon_0=0.0 +x_0=0.0 +y_0=0.0 +k=1.0 +units=m +nadgrids=@null +wktext +no_defs +over",
      "Datasource": {
        "extent": "-20037508,-20037508,20037508,20037508",
        "table": "(SELECT\n    way, \"natural\"\n  FROM planet_osm_point\n  WHERE \"natural\" = 'tree'\nUNION ALL\nSELECT\n    way, \"natural\"\n  FROM planet_osm_line\n  WHERE \"natural\" = 'tree_row'\n) AS trees",
        "geometry_field": "way",
        "type": "postgis",
        "key_field": "",
        "dbname": "gis"
      },
      "extent": [
        -180,
        -85.05112877980659,
        180,
        85.05112877980659
      ],
      "properties": {
        "minzoom": 16
      },
      "advanced": {}
    },
    {
      "name": "country-names",
      "srs-name": "900913",
      "geometry": "point",
      "class": "country",
      "id": "country-names",
      "srs": "+proj=merc +a=6378137 +b=6378137 +lat_ts=0.0 +lon_0=0.0 +x_0=0.0 +y_0=0.0 +k=1.0 +units=m +nadgrids=@null +wktext +no_defs +over",
      "Datasource": {
        "extent": "-20037508,-20037508,20037508,20037508",
        "table": "(SELECT\n    way,\n    way_area/NULLIF(!pixel_width!::real*!pixel_height!::real,0) AS way_pixels,\n    name\n  FROM planet_osm_polygon\n  WHERE boundary = 'administrative'\n    AND admin_level = '2'\n    AND name IS NOT NULL\n    AND way_area > 100*!pixel_width!::real*!pixel_height!::real\n  ORDER BY way_area DESC\n) AS country_names",
        "geometry_field": "way",
        "type": "postgis",
        "key_field": "",
        "dbname": "gis"
      },
      "extent": [
        -180,
        -85.05112877980659,
        180,
        85.05112877980659
      ],
      "properties": {
        "minzoom": 2
      }
    },
    {
      "name": "capital-names",
      "srs-name": "900913",
      "geometry": "point",
      "class": "",
      "id": "capital-names",
      "srs": "+proj=merc +a=6378137 +b=6378137 +lat_ts=0.0 +lon_0=0.0 +x_0=0.0 +y_0=0.0 +k=1.0 +units=m +nadgrids=@null +wktext +no_defs +over",
      "Datasource": {
        "extent": "-20037508,-20037508,20037508,20037508",
        "table": "(SELECT\n    way,\n    name,\n    CASE\n      WHEN (tags->'population' ~ '^[0-9]{1,8}$') THEN (tags->'population')::INTEGER ELSE 0\n    END as population,\n    round(ascii(md5(osm_id::text)) / 55) AS dir -- base direction factor on geometry to be consistent across metatiles\n  FROM planet_osm_point\n  WHERE place IN ('city', 'town')\n    AND name IS NOT NULL\n    AND tags @> 'capital=>yes'\n    AND admin_level = '2'\n  ORDER BY population DESC\n) AS capital_names",
        "geometry_field": "way",
        "type": "postgis",
        "key_field": "",
        "dbname": "gis"
      },
      "extent": [
        -180,
        -85.05112877980659,
        180,
        85.05112877980659
      ],
      "properties": {
        "maxzoom": 15,
        "minzoom": 3
      },
      "advanced": {}
    },
    {
      "name": "state-names",
      "srs-name": "900913",
      "geometry": "point",
      "class": "state",
      "id": "state-names",
      "srs": "+proj=merc +a=6378137 +b=6378137 +lat_ts=0.0 +lon_0=0.0 +x_0=0.0 +y_0=0.0 +k=1.0 +units=m +nadgrids=@null +wktext +no_defs +over",
      "Datasource": {
        "extent": "-20037508,-20037508,20037508,20037508",
        "table": "(SELECT\n    way,\n    way_area/NULLIF(!pixel_width!::real*!pixel_height!::real,0) AS way_pixels,\n    name,\n    ref\n  FROM planet_osm_polygon\n  WHERE boundary = 'administrative'\n    AND admin_level = '4'\n    AND name IS NOT NULL\n    AND way_area > 100*!pixel_width!::real*!pixel_height!::real\n  ORDER BY way_area DESC\n) AS state_names",
        "geometry_field": "way",
        "type": "postgis",
        "key_field": "",
        "dbname": "gis"
      },
      "extent": [
        -180,
        -85.05112877980659,
        180,
        85.05112877980659
      ],
      "properties": {
        "minzoom": 4
      },
      "advanced": {}
    },
    {
      "name": "placenames-medium",
      "srs-name": "900913",
      "geometry": "point",
      "class": "",
      "id": "placenames-medium",
      "srs": "+proj=merc +a=6378137 +b=6378137 +lat_ts=0.0 +lon_0=0.0 +x_0=0.0 +y_0=0.0 +k=1.0 +units=m +nadgrids=@null +wktext +no_defs +over",
      "Datasource": {
        "extent": "-20037508,-20037508,20037508,20037508",
        "table": "(SELECT\n    way,\n    name,\n    score,\n    CASE\n      WHEN (place = 'city') THEN 1\n      ELSE 2\n    END as category,\n    round(ascii(md5(osm_id::text)) / 55) AS dir -- base direction factor on geometry to be consistent across metatiles\n  FROM \n    (SELECT\n        osm_id,\n        way,\n        place,\n        name,\n        (\n          (CASE\n            WHEN (tags->'population' ~ '^[0-9]{1,8}$') THEN (tags->'population')::INTEGER\n            WHEN (place = 'city') THEN 100000\n            WHEN (place = 'town') THEN 1000\n            ELSE 1\n          END)\n          *\n          (CASE\n            WHEN (tags @> 'capital=>4' OR (tags @> 'capital=>yes' AND admin_level = '4')) THEN 2\n            ELSE 1\n          END)\n        ) AS score\n      FROM planet_osm_point\n      WHERE place IN ('city', 'town')\n        AND name IS NOT NULL\n        AND NOT (tags @> 'capital=>yes' AND admin_level = '2')\n    ) as p\n  ORDER BY score DESC, length(name) DESC, name\n) AS placenames_medium",
        "geometry_field": "way",
        "type": "postgis",
        "key_field": "",
        "dbname": "gis"
      },
      "extent": [
        -180,
        -85.05112877980659,
        180,
        85.05112877980659
      ],
      "properties": {
        "maxzoom": 15,
        "minzoom": 4
      },
      "advanced": {}
    },
    {
      "name": "placenames-small",
      "srs-name": "900913",
      "geometry": "point",
      "class": "",
      "id": "placenames-small",
      "srs": "+proj=merc +a=6378137 +b=6378137 +lat_ts=0.0 +lon_0=0.0 +x_0=0.0 +y_0=0.0 +k=1.0 +units=m +nadgrids=@null +wktext +no_defs +over",
      "Datasource": {
        "extent": "-20037508,-20037508,20037508,20037508",
        "table": "(SELECT\n    way,\n    place,\n    name\n  FROM planet_osm_point\n  WHERE place IN ('suburb', 'village', 'hamlet', 'neighbourhood', 'locality', 'isolated_dwelling', 'farm')\n    AND name IS NOT NULL\n  ORDER BY CASE\n      WHEN place = 'suburb' THEN 3\n      WHEN place = 'village' THEN 4\n      WHEN place = 'hamlet' THEN 5\n      WHEN place = 'neighbourhood' THEN 6\n      WHEN place = 'locality' THEN 7\n      WHEN place = 'isolated_dwelling' THEN 8\n      WHEN place = 'farm' THEN 9\n    END ASC, length(name) DESC, name\n) AS placenames_small",
        "geometry_field": "way",
        "type": "postgis",
        "key_field": "",
        "dbname": "gis"
      },
      "extent": [
        -180,
        -85.05112877980659,
        180,
        85.05112877980659
      ],
      "properties": {
        "minzoom": 12
      },
      "advanced": {}
    },
    {
      "name": "stations",
      "srs-name": "900913",
      "geometry": "point",
      "class": "stations",
      "id": "stations",
      "srs": "+proj=merc +a=6378137 +b=6378137 +lat_ts=0.0 +lon_0=0.0 +x_0=0.0 +y_0=0.0 +k=1.0 +units=m +nadgrids=@null +wktext +no_defs +over",
      "Datasource": {
        "extent": "-20037508,-20037508,20037508,20037508",
        "table": "(SELECT\n    way,\n    name,\n    railway,\n    aerialway,\n    CASE railway \n      WHEN 'station' THEN 1 \n      WHEN 'subway_entrance' THEN 3\n      ELSE 2\n    END\n      AS prio\n  FROM planet_osm_point\n  WHERE railway IN ('station', 'halt', 'tram_stop', 'subway_entrance')\n    OR aerialway = 'station'\n  ORDER BY prio\n) AS stations",
        "geometry_field": "way",
        "type": "postgis",
        "key_field": "",
        "dbname": "gis"
      },
      "extent": [
        -180,
        -85.05112877980659,
        180,
        85.05112877980659
      ],
      "properties": {
        "minzoom": 12
      },
      "advanced": {}
    },
    {
      "name": "stations-poly",
      "srs-name": "900913",
      "geometry": "polygon",
      "class": "stations",
      "id": "stations-poly",
      "srs": "+proj=merc +a=6378137 +b=6378137 +lat_ts=0.0 +lon_0=0.0 +x_0=0.0 +y_0=0.0 +k=1.0 +units=m +nadgrids=@null +wktext +no_defs +over",
      "Datasource": {
        "extent": "-20037508,-20037508,20037508,20037508",
        "table": "(SELECT\n    way,\n    name,\n    railway,\n    aerialway\nFROM planet_osm_polygon\nWHERE railway IN ('station', 'halt', 'tram_stop')\n  OR aerialway = 'station'\n) AS stations_poly",
        "geometry_field": "way",
        "type": "postgis",
        "key_field": "",
        "dbname": "gis"
      },
      "extent": [
        -180,
        -85.05112877980659,
        180,
        85.05112877980659
      ],
      "properties": {
        "minzoom": 12
      },
      "advanced": {}
    },
    {
      "name": "amenity-points-poly",
      "srs-name": "900913",
      "geometry": "polygon",
      "class": "points",
      "id": "amenity-points-poly",
      "srs": "+proj=merc +a=6378137 +b=6378137 +lat_ts=0.0 +lon_0=0.0 +x_0=0.0 +y_0=0.0 +k=1.0 +units=m +nadgrids=@null +wktext +no_defs +over",
      "Datasource": {
        "extent": "-20037508,-20037508,20037508,20037508",
        "table": "(SELECT\n    way,\n    COALESCE(\n      'aeroway_' || CASE WHEN aeroway IN ('helipad', 'aerodrome') THEN aeroway ELSE NULL END,\n      'tourism_' || CASE WHEN tourism IN ('artwork', 'alpine_hut', 'camp_site', 'caravan_site', 'chalet', 'guest_house', \n                                          'hostel', 'hotel', 'motel', 'information', 'museum', 'picnic_site') THEN tourism ELSE NULL END,\n      'amenity_' || CASE WHEN amenity IN ('shelter', 'atm', 'bank', 'bar', 'bicycle_rental', 'bus_station', 'cafe', \n                                          'car_rental', 'car_wash', 'cinema', 'clinic', 'community_centre', 'fire_station', 'fountain',\n                                          'fuel', 'hospital', 'ice_cream', 'embassy', 'library', 'courthouse', 'townhall', 'parking', \n                                          'bicycle_parking', 'motorcycle_parking', 'pharmacy', 'doctors', 'dentist', 'place_of_worship', \n                                          'police', 'post_box', 'post_office', 'pub', 'biergarten', 'recycling', 'restaurant', 'food_court', \n                                          'fast_food', 'telephone', 'emergency_phone', 'taxi', 'theatre', 'toilets', 'drinking_water', \n                                          'prison', 'hunting_stand', 'nightclub', 'veterinary', 'social_facility',\n                                          'charging_station') THEN amenity ELSE NULL END,\n      'shop_' || CASE WHEN shop IN ('supermarket', 'bag', 'bakery', 'beauty', 'books', 'butcher', 'clothes', 'computer', \n                                    'confectionery', 'fashion', 'convenience', 'department_store', 'doityourself', 'hardware', 'fishmonger', 'florist', \n                                    'garden_centre', 'hairdresser', 'hifi', 'ice_cream', 'car', 'car_repair', 'bicycle', 'mall', 'pet', \n                                    'photo', 'photo_studio', 'photography', 'seafood', 'shoes', 'alcohol', 'gift', 'furniture', 'kiosk', \n                                    'mobile_phone', 'motorcycle', 'musical_instrument', 'newsagent', 'optician', 'jewelry', 'jewellery', \n                                    'electronics', 'chemist', 'toys', 'travel_agency', 'car_parts', 'greengrocer', 'farm', 'stationery', \n                                    'laundry', 'dry_cleaning', 'beverages', 'perfumery', 'cosmetics', 'variety_store', 'wine', 'outdoor', \n                                    'copyshop', 'sports', 'deli', 'tobacco', 'art', 'tea') THEN shop \n                      WHEN shop IN ('no', 'vacant', 'closed', 'disused', 'empty') OR shop IS NULL THEN NULL ELSE 'other' END,\n      'leisure_' || CASE WHEN leisure IN ('water_park', 'playground', 'miniature_golf', 'golf_course', 'picnic_table') THEN leisure ELSE NULL END,\n      'man_made_' || CASE WHEN man_made IN ('mast', 'water_tower', 'lighthouse', 'windmill', 'obelisk') THEN man_made ELSE NULL END,\n      'natural_' || CASE WHEN \"natural\" IN ('spring') THEN \"natural\" ELSE NULL END,\n      'historic_' || CASE WHEN historic IN ('memorial', 'monument', 'archaeological_site') THEN historic ELSE NULL END,\n      'highway_'|| CASE WHEN highway IN ('bus_stop', 'elevator', 'traffic_signals') THEN highway ELSE NULL END,\n      'power_' || CASE WHEN power IN ('generator') THEN power ELSE NULL END,\n      'tourism_' || CASE WHEN tourism IN ('viewpoint') THEN tourism ELSE NULL END\n    ) AS feature,\n    access,\n    religion,\n    tags->'denomination' as denomination,\n    tags->'generator:source' as \"generator:source\",\n    tags->'power_source' as power_source,\n    way_area/NULLIF(!pixel_width!::real*!pixel_height!::real,0) AS way_pixels\n  FROM planet_osm_polygon\n  -- The upcoming where clause is needed for performance only, as the CASE statements would end up doing the equivalent filtering\n  WHERE aeroway IN ('helipad', 'aerodrome')\n    OR tourism IN ('artwork', 'alpine_hut', 'camp_site', 'caravan_site', 'chalet', 'guest_house', 'hostel', \n                   'hotel', 'motel', 'information', 'museum', 'viewpoint', 'picnic_site')\n    OR amenity IN ('shelter', 'atm', 'bank', 'bar', 'bicycle_rental', 'bus_station', 'cafe', \n                   'car_rental', 'car_wash', 'cinema', 'clinic', 'community_centre',\n                   'fire_station', 'fountain', 'fuel', 'hospital', 'ice_cream', 'embassy', 'library', 'courthouse', \n                   'townhall', 'parking', 'bicycle_parking', 'motorcycle_parking', 'pharmacy', 'doctors', \n                   'dentist', 'place_of_worship', 'police', 'post_box', 'post_office', 'pub', 'biergarten', \n                   'recycling', 'restaurant', 'food_court', 'fast_food', 'telephone', 'emergency_phone', 'taxi', \n                   'theatre', 'toilets', 'drinking_water', 'prison', 'hunting_stand', 'nightclub', 'veterinary',\n                   'social_facility', 'charging_station')\n    OR shop IS NOT NULL -- skip checking a huge list and use a null check\n    OR leisure IN ('water_park', 'playground', 'miniature_golf', 'golf_course', 'picnic_table')\n    OR man_made IN ('mast', 'water_tower', 'lighthouse', 'windmill', 'obelisk')\n    OR \"natural\" IN ('spring')\n    OR historic IN ('memorial', 'monument', 'archaeological_site')\n    OR highway IN ('bus_stop', 'elevator', 'traffic_signals')\n    OR (power = 'generator' AND (tags @> '\"generator:source\"=>wind' OR tags @> 'power_source=>wind'))\n  ORDER BY way_area desc\n) AS amenity_points_poly",
        "geometry_field": "way",
        "type": "postgis",
        "key_field": "",
        "dbname": "gis"
      },
      "extent": [
        -180,
        -85.05112877980659,
        180,
        85.05112877980659
      ],
      "properties": {
        "minzoom": 10
      },
      "advanced": {}
    },
    {
      "name": "amenity-points",
      "srs-name": "900913",
      "geometry": "point",
      "class": "points",
      "id": "amenity-points",
      "srs": "+proj=merc +a=6378137 +b=6378137 +lat_ts=0.0 +lon_0=0.0 +x_0=0.0 +y_0=0.0 +k=1.0 +units=m +nadgrids=@null +wktext +no_defs +over",
      "Datasource": {
        "extent": "-20037508,-20037508,20037508,20037508",
        "table": "(SELECT\n    way,\n    COALESCE(\n      'aeroway_' || CASE WHEN aeroway IN ('helipad', 'aerodrome') THEN aeroway ELSE NULL END,\n      'tourism_' || CASE WHEN tourism IN ('artwork', 'alpine_hut', 'camp_site', 'caravan_site', 'chalet', 'guest_house', 'hostel', \n                                          'hotel', 'motel', 'information', 'museum', 'picnic_site') THEN tourism ELSE NULL END,\n      'amenity_' || CASE WHEN amenity IN ('shelter', 'atm', 'bank', 'bar', 'bicycle_rental', 'bus_station', 'cafe', \n                                          'car_rental', 'car_wash', 'cinema', 'clinic', 'community_centre', 'fire_station', 'fountain',\n                                          'fuel', 'hospital', 'ice_cream', 'embassy', 'library', 'courthouse', 'townhall', 'parking', \n                                          'bicycle_parking', 'motorcycle_parking', 'pharmacy', 'doctors', 'dentist', 'place_of_worship', \n                                          'police', 'post_box', 'post_office', 'pub', 'biergarten', 'recycling', 'restaurant', 'food_court', \n                                          'fast_food', 'telephone', 'emergency_phone', 'taxi', 'theatre', 'toilets', 'drinking_water', \n                                          'prison', 'hunting_stand', 'nightclub', 'veterinary', 'social_facility',\n                                          'charging_station') THEN amenity ELSE NULL END,\n      'shop_' || CASE WHEN shop IN ('supermarket', 'bag', 'bakery', 'beauty', 'books', 'butcher', 'clothes', 'computer', 'confectionery', \n                                    'fashion', 'convenience', 'department_store', 'doityourself', 'hardware', 'fishmonger', 'florist', 'garden_centre', \n                                    'hairdresser', 'hifi', 'ice_cream', 'car', 'car_repair', 'bicycle', 'mall', 'pet', 'photo', 'photo_studio', \n                                    'photography', 'seafood', 'shoes', 'alcohol', 'gift', 'furniture', 'kiosk', 'mobile_phone', 'motorcycle', \n                                    'musical_instrument', 'newsagent', 'optician', 'jewelry', 'jewellery', 'electronics', 'chemist', 'toys', \n                                    'travel_agency', 'car_parts', 'greengrocer', 'farm', 'stationery', 'laundry', 'dry_cleaning', 'beverages', \n                                    'perfumery', 'cosmetics', 'variety_store', 'wine', 'outdoor', 'copyshop', 'sports', 'deli', 'tobacco', 'art', 'tea') THEN shop \n                      WHEN shop IN ('no', 'vacant', 'closed', 'disused', 'empty') OR shop IS NULL THEN NULL ELSE 'other' END,\n      'leisure_' || CASE WHEN leisure IN ('water_park', 'playground', 'miniature_golf', 'golf_course', 'picnic_table', 'slipway',\n                                          'dog_park') THEN leisure ELSE NULL END,\n      'man_made_' || CASE WHEN man_made IN ('mast', 'water_tower', 'lighthouse', 'windmill', 'obelisk') THEN man_made ELSE NULL END,\n      'natural_' || CASE WHEN \"natural\" IN ('peak', 'volcano', 'saddle', 'spring', 'cave_entrance') THEN \"natural\" ELSE NULL END,\n      'historic_' || CASE WHEN historic IN ('memorial', 'monument', 'archaeological_site') THEN historic ELSE NULL END,\n      'highway_'|| CASE WHEN highway IN ('bus_stop', 'elevator', 'traffic_signals', 'ford') THEN highway ELSE NULL END,\n      'power_' || CASE WHEN power IN ('generator') THEN power ELSE NULL END,\n      'tourism_' || CASE WHEN tourism IN ('viewpoint') THEN tourism ELSE NULL END,\n      'man_made_' || CASE WHEN man_made IN ('cross') THEN man_made ELSE NULL END,\n      'historic_' || CASE WHEN historic IN ('wayside_cross') THEN historic ELSE NULL END\n    ) AS feature,\n    access,\n    CASE\n      WHEN \"natural\" IN ('peak', 'volcano', 'saddle') THEN\n        CASE\n          WHEN tags->'ele' ~ '^-?\\d{1,4}(\\.\\d+)?$' THEN (tags->'ele')::NUMERIC\n          ELSE NULL\n        END\n      ELSE NULL\n    END AS score,\n    religion,\n    tags->'denomination' as denomination,\n    tags->'generator:source' as \"generator:source\",\n    tags->'power_source' as power_source,\n    NULL AS way_pixels\n  FROM planet_osm_point\n  -- The upcoming where clause is needed for performance only, as the CASE statements would end up doing the equivalent filtering\n  WHERE aeroway IN ('helipad', 'aerodrome')\n    OR tourism IN ('artwork', 'alpine_hut', 'camp_site', 'caravan_site', 'chalet', 'guest_house', 'hostel', \n                   'hotel', 'motel', 'information', 'museum', 'viewpoint', 'picnic_site')\n    OR amenity IN ('shelter', 'atm', 'bank', 'bar', 'bicycle_rental', 'bus_station', 'cafe', \n                   'car_rental',  'car_wash', 'cinema', 'clinic', 'community_centre',\n                   'fire_station', 'fountain', 'fuel', 'hospital', 'ice_cream', 'embassy', 'library', 'courthouse', \n                   'townhall', 'parking', 'bicycle_parking', 'motorcycle_parking', 'pharmacy', 'doctors', \n                   'dentist', 'place_of_worship', 'police', 'post_box', 'post_office', 'pub', 'biergarten', \n                   'recycling', 'restaurant', 'food_court', 'fast_food', 'telephone', 'emergency_phone', \n                   'taxi', 'theatre', 'toilets', 'drinking_water', 'prison', 'hunting_stand', 'nightclub', \n                   'veterinary', 'social_facility', 'charging_station')\n    OR shop IS NOT NULL -- skip checking a huge list and use a null check\n    OR leisure IN ('water_park', 'playground', 'miniature_golf', 'golf_course', 'picnic_table', 'slipway',\n                   'dog_park')\n    OR man_made IN ('mast', 'water_tower', 'lighthouse', 'windmill', 'cross', 'obelisk')\n    OR \"natural\" IN ('peak', 'volcano', 'saddle', 'spring', 'cave_entrance')\n    OR historic IN ('memorial', 'monument', 'archaeological_site', 'wayside_cross')\n    OR highway IN ('bus_stop', 'elevator', 'traffic_signals', 'ford')\n    OR (power = 'generator' AND (tags @> '\"generator:source\"=>wind' OR tags @> 'power_source=>wind'))\n  ORDER BY score DESC NULLS LAST\n  ) AS amenity_points",
        "geometry_field": "way",
        "type": "postgis",
        "key_field": "",
        "dbname": "gis"
      },
      "extent": [
        -180,
        -85.05112877980659,
        180,
        85.05112877980659
      ],
      "properties": {
        "minzoom": 10
      },
      "advanced": {}
    },
    {
      "name": "power-towers",
      "srs-name": "900913",
      "geometry": "point",
      "class": "",
      "id": "power-towers",
      "srs": "+proj=merc +a=6378137 +b=6378137 +lat_ts=0.0 +lon_0=0.0 +x_0=0.0 +y_0=0.0 +k=1.0 +units=m +nadgrids=@null +wktext +no_defs +over",
      "Datasource": {
        "extent": "-20037508,-20037508,20037508,20037508",
        "table": "(SELECT\n    way\n  FROM planet_osm_point\n  WHERE power = 'tower'\n) AS power_towers",
        "geometry_field": "way",
        "type": "postgis",
        "key_field": "",
        "dbname": "gis"
      },
      "extent": [
        -180,
        -85.05112877980659,
        180,
        85.05112877980659
      ],
      "properties": {
        "minzoom": 14
      },
      "advanced": {}
    },
    {
      "name": "power-poles",
      "srs-name": "900913",
      "geometry": "point",
      "class": "",
      "id": "power-poles",
      "srs": "+proj=merc +a=6378137 +b=6378137 +lat_ts=0.0 +lon_0=0.0 +x_0=0.0 +y_0=0.0 +k=1.0 +units=m +nadgrids=@null +wktext +no_defs +over",
      "Datasource": {
        "extent": "-20037508,-20037508,20037508,20037508",
        "table": "(SELECT\n    way\n  FROM planet_osm_point\n  WHERE power = 'pole'\n) AS power_poles",
        "geometry_field": "way",
        "type": "postgis",
        "key_field": "",
        "dbname": "gis"
      },
      "extent": [
        -180,
        -85.05112877980659,
        180,
        85.05112877980659
      ],
      "properties": {
        "minzoom": 16
      },
      "advanced": {}
    },
    {
      "name": "roads-text-ref-low-zoom",
      "srs-name": "900913",
      "geometry": "linestring",
      "class": "",
      "id": "roads-text-ref-low-zoom",
      "srs": "+proj=merc +a=6378137 +b=6378137 +lat_ts=0.0 +lon_0=0.0 +x_0=0.0 +y_0=0.0 +k=1.0 +units=m +nadgrids=@null +wktext +no_defs +over",
      "Datasource": {
        "extent": "-20037508,-20037508,20037508,20037508",
        "table": "(SELECT\n    way,\n    highway,\n    height,\n    width,\n    refs\n  FROM (\n    SELECT\n        way, highway,\n        array_length(refs,1) AS height,\n        (SELECT MAX(char_length(ref)) FROM unnest(refs) AS u(ref)) AS width,\n        array_to_string(refs, E'\\n') AS refs\n      FROM (\n        SELECT\n            way,\n            highway,\n            string_to_array(ref, ';') AS refs\n        FROM planet_osm_roads\n          WHERE highway IN ('motorway', 'trunk', 'primary', 'secondary')\n          AND ref IS NOT NULL\n      ) AS p) AS q\n  WHERE height <= 4 AND width <= 11) AS roads_text_ref_low_zoom",
        "geometry_field": "way",
        "type": "postgis",
        "key_field": "",
        "dbname": "gis"
      },
      "extent": [
        -180,
        -85.05112877980659,
        180,
        85.05112877980659
      ],
      "properties": {
        "maxzoom": 12,
        "minzoom": 10
      },
      "advanced": {}
    },
    {
      "name": "junctions",
      "srs-name": "900913",
      "geometry": "point",
      "class": "",
      "id": "junctions",
      "srs": "+proj=merc +a=6378137 +b=6378137 +lat_ts=0.0 +lon_0=0.0 +x_0=0.0 +y_0=0.0 +k=1.0 +units=m +nadgrids=@null +wktext +no_defs +over",
      "Datasource": {
        "extent": "-20037508,-20037508,20037508,20037508",
        "table": "(SELECT\n    way,\n    highway,\n    junction,\n    ref,\n    name\n  FROM planet_osm_point\n  WHERE highway = 'motorway_junction' OR highway = 'traffic_signals' OR junction = 'yes'\n) AS junctions",
        "geometry_field": "way",
        "type": "postgis",
        "key_field": "",
        "dbname": "gis"
      },
      "extent": [
        -180,
        -85.05112877980659,
        180,
        85.05112877980659
      ],
      "properties": {
        "minzoom": 11
      },
      "advanced": {}
    },
    {
      "name": "bridge-text",
      "srs-name": "900913",
      "geometry": "polygon",
      "class": "",
      "id": "bridge-text",
      "srs": "+proj=merc +a=6378137 +b=6378137 +lat_ts=0.0 +lon_0=0.0 +x_0=0.0 +y_0=0.0 +k=1.0 +units=m +nadgrids=@null +wktext +no_defs +over",
      "Datasource": {
        "extent": "-20037508,-20037508,20037508,20037508",
        "table": "(SELECT\n    way,\n    way_area/NULLIF(!pixel_width!::real*!pixel_height!::real,0) AS way_pixels,\n    man_made,\n    name\n  FROM planet_osm_polygon\n  WHERE man_made = 'bridge'\n) AS bridge_text",
        "geometry_field": "way",
        "type": "postgis",
        "key_field": "",
        "dbname": "gis"
      },
      "extent": [
        -180,
        -85.05112877980659,
        180,
        85.05112877980659
      ],
      "properties": {
        "minzoom": 11
      },
      "advanced": {}
    },
    {
      "name": "roads-text-ref",
      "srs-name": "900913",
      "geometry": "linestring",
      "class": "",
      "id": "roads-text-ref",
      "srs": "+proj=merc +a=6378137 +b=6378137 +lat_ts=0.0 +lon_0=0.0 +x_0=0.0 +y_0=0.0 +k=1.0 +units=m +nadgrids=@null +wktext +no_defs +over",
      "Datasource": {
        "extent": "-20037508,-20037508,20037508,20037508",
        "table": "(SELECT\n    way,\n    highway,\n    height,\n    width,\n    refs\n  FROM (\n    SELECT\n        way, highway,\n        array_length(refs,1) AS height,\n        (SELECT MAX(char_length(ref)) FROM unnest(refs) AS u(ref)) AS width,\n        array_to_string(refs, E'\\n') AS refs\n      FROM (\n        SELECT\n            way,\n            COALESCE(\n              CASE WHEN highway IN ('motorway', 'trunk', 'primary', 'secondary', 'tertiary', 'unclassified', 'residential') THEN highway ELSE NULL END,\n              CASE WHEN aeroway IN ('runway', 'taxiway') THEN aeroway ELSE NULL END\n            ) AS highway,\n            string_to_array(ref, ';') AS refs\n          FROM planet_osm_line\n            WHERE (highway IN ('motorway', 'trunk', 'primary', 'secondary', 'tertiary', 'unclassified', 'residential') OR aeroway IN ('runway', 'taxiway'))\n              AND ref IS NOT NULL\n      ) AS p) AS q\n  WHERE height <= 4 AND width <= 11) AS roads_text_ref",
        "geometry_field": "way",
        "type": "postgis",
        "key_field": "",
        "dbname": "gis"
      },
      "extent": [
        -180,
        -85.05112877980659,
        180,
        85.05112877980659
      ],
      "properties": {
        "minzoom": 13
      },
      "advanced": {}
    },
    {
      "name": "roads-area-text-name",
      "srs-name": "900913",
      "geometry": "polygon",
      "class": "",
      "id": "roads-area-text-name",
      "srs": "+proj=merc +a=6378137 +b=6378137 +lat_ts=0.0 +lon_0=0.0 +x_0=0.0 +y_0=0.0 +k=1.0 +units=m +nadgrids=@null +wktext +no_defs +over",
      "Datasource": {
        "extent": "-20037508,-20037508,20037508,20037508",
        "table": "(SELECT\n    way,\n    way_area/NULLIF(!pixel_width!::real*!pixel_height!::real,0) AS way_pixels,\n    highway,\n    name\n  FROM planet_osm_polygon\n  WHERE highway IN ('residential', 'unclassified', 'pedestrian', 'service', 'footway', 'cycleway', 'living_street', 'track', 'path', 'platform')\n    OR railway IN ('platform')\n    AND name IS NOT NULL\n) AS roads_area_text_name",
        "geometry_field": "way",
        "type": "postgis",
        "key_field": "",
        "dbname": "gis"
      },
      "extent": [
        -180,
        -85.05112877980659,
        180,
        85.05112877980659
      ],
      "properties": {
        "minzoom": 15
      },
      "advanced": {}
    },
    {
      "name": "roads-text-name",
      "srs-name": "900913",
      "geometry": "linestring",
      "class": "directions",
      "id": "roads-text-name",
      "srs": "+proj=merc +a=6378137 +b=6378137 +lat_ts=0.0 +lon_0=0.0 +x_0=0.0 +y_0=0.0 +k=1.0 +units=m +nadgrids=@null +wktext +no_defs +over",
      "Datasource": {
        "extent": "-20037508,-20037508,20037508,20037508",
        "table": "(SELECT\n    way,\n    CASE WHEN substr(highway, length(highway)-3, 4) = 'link' THEN substr(highway, 0, length(highway)-4) ELSE highway END,\n    CASE WHEN (tunnel = 'yes' OR tunnel = 'building_passage' OR covered = 'yes') THEN 'yes' ELSE 'no' END AS tunnel,\n    CASE WHEN construction IN ('service', 'footway', 'cycleway', 'bridleway', 'path', 'track') THEN 'yes' ELSE 'no' END AS int_construction_minor,\n    name,\n    CASE\n      WHEN oneway IN ('yes', '-1') THEN oneway\n      WHEN junction IN ('roundabout') AND (oneway IS NULL OR NOT oneway IN ('no', 'reversible')) THEN 'yes'\n      ELSE NULL\n    END AS oneway,\n    horse, bicycle\n  FROM planet_osm_line\n  WHERE highway IN ('motorway', 'motorway_link', 'trunk', 'trunk_link', 'primary', 'primary_link', 'secondary', 'secondary_link', 'tertiary', \n                    'tertiary_link', 'residential', 'unclassified', 'road', 'service', 'pedestrian', 'raceway', 'living_street', 'construction')\n    AND (name IS NOT NULL\n      OR oneway IN ('yes', '-1')\n      OR junction IN ('roundabout'))\n) AS roads_text_name",
        "geometry_field": "way",
        "type": "postgis",
        "key_field": "",
        "dbname": "gis"
      },
      "extent": [
        -180,
        -85.05112877980659,
        180,
        85.05112877980659
      ],
      "properties": {
        "minzoom": 13
      },
      "advanced": {}
    },
    {
      "name": "paths-text-name",
      "srs-name": "900913",
      "geometry": "linestring",
      "class": "",
      "id": "paths-text-name",
      "srs": "+proj=merc +a=6378137 +b=6378137 +lat_ts=0.0 +lon_0=0.0 +x_0=0.0 +y_0=0.0 +k=1.0 +units=m +nadgrids=@null +wktext +no_defs +over",
      "Datasource": {
        "extent": "-20037508,-20037508,20037508,20037508",
        "table": "(SELECT\n    way,\n    highway,\n    name\n  FROM planet_osm_line\n  WHERE highway IN ('bridleway', 'footway', 'cycleway', 'path', 'track', 'steps')\n    AND name IS NOT NULL\n) AS paths_text_name",
        "geometry_field": "way",
        "type": "postgis",
        "key_field": "",
        "dbname": "gis"
      },
      "extent": [
        -180,
        -85.05112877980659,
        180,
        85.05112877980659
      ],
      "properties": {
        "minzoom": 15
      },
      "advanced": {}
    },
    {
      "name": "text-poly-low-zoom",
      "srs-name": "900913",
      "geometry": "polygon",
      "class": "text-low-zoom",
      "id": "text-poly-low-zoom",
      "srs": "+proj=merc +a=6378137 +b=6378137 +lat_ts=0.0 +lon_0=0.0 +x_0=0.0 +y_0=0.0 +k=1.0 +units=m +nadgrids=@null +wktext +no_defs +over",
      "Datasource": {
        "extent": "-20037508,-20037508,20037508,20037508",
        "table": "(SELECT\n    way,\n    way_area/NULLIF(!pixel_width!::real*!pixel_height!::real,0) AS way_pixels,\n    COALESCE(\n      'landuse_' || CASE WHEN landuse IN ('forest', 'military') THEN landuse ELSE NULL END,\n      'natural_' || CASE WHEN \"natural\" IN ('wood', 'glacier', 'sand', 'scree', 'shingle', 'bare_rock') THEN \"natural\" ELSE NULL END,\n      'place_' || CASE WHEN place IN ('island') THEN place ELSE NULL END,\n      'boundary_' || CASE WHEN boundary IN ('national_park') THEN boundary ELSE NULL END,\n      'leisure_' || CASE WHEN leisure IN ('nature_reserve') THEN leisure ELSE NULL END\n    ) AS feature,\n    name,\n    CASE WHEN building = 'no' OR building IS NULL THEN 'no' ELSE 'yes' END AS is_building -- always no with the where conditions\n  FROM planet_osm_polygon\n  WHERE (landuse IN ('forest', 'military')\n      OR \"natural\" IN ('wood', 'glacier', 'sand', 'scree', 'shingle', 'bare_rock')\n      OR \"place\" IN ('island')\n      OR boundary IN ('national_park')\n      OR leisure IN ('nature_reserve'))\n    AND building IS NULL\n    AND name IS NOT NULL\n  ORDER BY way_area DESC\n) AS text_poly_low_zoom",
        "geometry_field": "way",
        "type": "postgis",
        "key_field": "",
        "dbname": "gis"
      },
      "extent": [
        -180,
        -85.05112877980659,
        180,
        85.05112877980659
      ],
      "properties": {
        "maxzoom": 9,
        "minzoom": 7
      },
      "advanced": {}
    },
    {
      "name": "text-poly",
      "srs-name": "900913",
      "geometry": "polygon",
      "class": "text",
      "id": "text-poly",
      "srs": "+proj=merc +a=6378137 +b=6378137 +lat_ts=0.0 +lon_0=0.0 +x_0=0.0 +y_0=0.0 +k=1.0 +units=m +nadgrids=@null +wktext +no_defs +over",
      "Datasource": {
        "extent": "-20037508,-20037508,20037508,20037508",
        "table": "(SELECT\n    way,\n    way_area/NULLIF(!pixel_width!::real*!pixel_height!::real,0) AS way_pixels,\n    COALESCE(\n      'aeroway_' || CASE WHEN aeroway IN ('gate', 'apron', 'helipad', 'aerodrome') THEN aeroway ELSE NULL END,\n      'tourism_' || CASE WHEN tourism IN ('artwork', 'alpine_hut', 'hotel', 'motel', 'hostel', 'chalet', 'guest_house', 'camp_site', 'caravan_site', \n                                          'theme_park', 'museum', 'zoo', 'information', 'picnic_site') THEN tourism ELSE NULL END,\n      'amenity_' || CASE WHEN amenity IN ('pub', 'restaurant', 'food_court', 'cafe', 'fast_food', 'biergarten', 'bar', 'library', \n                                          'theatre', 'courthouse', 'townhall', 'cinema', 'clinic', 'community_centre', 'parking', \n                                          'bicycle_parking', 'motorcycle_parking', 'police', 'fire_station', 'fountain', 'place_of_worship', \n                                          'grave_yard', 'shelter', 'bank', 'embassy', 'fuel', 'bus_station', 'prison', 'university', \n                                          'school', 'college', 'kindergarten', 'hospital', 'ice_cream', 'pharmacy', 'doctors', 'dentist', \n                                          'atm', 'bicycle_rental', 'car_rental', 'car_wash', 'post_box', 'post_office',\n                                          'recycling', 'telephone', 'emergency_phone', 'toilets', 'taxi', 'drinking_water', 'hunting_stand', \n                                          'nightclub', 'veterinary', 'social_facility', 'charging_station') THEN amenity ELSE NULL END,\n      'shop_' || CASE WHEN shop IN ('supermarket', 'bag', 'bakery', 'beauty', 'books', 'butcher', 'clothes', 'computer', 'confectionery', \n                                    'fashion', 'convenience', 'department_store', 'doityourself', 'hardware', 'fishmonger', 'florist', 'garden_centre', \n                                    'hairdresser', 'hifi', 'ice_cream', 'car', 'car_repair', 'bicycle', 'mall', 'pet', 'photo', 'photo_studio', \n                                    'photography', 'seafood', 'shoes', 'alcohol', 'gift', 'furniture', 'kiosk', 'mobile_phone', 'motorcycle', \n                                    'musical_instrument', 'newsagent', 'optician', 'jewelry', 'jewellery', 'electronics', 'chemist', 'toys', \n                                    'travel_agency', 'car_parts', 'greengrocer', 'farm', 'stationery', 'laundry', 'dry_cleaning', 'beverages', \n                                    'perfumery', 'cosmetics', 'variety_store', 'wine', 'outdoor', 'copyshop', 'sports', 'deli', 'tobacco', 'art', 'tea') THEN shop \n                      WHEN shop IN ('no', 'vacant', 'closed', 'disused', 'empty') OR shop IS NULL THEN NULL ELSE 'other' END,\n      'leisure_' || CASE WHEN leisure IN ('swimming_pool', 'water_park', 'miniature_golf', 'golf_course', 'sports_centre', 'stadium', 'track', \n                                          'pitch', 'playground', 'park', 'recreation_ground', 'common', 'garden', 'nature_reserve', 'marina', \n                                          'picnic_table', 'dog_park') THEN leisure ELSE NULL END,\n      'power_' || CASE WHEN power IN ('plant', 'station', 'generator', 'sub_station', 'substation') THEN power ELSE NULL END,\n      'landuse_' || CASE WHEN landuse IN ('reservoir', 'basin', 'recreation_ground', 'village_green', 'quarry', 'vineyard', 'orchard', 'cemetery', \n                                          'residential', 'garages', 'meadow', 'grass', 'allotments', 'forest', 'farmyard', 'farm', 'farmland', \n                                          'greenhouse_horticulture', 'retail', 'industrial', 'railway', 'commercial', 'brownfield', 'landfill', \n                                          'construction', 'military') THEN landuse ELSE NULL END,\n      'man_made_' || CASE WHEN man_made IN ('lighthouse', 'windmill', 'mast', 'water_tower', 'pier', 'breakwater', 'groyne', 'obelisk') THEN man_made ELSE NULL END,\n      'natural_' || CASE WHEN \"natural\" IN ('wood', 'water', 'mud', 'wetland', 'marsh', 'bay', 'spring', 'scree', 'shingle', 'bare_rock', 'sand', 'heath', \n                                            'grassland', 'scrub', 'beach', 'shoal', 'reef', 'glacier') THEN \"natural\" ELSE NULL END,\n      'place_' || CASE WHEN place IN ('island', 'islet') THEN place ELSE NULL END,\n      'military_' || CASE WHEN military IN ('danger_area') THEN military ELSE NULL END,\n      'historic_' || CASE WHEN historic IN ('memorial', 'monument', 'archaeological_site') THEN historic ELSE NULL END,\n      'highway_' || CASE WHEN highway IN ('services', 'rest_area', 'bus_stop', 'elevator', 'ford') THEN highway ELSE NULL END,\n      'boundary_' || CASE WHEN boundary IN ('national_park') THEN boundary ELSE NULL END,\n      'waterway_' || CASE WHEN waterway IN ('dam') THEN waterway ELSE NULL END,\n      'tourism_' || CASE WHEN tourism IN ('viewpoint', 'attraction') THEN tourism ELSE NULL END\n    ) AS feature,\n    access,\n    name,\n    tags->'operator' as operator,\n    ref,\n    way_area,\n    CASE WHEN building = 'no' OR building IS NULL THEN 'no' ELSE 'yes' END AS is_building\n  FROM planet_osm_polygon\n  -- The upcoming where clause is needed for performance only, as the CASE statements would end up doing the equivalent filtering\n  WHERE (aeroway IN ('gate', 'apron', 'helipad', 'aerodrome')\n      OR tourism IN ('artwork', 'alpine_hut', 'hotel', 'motel', 'hostel', 'chalet', 'guest_house', 'camp_site', 'caravan_site', 'theme_park', \n                     'museum', 'viewpoint', 'attraction', 'zoo', 'information', 'picnic_site')\n      OR amenity IS NOT NULL -- skip checking a huge list and use a null check\n      OR shop IS NOT NULL\n      OR leisure IS NOT NULL\n      OR landuse IS NOT NULL\n      OR man_made IN ('lighthouse', 'windmill', 'mast', 'water_tower', 'pier', 'breakwater', 'groyne', 'obelisk')\n      OR \"natural\" IS NOT NULL\n      OR place IN ('island', 'islet')\n      OR military IN ('danger_area')\n      OR historic IN ('memorial', 'monument', 'archaeological_site')\n      OR highway IN ('services', 'rest_area', 'bus_stop', 'elevator', 'ford')\n      OR power IN ('plant', 'station', 'generator', 'sub_station', 'substation')\n      OR boundary IN ('national_park')\n      OR waterway = 'dam')\n    AND (name IS NOT NULL\n         OR (ref IS NOT NULL AND aeroway IN ('gate'))\n        )\n  ORDER BY way_area DESC\n) AS text_poly",
        "geometry_field": "way",
        "type": "postgis",
        "key_field": "",
        "dbname": "gis"
      },
      "extent": [
        -180,
        -85.05112877980659,
        180,
        85.05112877980659
      ],
      "properties": {
        "minzoom": 10
      },
      "advanced": {}
    },
    {
      "name": "text-line",
      "srs-name": "900913",
      "geometry": "linestring",
      "class": "",
      "id": "text-line",
      "srs": "+proj=merc +a=6378137 +b=6378137 +lat_ts=0.0 +lon_0=0.0 +x_0=0.0 +y_0=0.0 +k=1.0 +units=m +nadgrids=@null +wktext +no_defs +over",
      "Datasource": {
        "extent": "-20037508,-20037508,20037508,20037508",
        "table": "(SELECT\n  way,\n    NULL as way_pixels,\n    COALESCE('man_made_' || man_made, 'waterway_' || waterway, 'natural_' || \"natural\") AS feature,\n    access,\n    name,\n    tags->'operator' as operator,\n    ref,\n    NULL AS way_area,\n    CASE WHEN building = 'no' OR building IS NULL THEN 'no' ELSE 'yes' END AS is_building\n  FROM planet_osm_line\n  WHERE (man_made IN ('pier', 'breakwater', 'groyne', 'embankment')\n      OR waterway IN ('dam', 'weir')\n      OR \"natural\" IN ('cliff'))\n    AND name IS NOT NULL\n) AS text_line",
        "geometry_field": "way",
        "type": "postgis",
        "key_field": "",
        "dbname": "gis"
      },
      "extent": [
        -180,
        -85.05112877980659,
        180,
        85.05112877980659
      ],
      "properties": {
        "minzoom": 10
      },
      "advanced": {}
    },
    {
      "name": "text-point",
      "srs-name": "900913",
      "geometry": "point",
      "class": "text",
      "id": "text-point",
      "srs": "+proj=merc +a=6378137 +b=6378137 +lat_ts=0.0 +lon_0=0.0 +x_0=0.0 +y_0=0.0 +k=1.0 +units=m +nadgrids=@null +wktext +no_defs +over",
      "Datasource": {
        "extent": "-20037508,-20037508,20037508,20037508",
        "table": "(SELECT\n    way,\n    way_pixels,\n    feature,\n    access,\n    CONCAT(\n        name,\n        CASE WHEN name IS NOT NULL AND elevation IS NOT NULL THEN E'\\n' ELSE NULL END,\n        CASE WHEN elevation IS NOT NULL THEN CONCAT(REPLACE(ROUND(elevation)::TEXT, '-', U&'\\2212'), U&'\\00A0', 'm') ELSE NULL END\n    ) AS name,\n    CASE\n      WHEN \"natural\" IN ('peak', 'volcano', 'saddle') THEN elevation\n      ELSE NULL\n    END AS score,\n    operator,\n    ref,\n    way_area,\n    is_building\n  FROM\n    (SELECT\n        way,\n        NULL AS way_pixels,\n        COALESCE(\n          'aeroway_' || CASE WHEN aeroway IN ('gate', 'apron', 'helipad', 'aerodrome') THEN aeroway ELSE NULL END,\n          'tourism_' || CASE WHEN tourism IN ('artwork', 'alpine_hut', 'hotel', 'motel', 'hostel', 'chalet', 'guest_house', 'camp_site', 'caravan_site', \n                                              'theme_park', 'museum', 'zoo', 'information', 'picnic_site') THEN tourism ELSE NULL END,\n          'amenity_' || CASE WHEN amenity IN ('pub', 'restaurant', 'food_court', 'cafe', 'fast_food', 'biergarten', 'bar', 'library', 'theatre', \n                                              'courthouse', 'townhall', 'cinema', 'clinic', 'community_centre', 'parking', 'bicycle_parking', \n                                              'motorcycle_parking', 'police', 'fire_station', 'fountain', 'place_of_worship', 'grave_yard', 'shelter', 'bank', \n                                              'embassy', 'fuel', 'bus_station', 'prison', 'university', 'school', 'college', 'kindergarten', 'hospital', \n                                              'ice_cream', 'pharmacy', 'doctors', 'dentist', 'atm', 'bicycle_rental', 'car_rental',\n                                              'car_wash', 'post_box', 'post_office', 'recycling', 'telephone', 'emergency_phone', 'toilets', 'taxi', \n                                              'drinking_water', 'hunting_stand', 'nightclub', 'veterinary', 'social_facility',\n                                              'charging_station') THEN amenity ELSE NULL END,\n          'shop_' || CASE WHEN shop IN ('supermarket', 'bag','bakery', 'beauty', 'books', 'butcher', 'clothes', 'computer', 'confectionery', 'fashion', \n                                        'convenience', 'department_store', 'doityourself', 'hardware', 'fishmonger', 'florist', 'garden_centre', 'hairdresser', \n                                        'hifi', 'ice_cream', 'car', 'car_repair', 'bicycle', 'mall', 'pet', 'photo', 'photo_studio', 'photography', \n                                        'seafood', 'shoes', 'alcohol', 'gift', 'furniture', 'kiosk', 'mobile_phone', 'motorcycle', 'musical_instrument', \n                                        'newsagent', 'optician', 'jewelry', 'jewellery', 'electronics', 'chemist', 'toys', 'travel_agency', 'car_parts', \n                                        'greengrocer', 'farm', 'stationery', 'laundry', 'dry_cleaning', 'beverages', 'perfumery', 'cosmetics', \n                                        'variety_store', 'wine', 'outdoor', 'copyshop', 'sports', 'deli', 'tobacco', 'art', 'tea') THEN shop \n                          WHEN shop IN ('no', 'vacant', 'closed', 'disused', 'empty') OR shop IS NULL THEN NULL ELSE 'other' END,\n          'leisure_' || CASE WHEN leisure IN ('swimming_pool', 'water_park', 'miniature_golf', 'golf_course', 'sports_centre', 'stadium', 'track',  \n                                              'pitch','playground', 'park', 'recreation_ground', 'common', 'garden', 'nature_reserve', 'marina',  \n                                              'slipway', 'picnic_table', 'dog_park') THEN leisure ELSE NULL END,\n          'power_' || CASE WHEN power IN ('plant', 'station', 'generator', 'sub_station', 'substation') THEN power ELSE NULL END,\n          'landuse_' || CASE WHEN landuse IN ('reservoir', 'basin', 'recreation_ground', 'village_green', 'quarry', 'vineyard', 'orchard', 'cemetery', \n                                              'residential', 'garages', 'meadow', 'grass', 'allotments', 'forest', 'farmyard', 'farm', 'farmland', \n                                              'greenhouse_horticulture', 'retail', 'industrial', 'railway', 'commercial', 'brownfield', 'landfill', \n                                              'construction', 'military') THEN landuse ELSE NULL END,\n          'man_made_' || CASE WHEN man_made IN ('lighthouse', 'windmill', 'mast', 'water_tower', 'obelisk') THEN man_made ELSE NULL END,\n          'natural_' || CASE WHEN \"natural\" IN ('wood', 'peak', 'volcano', 'saddle', 'cave_entrance', 'water', 'mud', 'wetland', 'marsh', 'bay', 'spring', \n                                                'scree', 'shingle', 'bare_rock', 'sand', 'heath', 'grassland', 'scrub', 'beach', 'glacier', 'tree') \n                                                THEN \"natural\" ELSE NULL END,\n          'place_' || CASE WHEN place IN ('island', 'islet') THEN place ELSE NULL END,\n          'military_' || CASE WHEN military IN ('danger_area') THEN military ELSE NULL END,\n          'historic_' || CASE WHEN historic IN ('memorial', 'monument', 'archaeological_site') THEN historic ELSE NULL END,\n          'highway_' || CASE WHEN highway IN ('services', 'rest_area', 'bus_stop', 'elevator', 'ford') THEN highway ELSE NULL END,\n          'boundary_' || CASE WHEN boundary IN ('national_park') THEN boundary ELSE NULL END,\n          'waterway_' || CASE WHEN waterway IN ('dam', 'weir') THEN waterway ELSE NULL END,\n          'tourism_' || CASE WHEN tourism IN ('viewpoint', 'attraction') THEN tourism ELSE NULL END,\n          'man_made_' || CASE WHEN man_made IN ('cross') THEN man_made ELSE NULL END,\n          'historic_' || CASE WHEN historic IN ('wayside_cross') THEN historic ELSE NULL END\n        ) AS feature,\n        access,\n        name,\n        CASE\n          WHEN \"natural\" IN ('peak', 'volcano', 'saddle') OR tourism = 'alpine_hut' OR amenity = 'shelter' THEN\n            CASE\n              WHEN tags->'ele' ~ '^-?\\d{1,4}(\\.\\d+)?$' THEN (tags->'ele')::NUMERIC\n              ELSE NULL\n            END\n          ELSE NULL\n        END AS elevation,\n        \"natural\",\n        tags->'operator' as operator,\n        ref,\n        NULL AS way_area,\n        CASE WHEN building = 'no' OR building IS NULL THEN 'no' ELSE 'yes' END AS is_building\n      FROM planet_osm_point\n      -- The upcoming where clause is needed for performance only, as the CASE statements would end up doing the equivalent filtering\n      WHERE (aeroway IN ('gate', 'apron', 'helipad', 'aerodrome')\n          OR tourism IN ('artwork', 'alpine_hut', 'hotel', 'motel', 'hostel', 'chalet', 'guest_house', 'camp_site', 'caravan_site', 'theme_park', \n                         'museum', 'viewpoint', 'attraction', 'zoo', 'information', 'picnic_site')\n          OR amenity IS NOT NULL -- skip checking a huge list and use a null check\n          OR shop IS NOT NULL\n          OR leisure IS NOT NULL\n          OR landuse IN ('reservoir', 'basin', 'recreation_ground', 'village_green', 'quarry', 'vineyard', 'orchard', 'cemetery', 'residential', \n                         'garages', 'meadow', 'grass', 'allotments', 'forest', 'farmyard', 'farm', 'farmland', 'greenhouse_horticulture', \n                         'retail', 'industrial', 'railway', 'commercial', 'brownfield', 'landfill', 'construction', 'military')\n          OR man_made IN ('lighthouse', 'windmill', 'mast', 'water_tower', 'cross', 'obelisk')\n          OR \"natural\" IS NOT NULL\n          OR place IN ('island', 'islet')\n          OR military IN ('danger_area')\n          OR historic IN ('memorial', 'monument', 'archaeological_site', 'wayside_cross')\n          OR highway IN ('bus_stop', 'services', 'rest_area', 'elevator', 'ford')\n          OR power IN ('plant', 'station', 'generator', 'sub_station', 'substation')\n          OR boundary IN ('national_park')\n          OR waterway IN ('dam', 'weir'))\n        AND (name IS NOT NULL\n             OR (tags?'ele' AND (\"natural\" IN ('peak', 'volcano', 'saddle') OR tourism = 'alpine_hut' OR amenity = 'shelter'))\n             OR (ref IS NOT NULL AND aeroway IN ('gate'))\n            )\n      ) AS p\n  ORDER BY score DESC NULLS LAST\n  ) AS text",
        "geometry_field": "way",
        "type": "postgis",
        "key_field": "",
        "dbname": "gis"
      },
      "extent": [
        -180,
        -85.05112877980659,
        180,
        85.05112877980659
      ],
      "properties": {
        "minzoom": 10
      },
      "advanced": {}
    },
    {
      "name": "building-text",
      "srs-name": "900913",
      "geometry": "polygon",
      "class": "",
      "id": "building-text",
      "srs": "+proj=merc +a=6378137 +b=6378137 +lat_ts=0.0 +lon_0=0.0 +x_0=0.0 +y_0=0.0 +k=1.0 +units=m +nadgrids=@null +wktext +no_defs +over",
      "Datasource": {
        "extent": "-20037508,-20037508,20037508,20037508",
        "table": "(SELECT\n    name,\n    way,\n    way_area/NULLIF(!pixel_width!::real*!pixel_height!::real,0) AS way_pixels\n  FROM planet_osm_polygon\n  WHERE building IS NOT NULL\n    AND building NOT IN ('no')\n    AND name IS NOT NULL\n  ORDER BY way_area DESC\n) AS building_text",
        "geometry_field": "way",
        "type": "postgis",
        "key_field": "",
        "dbname": "gis"
      },
      "extent": [
        -180,
        -85.05112877980659,
        180,
        85.05112877980659
      ],
      "properties": {
        "minzoom": 14
      },
      "advanced": {}
    },
    {
      "name": "interpolation",
      "srs-name": "900913",
      "geometry": "linestring",
      "class": "",
      "id": "interpolation",
      "srs": "+proj=merc +a=6378137 +b=6378137 +lat_ts=0.0 +lon_0=0.0 +x_0=0.0 +y_0=0.0 +k=1.0 +units=m +nadgrids=@null +wktext +no_defs +over",
      "Datasource": {
        "extent": "-20037508,-20037508,20037508,20037508",
        "table": "(SELECT\n    way\n  FROM planet_osm_line\n  WHERE \"addr:interpolation\" IS NOT NULL\n) AS interpolation",
        "geometry_field": "way",
        "type": "postgis",
        "key_field": "",
        "dbname": "gis"
      },
      "extent": [
        -180,
        -85.05112877980659,
        180,
        85.05112877980659
      ],
      "properties": {
        "minzoom": 17
      },
      "advanced": {}
    },
    {
      "name": "addresses",
      "srs-name": "900913",
      "geometry": "point",
      "class": "",
      "id": "addresses",
      "srs": "+proj=merc +a=6378137 +b=6378137 +lat_ts=0.0 +lon_0=0.0 +x_0=0.0 +y_0=0.0 +k=1.0 +units=m +nadgrids=@null +wktext +no_defs +over",
      "Datasource": {
        "extent": "-20037508,-20037508,20037508,20037508",
        "table": "(SELECT\n    way,\n    \"addr:housenumber\" AS addr_housenumber,\n    \"addr:housename\" AS addr_housename,\n    way_area/NULLIF(!pixel_width!::real*!pixel_height!::real,0) AS way_pixels\n  FROM planet_osm_polygon\n  WHERE ((\"addr:housenumber\" IS NOT NULL) OR (\"addr:housename\" IS NOT NULL))\n    AND building IS NOT NULL\nUNION ALL\nSELECT\n    way,\n    \"addr:housenumber\" AS addr_housenumber,\n    \"addr:housename\" AS addr_housename,\n    NULL AS way_pixels\n  FROM planet_osm_point\n  WHERE (\"addr:housenumber\" IS NOT NULL) OR (\"addr:housename\" IS NOT NULL)\n  ORDER BY way_pixels DESC NULLS LAST\n) AS addresses",
        "geometry_field": "way",
        "type": "postgis",
        "key_field": "",
        "dbname": "gis"
      },
      "extent": [
        -180,
        -85.05112877980659,
        180,
        85.05112877980659
      ],
      "properties": {
        "minzoom": 17
      },
      "advanced": {}
    },
    {
      "name": "water-lines-text",
      "srs-name": "900913",
      "geometry": "linestring",
      "class": "",
      "id": "water-lines-text",
      "srs": "+proj=merc +a=6378137 +b=6378137 +lat_ts=0.0 +lon_0=0.0 +x_0=0.0 +y_0=0.0 +k=1.0 +units=m +nadgrids=@null +wktext +no_defs +over",
      "Datasource": {
        "extent": "-20037508,-20037508,20037508,20037508",
        "table": "(SELECT\n    way,\n    waterway,\n    lock,\n    name,\n    tags->'intermittent' as intermittent,\n    CASE WHEN tunnel IN ('yes', 'culvert') THEN 'yes' ELSE 'no' END AS int_tunnel\n  FROM planet_osm_line\n  WHERE waterway IN ('river', 'canal', 'derelict_canal', 'stream', 'drain', 'ditch', 'wadi')\n    AND (tunnel IS NULL or tunnel != 'culvert')\n    AND name IS NOT NULL\n  ORDER BY COALESCE(layer,0)\n) AS water_lines_text",
        "geometry_field": "way",
        "type": "postgis",
        "key_field": "",
        "dbname": "gis"
      },
      "extent": [
        -180,
        -85.05112877980659,
        180,
        85.05112877980659
      ],
      "properties": {
        "minzoom": 13
      },
      "advanced": {}
    },
    {
      "name": "ferry-routes-text",
      "srs-name": "900913",
      "geometry": "linestring",
      "class": "",
      "id": "ferry-routes-text",
      "srs": "+proj=merc +a=6378137 +b=6378137 +lat_ts=0.0 +lon_0=0.0 +x_0=0.0 +y_0=0.0 +k=1.0 +units=m +nadgrids=@null +wktext +no_defs +over",
      "Datasource": {
        "extent": "-20037508,-20037508,20037508,20037508",
        "table": "(SELECT\n    way,\n    name\n  FROM planet_osm_line\n  WHERE route = 'ferry'\n    AND name IS NOT NULL\n) AS ferry_routes_text",
        "geometry_field": "way",
        "type": "postgis",
        "key_field": "",
        "dbname": "gis"
      },
      "extent": [
        -180,
        -85.05112877980659,
        180,
        85.05112877980659
      ],
      "properties": {
        "minzoom": 13
      },
      "advanced": {}
    },
    {
      "name": "admin-text",
      "srs-name": "900913",
      "geometry": "linestring",
      "class": "",
      "id": "admin-text",
      "srs": "+proj=merc +a=6378137 +b=6378137 +lat_ts=0.0 +lon_0=0.0 +x_0=0.0 +y_0=0.0 +k=1.0 +units=m +nadgrids=@null +wktext +no_defs +over",
      "Datasource": {
        "extent": "-20037508,-20037508,20037508,20037508",
        "table": "(SELECT\n    way,\n    name,\n    admin_level\n  FROM planet_osm_polygon\n  WHERE boundary = 'administrative'\n    AND admin_level IN ('0', '1', '2', '3', '4', '5', '6', '7', '8', '9', '10')\n    AND name IS NOT NULL\n  ORDER BY admin_level::integer ASC, way_area DESC\n) AS admin_text",
        "geometry_field": "way",
        "type": "postgis",
        "key_field": "",
        "dbname": "gis"
      },
      "extent": [
        -180,
        -85.05112877980659,
        180,
        85.05112877980659
      ],
      "properties": {
        "minzoom": 16
      },
      "advanced": {}
    },
    {
      "name": "nature-reserve-text",
      "srs-name": "900913",
      "geometry": "linestring",
      "class": "",
      "id": "nature-reserve-text",
      "srs": "+proj=merc +a=6378137 +b=6378137 +lat_ts=0.0 +lon_0=0.0 +x_0=0.0 +y_0=0.0 +k=1.0 +units=m +nadgrids=@null +wktext +no_defs +over",
      "Datasource": {
        "extent": "-20037508,-20037508,20037508,20037508",
        "table": "(SELECT\n    way,\n    name,\n    way_area/NULLIF(!pixel_width!::real*!pixel_height!::real,0) AS way_pixels\n  FROM planet_osm_polygon\n  WHERE (boundary = 'national_park' OR leisure = 'nature_reserve')\n    AND name IS NOT NULL\n) AS nature_reserve_text",
        "geometry_field": "way",
        "type": "postgis",
        "key_field": "",
        "dbname": "gis"
      },
      "extent": [
        -180,
        -85.05112877980659,
        180,
        85.05112877980659
      ],
      "properties": {
        "minzoom": 13
      },
      "advanced": {}
    },
    {
      "name": "amenity-low-priority",
      "srs-name": "900913",
      "geometry": "point",
      "class": "amenity-low-priority",
      "id": "amenity-low-priority",
      "srs": "+proj=merc +a=6378137 +b=6378137 +lat_ts=0.0 +lon_0=0.0 +x_0=0.0 +y_0=0.0 +k=1.0 +units=m +nadgrids=@null +wktext +no_defs +over",
      "Datasource": {
        "extent": "-20037508,-20037508,20037508,20037508",
        "table": "(SELECT\n    way,\n    COALESCE(\n      'highway_' || CASE WHEN highway IN ('mini_roundabout') THEN highway ELSE NULL END,\n      'railway_' || CASE WHEN railway IN ('level_crossing', 'crossing') THEN railway ELSE NULL END,\n      'amenity_' || CASE WHEN amenity IN ('parking', 'bicycle_parking', 'motorcycle_parking', 'bench', 'waste_basket') THEN amenity ELSE NULL END,\n      'historic_' || CASE WHEN historic IN ('wayside_cross') THEN historic ELSE NULL END,\n      'man_made_' || CASE WHEN man_made IN ('cross') THEN man_made ELSE NULL END,\n      'barrier_' || CASE WHEN barrier IN ('bollard', 'gate', 'lift_gate', 'swing_gate', 'block') THEN barrier ELSE NULL END\n    )  AS feature,\n    access,\n    CASE WHEN amenity='waste_basket' THEN 2 ELSE 1 END AS prio\n  FROM planet_osm_point p\n  WHERE highway IN ('mini_roundabout')\n     OR railway IN ('level_crossing', 'crossing')\n     OR amenity IN ('parking', 'bicycle_parking', 'motorcycle_parking', 'bench', 'waste_basket')\n     OR historic IN ('wayside_cross')\n     OR man_made IN ('cross')\n     OR barrier IN ('bollard', 'gate', 'lift_gate', 'swing_gate', 'block')\n  ORDER BY prio\n  ) AS amenity_low_priority",
        "geometry_field": "way",
        "type": "postgis",
        "key_field": "",
        "dbname": "gis"
      },
      "extent": [
        -180,
        -85.05112877980659,
        180,
        85.05112877980659
      ],
      "properties": {
        "minzoom": 14
      },
      "advanced": {}
    },
    {
      "name": "amenity-low-priority-poly",
      "srs-name": "900913",
      "geometry": "polygon",
      "class": "amenity-low-priority",
      "id": "amenity-low-priority-poly",
      "srs": "+proj=merc +a=6378137 +b=6378137 +lat_ts=0.0 +lon_0=0.0 +x_0=0.0 +y_0=0.0 +k=1.0 +units=m +nadgrids=@null +wktext +no_defs +over",
      "Datasource": {
        "extent": "-20037508,-20037508,20037508,20037508",
        "table": "(SELECT\n    way,\n    COALESCE(\n      'amenity_' || CASE WHEN amenity IN ('parking', 'bicycle_parking', 'motorcycle_parking') THEN amenity ELSE NULL END,\n      'barrier_' || CASE WHEN barrier IN ('bollard', 'gate', 'lift_gate', 'swing_gate', 'block') THEN barrier ELSE NULL END\n    )  AS feature,\n    access\n  FROM planet_osm_polygon p\n  WHERE amenity IN ('parking', 'bicycle_parking', 'motorcycle_parking')\n     OR barrier IN ('bollard', 'gate', 'lift_gate', 'swing_gate', 'block')\n  ) AS amenity_low_priority_poly",
        "geometry_field": "way",
        "type": "postgis",
        "key_field": "",
        "dbname": "gis"
      },
      "extent": [
        -180,
        -85.05112877980659,
        180,
        85.05112877980659
      ],
      "properties": {
        "minzoom": 14
      },
      "advanced": {}
    }
  ],
  "scale": 1,
  "center": [
    0,
    0,
    4
  ],
  "format": "png",
  "_parts": {
    "extents": {
      "srs": "+proj=merc +a=6378137 +b=6378137 +lat_ts=0.0 +lon_0=0.0 +x_0=0.0 +y_0=0.0 +k=1.0 +units=m +nadgrids=@null +wktext +no_defs +over",
      "extent": [
        -180,
        -85.05112877980659,
        180,
        85.05112877980659
      ],
      "srs-name": "900913"
    },
    "osm2pgsql": {
      "geometry_field": "way",
      "type": "postgis",
      "dbname": "gis",
      "extent": "-20037508,-20037508,20037508,20037508",
      "key_field": ""
    },
    "extents84": {
      "srs": "+proj=longlat +ellps=WGS84 +datum=WGS84 +no_defs",
      "extent": [
        -180,
        -85.05112877980659,
        180,
        85.05112877980659
      ],
      "srs-name": "WGS84"
    }
  },
  "metatile": 2,
  "bounds": [
    -180,
    -85.05112877980659,
    180,
    85.05112877980659
  ],
  "name": "OpenStreetMap Carto",
  "srs": "+proj=merc +a=6378137 +b=6378137 +lat_ts=0.0 +lon_0=0.0 +x_0=0.0 +y_0=0.0 +k=1.0 +units=m +nadgrids=@null +wktext +no_defs +over",
  "Stylesheet": [
    "style.mss",
    "shapefiles.mss",
    "landcover.mss",
    "water.mss",
    "water-features.mss",
    "road-colors-generated.mss",
    "roads.mss",
    "power.mss",
    "placenames.mss",
    "buildings.mss",
    "stations.mss",
    "amenity-points.mss",
    "ferry-routes.mss",
    "aerialways.mss",
    "admin.mss",
    "addressing.mss"
  ],
  "minzoom": 0,
  "maxzoom": 22,
  "description": "A general-purpose OpenStreetMap mapnik style, in CartoCSS"
}
=======
scale: 1
metatile: 2
name: "OpenStreetMap Carto"
description: "A general-purpose OpenStreetMap mapnik style, in CartoCSS"
bounds: &world
  - -180
  - -85.05112877980659
  - 180
  - 85.05112877980659
center:
  - 0
  - 0
  - 4
format: "png"
interactivity: false
minzoom: 0
maxzoom: 22
srs: "+proj=merc +a=6378137 +b=6378137 +lat_ts=0.0 +lon_0=0.0 +x_0=0.0 +y_0=0.0 +k=1.0 +units=m +nadgrids=@null +wktext +no_defs +over"

# Various parts to be included later on
_parts:
  # Extents are used for tilemill, and don't actually make it to the generated XML
  extents: &extents
    extent: *world
    srs-name: "900913"
    srs: "+proj=merc +a=6378137 +b=6378137 +lat_ts=0.0 +lon_0=0.0 +x_0=0.0 +y_0=0.0 +k=1.0 +units=m +nadgrids=@null +wktext +no_defs +over"
  extents84: &extents84
    extent: *world
    srs-name: "WGS84"
    srs: "+proj=longlat +ellps=WGS84 +datum=WGS84 +no_defs"
  osm2pgsql: &osm2pgsql
    type: "postgis"
    dbname: "gis"
    key_field: ""
    geometry_field: "way"
    extent: "-20037508,-20037508,20037508,20037508"

Stylesheet:
  - "style.mss"
  - "shapefiles.mss"
  - "landcover.mss"
  - "water.mss"
  - "water-features.mss"
  - "road-colors-generated.mss"
  - "roads.mss"
  - "power.mss"
  - "placenames.mss"
  - "buildings.mss"
  - "stations.mss"
  - "amenity-points.mss"
  - "ferry-routes.mss"
  - "aerialways.mss"
  - "admin.mss"
  - "addressing.mss"
Layer:
  - id: "world"
    name: "world"
    class: ""
    geometry: "polygon"
    <<: *extents
    Datasource:
      file: "data/simplified-land-polygons-complete-3857/simplified_land_polygons.shp"
      type: "shape"
    advanced: {}
    properties:
      maxzoom: 9
  - id: "coast-poly"
    name: "coast-poly"
    class: ""
    geometry: "polygon"
    <<: *extents
    Datasource:
      file: "data/land-polygons-split-3857/land_polygons.shp"
      type: "shape"
    properties:
      minzoom: 10
    advanced: {}
  - id: "builtup"
    name: "builtup"
    geometry: "polygon"
    class: ""
    extent: *world
    srs-name: "mercator"
    srs: "+proj=merc +datum=WGS84 +over"
    Datasource:
      file: "data/world_boundaries/builtup_area.shp"
      type: "shape"
    properties:
      minzoom: 8
      maxzoom: 9
    advanced: {}
  - id: "necountries"
    name: "necountries"
    class: ""
    geometry: "linestring"
    <<: *extents84
    Datasource:
      file: "data/ne_110m_admin_0_boundary_lines_land/ne_110m_admin_0_boundary_lines_land.shp"
      type: "shape"
    properties:
      minzoom: 1
      maxzoom: 3
    advanced: {}
  - id: "landcover-low-zoom"
    name: "landcover-low-zoom"
    class: ""
    geometry: "polygon"
    <<: *extents
    Datasource:
      <<: *osm2pgsql
      table: |-
        (SELECT
            way, name, way_pixels,
            COALESCE(wetland, landuse, "natural") AS feature
          FROM (SELECT
              way, COALESCE(name, '') AS name,
              ('landuse_' || (CASE WHEN landuse IN ('forest', 'military') THEN landuse ELSE NULL END)) AS landuse,
              ('natural_' || (CASE WHEN "natural" IN ('wood', 'sand', 'scree', 'shingle', 'bare_rock') THEN "natural" ELSE NULL END)) AS "natural",
              ('wetland_' || (CASE WHEN "natural" IN ('wetland', 'mud') THEN (CASE WHEN "natural" IN ('mud') THEN "natural" ELSE wetland END) ELSE NULL END)) AS wetland,
              way_area/NULLIF(!pixel_width!::real*!pixel_height!::real,0) AS way_pixels
            FROM planet_osm_polygon
            WHERE (landuse IN ('forest', 'military')
              OR "natural" IN ('wood', 'wetland', 'mud', 'sand', 'scree', 'shingle', 'bare_rock'))
              AND way_area > 0.01*!pixel_width!::real*!pixel_height!::real
              AND building IS NULL
            ORDER BY CASE WHEN layer~E'^-?\\d+$' AND length(layer)<10 THEN layer::integer ELSE 0 END, way_area DESC
          ) AS features
        ) AS landcover_low_zoom
    properties:
      minzoom: 7
      maxzoom: 9
    advanced: {}
  - id: "landcover"
    name: "landcover"
    class: ""
    geometry: "polygon"
    <<: *extents
    Datasource:
      <<: *osm2pgsql
      table: |-
        (SELECT
            way, name, religion, way_pixels,
            COALESCE(aeroway, amenity, wetland, power, landuse, leisure, military, "natural", tourism, highway, railway) AS feature
          FROM (SELECT
              way, COALESCE(name, '') AS name,
              ('aeroway_' || (CASE WHEN aeroway IN ('apron', 'aerodrome') THEN aeroway ELSE NULL END)) AS aeroway,
              ('amenity_' || (CASE WHEN amenity IN ('parking', 'bicycle_parking', 'motorcycle_parking', 'university', 'college', 'school', 
                                                    'hospital', 'kindergarten', 'grave_yard', 'prison', 'place_of_worship', 'clinic') 
                                                    THEN amenity ELSE NULL END)) AS amenity,
              ('landuse_' || (CASE WHEN landuse IN ('quarry', 'vineyard', 'orchard', 'cemetery', 'residential', 'garages', 'meadow', 'grass', 
                                                    'allotments', 'forest', 'farmyard', 'farm', 'farmland', 'greenhouse_horticulture', 
                                                    'recreation_ground', 'village_green', 'retail', 'industrial', 'railway', 'commercial', 
                                                    'brownfield', 'landfill', 'construction') THEN landuse ELSE NULL END)) AS landuse,
              ('leisure_' || (CASE WHEN leisure IN ('swimming_pool', 'playground', 'park', 'recreation_ground', 'common', 'garden', 
                                                    'golf_course', 'miniature_golf', 'picnic_table', 'sports_centre', 'stadium', 'pitch', 
                                                    'track', 'dog_park') THEN leisure ELSE NULL END)) AS leisure,
              ('military_' || (CASE WHEN military IN ('danger_area') THEN military ELSE NULL END)) AS military,
              ('natural_' || (CASE WHEN "natural" IN ('beach', 'shoal', 'heath', 'grassland', 'wood', 'sand', 'scree', 'shingle', 'bare_rock', 'scrub') THEN "natural" ELSE NULL END)) AS "natural",
              ('wetland_' || (CASE WHEN "natural" IN ('wetland', 'marsh', 'mud') THEN (CASE WHEN "natural" IN ('marsh', 'mud') THEN "natural" ELSE wetland END) ELSE NULL END)) AS wetland,
              ('power_' || (CASE WHEN power IN ('station', 'sub_station', 'substation', 'generator') THEN power ELSE NULL END)) AS power,
              ('tourism_' || (CASE WHEN tourism IN ('attraction', 'camp_site', 'caravan_site', 'picnic_site') THEN tourism ELSE NULL END)) AS tourism,
              ('highway_' || (CASE WHEN highway IN ('services', 'rest_area') THEN highway ELSE NULL END)) AS highway,
              ('railway_' || (CASE WHEN railway = 'station' THEN railway ELSE NULL END)) AS railway,
              CASE WHEN religion IN ('christian', 'jewish') THEN religion ELSE 'INT-generic'::text END AS religion,
              way_area/NULLIF(!pixel_width!::real*!pixel_height!::real,0) AS way_pixels
            FROM planet_osm_polygon
            WHERE (landuse IS NOT NULL
              OR leisure IS NOT NULL
              OR aeroway IN ('apron', 'aerodrome')
              OR amenity IN ('parking', 'bicycle_parking', 'motorcycle_parking', 'university', 'college', 'school', 'hospital', 'kindergarten', 
                             'grave_yard', 'place_of_worship', 'prison', 'clinic')
              OR military IN ('danger_area')
              OR "natural" IN ('beach', 'shoal', 'heath', 'mud', 'marsh', 'wetland', 'grassland', 'wood', 'sand', 'scree', 'shingle', 'bare_rock', 'scrub')
              OR power IN ('station', 'sub_station', 'substation', 'generator')
              OR tourism IN ('attraction', 'camp_site', 'caravan_site', 'picnic_site')
              OR highway IN ('services', 'rest_area')
              OR railway = 'station')
              AND way_area > 0.01*!pixel_width!::real*!pixel_height!::real
            ORDER BY CASE WHEN layer~E'^-?\\d+$' AND length(layer)<10 THEN layer::integer ELSE 0 END, way_area DESC
          ) AS landcover
        ) AS features
    properties:
      minzoom: 10
    advanced: {}
  - id: "landcover-line"
    name: "landcover-line"
    class: ""
    geometry: "linestring"
    <<: *extents
    Datasource:
      <<: *osm2pgsql
      table: |-
        (SELECT
            way
          FROM planet_osm_line
          WHERE man_made = 'cutline'
        ) AS landcover_line
    advanced: {}
    properties:
      minzoom: 14
  - id: "water-lines-casing"
    name: "water-lines-casing"
    class: ""
    geometry: "linestring"
    <<: *extents
    Datasource:
      <<: *osm2pgsql
      table: |-
        (SELECT
            way, waterway, intermittent,
            CASE WHEN tunnel IN ('yes', 'culvert') THEN 'yes' ELSE 'no' END AS int_tunnel
          FROM planet_osm_line
          WHERE waterway IN ('stream', 'drain', 'ditch')
        ) AS water_lines_casing
    properties:
      minzoom: 13
    advanced: {}
  - id: "water-lines-low-zoom"
    name: "water-lines-low-zoom"
    class: ""
    geometry: "linestring"
    <<: *extents
    Datasource:
      <<: *osm2pgsql
      table: |-
        (SELECT
            way,
            waterway,
            intermittent
          FROM planet_osm_line
          WHERE waterway = 'river'
        ) AS water_lines_low_zoom
    properties:
      minzoom: 8
      maxzoom: 11
    advanced: {}
  - id: "icesheet-poly"
    name: "icesheet-poly"
    class: ""
    geometry: "polygon"
    <<: *extents
    Datasource:
      file: "data/antarctica-icesheet-polygons-3857/icesheet_polygons.shp"
      type: "shape"
    properties:
      minzoom: 4
    advanced: {}
  - id: "water-areas"
    name: "water-areas"
    class: ""
    geometry: "polygon"
    <<: *extents
    Datasource:
      <<: *osm2pgsql
      table: |-
        (SELECT
            way,
            "natural",
            waterway,
            landuse,
            name,
            way_area/NULLIF(!pixel_width!::real*!pixel_height!::real,0) AS way_pixels
          FROM planet_osm_polygon
          WHERE
            (waterway IN ('dock', 'riverbank', 'canal')
              OR landuse IN ('reservoir', 'basin')
              OR "natural" IN ('water', 'glacier'))
            AND building IS NULL
            AND way_area > 0.01*!pixel_width!::real*!pixel_height!::real
          ORDER BY z_order, way_area DESC
        ) AS water_areas
    properties:
      minzoom: 4
    advanced: {}
  - id: "landcover-area-symbols"
    name: "landcover-area-symbols"
    class: ""
    geometry: "polygon"
    <<: *extents
    Datasource:
      <<: *osm2pgsql
      table: |-
        (SELECT
            way, surface, 
            COALESCE(CASE WHEN landuse = 'forest' THEN 'wood' ELSE NULL END, "natural") AS "natural",
            CASE WHEN "natural" IN ('marsh', 'mud') 
                THEN "natural" 
                ELSE CASE WHEN ("natural" = 'wetland' AND wetland IS NULL) 
                  THEN 'wetland' 
                  ELSE CASE WHEN ("natural" = 'wetland')
                    THEN wetland
                    ELSE NULL
                    END 
                END
              END AS int_wetland
          FROM planet_osm_polygon
          WHERE ("natural" IN ('marsh', 'mud', 'wetland', 'wood', 'beach', 'shoal', 'reef', 'scrub') OR landuse = 'forest')
            AND building IS NULL
            AND way_area > 0.01*!pixel_width!::real*!pixel_height!::real
          ORDER BY z_order, way_area DESC
        ) AS landcover_area_symbols
    properties:
      minzoom: 10
    advanced: {}
  - id: "icesheet-outlines"
    name: "icesheet-outlines"
    class: ""
    geometry: "linestring"
    <<: *extents
    Datasource:
      file: "data/antarctica-icesheet-outlines-3857/icesheet_outlines.shp"
      type: "shape"
    properties:
      minzoom: 4
    advanced: {}
  - id: "water-lines"
    name: "water-lines"
    class: "water-lines"
    geometry: "linestring"
    <<: *extents
    Datasource:
      <<: *osm2pgsql
      table: |-
        (SELECT
            way, waterway, name, intermittent,
            CASE WHEN tunnel IN ('yes', 'culvert') THEN 'yes' ELSE 'no' END AS int_tunnel,
            'no' AS bridge
          FROM planet_osm_line
          WHERE waterway IN ('river', 'canal', 'derelict_canal', 'stream', 'drain', 'ditch', 'wadi')
            AND (bridge IS NULL OR bridge NOT IN ('yes', 'aqueduct'))
          ORDER BY z_order
        ) AS water_lines
    properties:
      minzoom: 12
    advanced: {}
  - id: "water-barriers-line"
    name: "water-barriers-line"
    class: ""
    geometry: "linestring"
    <<: *extents
    Datasource:
      <<: *osm2pgsql
      table: |-
        (SELECT
            way,
            waterway,
            name
          FROM planet_osm_line
          WHERE waterway IN ('dam', 'weir', 'lock_gate')
        ) AS water_barriers_line
    advanced: {}
    properties:
      minzoom: 13
  - id: "water-barriers-poly"
    name: "water-barriers-poly"
    class: ""
    geometry: "polygon"
    <<: *extents
    Datasource:
      <<: *osm2pgsql
      table: |-
        (SELECT
            way,
            waterway,
            name
          FROM planet_osm_polygon
          WHERE waterway IN ('dam', 'weir', 'lock_gate')
        ) AS water_barriers_poly
    advanced: {}
    properties:
      minzoom: 13
  - id: "marinas-area"
    name: "marinas-area"
    class: ""
    geometry: "polygon"
    <<: *extents
    Datasource:
      <<: *osm2pgsql
      table: |-
        (SELECT
            way
          FROM planet_osm_polygon
          WHERE leisure = 'marina'
        ) AS marinas_area
    properties:
      minzoom: 14
    advanced: {}
  - id: "piers-poly"
    name: "piers-poly"
    class: ""
    geometry: "polygon"
    <<: *extents
    Datasource:
      <<: *osm2pgsql
      table: |-
        (SELECT
            way, man_made
          FROM planet_osm_polygon
          WHERE man_made IN ('pier', 'breakwater', 'groyne')
        ) AS piers_poly
    properties:
      minzoom: 12
    advanced: {}
  - id: "piers-line"
    name: "piers-line"
    class: ""
    geometry: "linestring"
    <<: *extents
    Datasource:
      <<: *osm2pgsql
      table: |-
        (SELECT
            way, man_made
          FROM planet_osm_line
          WHERE man_made IN ('pier', 'breakwater', 'groyne')
        ) AS piers_line
    properties:
      minzoom: 12
    advanced: {}
  - id: "water-barriers-point"
    name: "water-barriers-point"
    class: ""
    geometry: "point"
    <<: *extents
    Datasource:
      <<: *osm2pgsql
      table: |-
        (SELECT
            way, waterway
          FROM planet_osm_point
          WHERE waterway IN ('dam', 'weir', 'lock_gate')
        ) AS water_barriers_points
    properties:
      minzoom: 17
    advanced: {}
  - id: "bridge"
    name: "bridge"
    class: ""
    geometry: "polygon"
    <<: *extents
    Datasource:
      <<: *osm2pgsql
      table: |-
        (SELECT
            way,
            way_area/NULLIF(!pixel_width!::real*!pixel_height!::real,0) AS way_pixels,
            man_made,
            name
          FROM planet_osm_polygon
          WHERE man_made = 'bridge'
        ) AS bridge
    properties:
      minzoom: 12
    advanced: {}
  - id: "buildings"
    name: "buildings"
    class: ""
    geometry: "polygon"
    <<: *extents
    Datasource:
      <<: *osm2pgsql
      table: |-
        (SELECT
            way,
            building
          FROM planet_osm_polygon
          WHERE building IS NOT NULL
            AND building != 'no'
            AND way_area > 0.01*!pixel_width!::real*!pixel_height!::real
          ORDER BY z_order, way_area DESC
        ) AS buildings
    properties:
      minzoom: 13
    advanced: {}
  - id: "buildings-major"
    name: "buildings-major"
    class: ""
    geometry: "polygon"
    <<: *extents
    Datasource:
      <<: *osm2pgsql
      table: |-
        (SELECT
            way,
            building,
            amenity,
            aeroway
          FROM planet_osm_polygon
          WHERE building IS NOT NULL
            AND building != 'no'
            AND (aeroway = 'terminal' OR amenity = 'place_of_worship' OR building = 'train_station')
            AND way_area > 0.01*!pixel_width!::real*!pixel_height!::real
          ORDER BY z_order, way_area DESC)
        AS buildings_major
    properties:
      minzoom: 13
    advanced: {}
  - id: "tunnels"
    name: "tunnels"
    class: "tunnels-fill tunnels-casing access"
    geometry: "linestring"
    <<: *extents
    Datasource:
      <<: *osm2pgsql
      # This query is quite large, having to deal with both roads, railways and
      # runways. To allow for ways that are both railways and roads, a UNION
      # ALL is present, and to use an ordering different than current osm2pgsql
      # an order is generated in SQL.
      table: |-
        (SELECT
            way,
            (CASE WHEN substr(feature, length(feature)-3, 4) = 'link' THEN substr(feature, 0, length(feature)-4) ELSE feature END) AS feature,
            horse,
            foot,
            bicycle,
            tracktype,
            int_surface,
            access,
            construction,
            service,
            link,
            layernotnull
          FROM ( -- subselect that contains both roads and rail/aero
            SELECT
                way,
                ('highway_' || highway) AS feature, --only motorway to tertiary links are accepted later on
                horse,
                foot,
                bicycle,
                tracktype,
                CASE WHEN surface IN ('unpaved', 'compacted', 'dirt', 'earth', 'fine_gravel', 'grass', 'grass_paver', 'gravel', 'ground',
                                      'mud', 'pebblestone', 'salt', 'sand', 'woodchips', 'clay') THEN 'unpaved'
                  WHEN surface IN ('paved', 'asphalt', 'cobblestone', 'cobblestone:flattened', 'sett', 'concrete', 'concrete:lanes',
                                      'concrete:plates', 'paving_stones', 'metal', 'wood') THEN 'paved'
                  ELSE NULL
                END AS int_surface,
                CASE WHEN access IN ('destination') THEN 'destination'::text
                  WHEN access IN ('no', 'private') THEN 'no'::text
                  ELSE NULL
                END AS access,
                construction,
                CASE
                  WHEN service IN ('parking_aisle', 'drive-through', 'driveway') THEN 'INT-minor'::text
                  ELSE 'INT-normal'::text
                END AS service,
                CASE
                  WHEN substr(highway, length(highway)-3, 4) = 'link' THEN 'yes'
                  ELSE 'no'
                END AS link,
                CASE WHEN layer~E'^-?\\d+$' AND length(layer)<10 THEN layer::integer ELSE 0 END AS layernotnull
              FROM planet_osm_line
              WHERE (tunnel = 'yes' OR tunnel = 'building_passage' OR covered = 'yes')
                AND highway IS NOT NULL -- end of road select
            UNION ALL
            SELECT
                way,
                COALESCE(
                  ('railway_' || (CASE WHEN railway = 'preserved' AND service IN ('spur', 'siding', 'yard') THEN 'INT-preserved-ssy'::text 
                                       WHEN (railway = 'rail' AND service IN ('spur', 'siding', 'yard')) THEN 'INT-spur-siding-yard'  
                                       WHEN (railway = 'tram' AND service IN ('spur', 'siding', 'yard')) THEN 'tram-service' ELSE railway END)),
                  ('aeroway_' || aeroway)
                ) AS feature,
                horse,
                foot,
                bicycle,
                tracktype,
                'null',
                CASE
                  WHEN access IN ('destination') THEN 'destination'::text
                  WHEN access IN ('no', 'private') THEN 'no'::text
                  ELSE NULL
                END AS access,
                construction,
                CASE WHEN service IN ('parking_aisle', 'drive-through', 'driveway') THEN 'INT-minor'::text ELSE 'INT-normal'::text END AS service,
                'no' AS link,
                CASE WHEN layer~E'^-?\\d+$' AND length(layer)<10 THEN layer::integer ELSE 0 END AS layernotnull
              FROM planet_osm_line
              WHERE (tunnel = 'yes' OR tunnel = 'building_passage' OR covered = 'yes')
                AND (railway IS NOT NULL OR aeroway IS NOT NULL) -- end of rail/aero select
            ) AS features
          JOIN (VALUES -- this join is also putting a condition on what is selected. features not matching it do not make it into the results.
              ('railway_rail', 440),
              ('railway_INT-preserved-ssy', 430),
              ('railway_INT-spur-siding-yard', 430),
              ('railway_subway', 420),
              ('railway_narrow_gauge', 420),
              ('railway_light_rail', 420),
              ('railway_preserved', 420),
              ('railway_funicular', 420),
              ('railway_monorail', 420),
              ('railway_miniature', 420),
              ('railway_turntable', 420),
              ('railway_tram', 410),
              ('railway_tram-service', 405),
              ('railway_disused', 400),
              ('railway_construction', 400),
              ('highway_motorway', 380),
              ('highway_trunk', 370),
              ('highway_primary', 360),
              ('highway_secondary', 350),
              ('highway_tertiary', 340),
              ('highway_residential', 330),
              ('highway_unclassified', 330),
              ('highway_road', 330),
              ('highway_living_street', 320),
              ('highway_pedestrian', 310),
              ('highway_raceway', 300),
              ('highway_motorway_link', 240),
              ('highway_trunk_link', 230),
              ('highway_primary_link', 220),
              ('highway_secondary_link', 210),
              ('highway_tertiary_link', 200),
              ('highway_service', 150),
              ('highway_track', 110),
              ('highway_path', 100),
              ('highway_footway', 100),
              ('highway_bridleway', 100),
              ('highway_cycleway', 100),
              ('highway_steps', 100),
              ('highway_platform', 90),
              ('railway_platform', 90),
              ('aeroway_runway', 60),
              ('aeroway_taxiway', 50),
              ('highway_construction', 10)
            ) AS ordertable (feature, prio)
            USING (feature)
          ORDER BY
            layernotnull,
            prio,
            CASE WHEN access IN ('no', 'private') THEN 0 WHEN access IN ('destination') THEN 1 ELSE 2 END,
            CASE WHEN int_surface IN ('unpaved') THEN 0 ELSE 2 END
        ) AS tunnels
    properties:
      group-by: "layernotnull"
      minzoom: 9
    advanced: {}
  - id: "landuse-overlay"
    name: "landuse-overlay"
    class: ""
    geometry: "polygon"
    <<: *extents
    Datasource:
      <<: *osm2pgsql
      table: |-
        (SELECT
            way,
            landuse,
            way_area/NULLIF(!pixel_width!::real*!pixel_height!::real,0) AS way_pixels
          FROM planet_osm_polygon
          WHERE landuse = 'military'
            AND building IS NULL
        ) AS landuse_overlay
    properties:
      minzoom: 7
    advanced: {}
  - id: "line-barriers"
    name: "line-barriers"
    class: "barriers"
    geometry: "linestring"
    <<: *extents
    Datasource:
      <<: *osm2pgsql
      table: |-
        (SELECT
            way, COALESCE(historic, barrier) AS feature
          FROM (SELECT way,
            ('barrier_' || (CASE WHEN barrier IN ('chain', 'city_wall', 'embankment', 'ditch', 'fence', 'guard_rail',
                  'handrail', 'hedge', 'kerb', 'retaining_wall', 'wall') THEN barrier ELSE NULL END)) AS barrier,
            ('historic_' || (CASE WHEN historic = 'citywalls' THEN historic ELSE NULL END)) AS historic
            FROM planet_osm_line
            WHERE barrier IN ('chain', 'city_wall', 'embankment', 'ditch', 'fence', 'guard_rail',
                  'handrail', 'hedge', 'kerb', 'retaining_wall', 'wall')
              OR historic = 'citywalls'
              AND (waterway IS NULL OR waterway NOT IN ('river', 'canal', 'derelict_canal', 'stream', 'drain', 'ditch', 'wadi'))
          ) AS features
        ) AS line_barriers
    properties:
      minzoom: 14
    advanced: {}
  - id: "cliffs"
    name: "cliffs"
    class: ""
    geometry: "linestring"
    <<: *extents
    Datasource:
      <<: *osm2pgsql
      table: |-
        (SELECT
            way, "natural", man_made
          FROM planet_osm_line
          WHERE "natural" = 'cliff' OR man_made = 'embankment'
        ) AS cliffs
    properties:
      minzoom: 13
    advanced: {}
  - id: "area-barriers"
    name: "area-barriers"
    class: "barriers"
    geometry: "polygon"
    <<: *extents
    Datasource:
      <<: *osm2pgsql
      table: |-
        (SELECT
            way, barrier AS feature
          FROM (SELECT way,
            ('barrier_' || barrier) AS barrier
            FROM planet_osm_polygon
            WHERE barrier IS NOT NULL
          ) AS features
        ) AS area_barriers
    properties:
      minzoom: 16
    advanced: {}
  - id: "ferry-routes"
    name: "ferry-routes"
    class: ""
    geometry: "linestring"
    <<: *extents
    Datasource:
      <<: *osm2pgsql
      table: |-
        (SELECT
            way
          FROM planet_osm_line
          WHERE route = 'ferry'
        ) AS ferry_routes
    properties:
      minzoom: 7
    advanced: {}
  - id: "turning-circle-casing"
    name: "turning-circle-casing"
    class: ""
    geometry: "point"
    <<: *extents
    Datasource:
      <<: *osm2pgsql
      table: |-
        (SELECT DISTINCT ON (p.way)
            p.way AS way, l.highway AS int_tc_type,
            CASE WHEN l.service IN ('parking_aisle', 'drive-through', 'driveway')
              THEN 'INT-minor'::text
              ELSE 'INT-normal'::text
            END AS int_tc_service
          FROM planet_osm_point p
            JOIN planet_osm_line l ON ST_DWithin(p.way, l.way, 0.1) -- Assumes Mercator
            JOIN (VALUES
              ('tertiary', 1),
              ('unclassified', 2),
              ('residential', 3),
              ('living_street', 4),
              ('service', 5)
              ) AS v (highway, prio)
              ON v.highway=l.highway
          WHERE p.highway = 'turning_circle'
            OR p.highway = 'turning_loop'
          ORDER BY p.way, v.prio
        ) AS turning_circle_casing
    properties:
      minzoom: 15
    advanced: {}
  - id: "highway-area-casing"
    name: "highway-area-casing"
    class: ""
    geometry: "polygon"
    <<: *extents
    Datasource:
      <<: *osm2pgsql
      table: |-
        (SELECT
            way,
            COALESCE((
              'highway_' || (CASE WHEN highway IN ('residential', 'unclassified', 'pedestrian', 'service', 'footway', 'cycleway', 'track', 'path', 'platform') THEN highway ELSE NULL END)),
              ('railway_' || (CASE WHEN railway IN ('platform') THEN railway ELSE NULL END))
            ) AS feature
          FROM planet_osm_polygon
          WHERE highway IN ('residential', 'unclassified', 'pedestrian', 'service', 'footway', 'track', 'path', 'platform')
            OR railway IN ('platform')
          ORDER BY z_order, way_area DESC
        ) AS highway_area_casing
    properties:
      minzoom: 14
    advanced: {}
  - name: "roads-casing"
    id: "roads-casing"
    class: "roads-casing"
    geometry: "linestring"
    <<: *extents
    Datasource:
      <<: *osm2pgsql
      table: |-
        (SELECT
            way,
            (CASE WHEN substr(feature, length(feature)-3, 4) = 'link' THEN substr(feature, 0, length(feature)-4) ELSE feature END) AS feature,
            horse,
            foot,
            bicycle,
            tracktype,
            int_surface,
            access,
            construction,
            service,
            link,
            layernotnull
          FROM ( -- subselect that contains both roads and rail/aero
            SELECT
                way,
                ('highway_' || highway) AS feature, --only motorway to tertiary links are accepted later on
                horse,
                foot,
                bicycle,
                tracktype,
                CASE WHEN surface IN ('unpaved', 'compacted', 'dirt', 'earth', 'fine_gravel', 'grass', 'grass_paver', 'gravel', 'ground',
                                      'mud', 'pebblestone', 'salt', 'sand', 'woodchips', 'clay') THEN 'unpaved'
                  WHEN surface IN ('paved', 'asphalt', 'cobblestone', 'cobblestone:flattened', 'sett', 'concrete', 'concrete:lanes',
                                      'concrete:plates', 'paving_stones', 'metal', 'wood') THEN 'paved'
                  ELSE NULL
                END AS int_surface,
                CASE WHEN access IN ('destination') THEN 'destination'::text
                  WHEN access IN ('no', 'private') THEN 'no'::text
                  ELSE NULL
                END AS access,
                construction,
                CASE
                  WHEN service IN ('parking_aisle', 'drive-through', 'driveway') THEN 'INT-minor'::text
                  ELSE 'INT-normal'::text
                END AS service,
                CASE
                  WHEN substr(highway, length(highway)-3, 4) = 'link' THEN 'yes'
                  ELSE 'no'
                END AS link,
                CASE WHEN layer~E'^-?\\d+$' AND length(layer)<10 THEN layer::integer ELSE 0 END AS layernotnull
              FROM planet_osm_line
              WHERE (tunnel IS NULL OR NOT tunnel IN ('yes', 'building_passage'))
                AND (covered IS NULL OR NOT covered = 'yes')
                AND (bridge IS NULL OR NOT bridge IN ('yes', 'boardwalk', 'cantilever', 'covered', 'low_water_crossing', 'movable', 'trestle', 'viaduct'))
                AND highway IS NOT NULL -- end of road select
            UNION ALL
            SELECT
                way,
                COALESCE(
                  ('railway_' || (CASE WHEN railway = 'preserved' AND service IN ('spur', 'siding', 'yard') THEN 'INT-preserved-ssy'::text 
                                       WHEN (railway = 'rail' AND service IN ('spur', 'siding', 'yard')) THEN 'INT-spur-siding-yard'  
                                       WHEN (railway = 'tram' AND service IN ('spur', 'siding', 'yard')) THEN 'tram-service' ELSE railway END)),
                  ('aeroway_' || aeroway)
                ) AS feature,
                horse,
                foot,
                bicycle,
                tracktype,
                'null',
                CASE
                  WHEN access IN ('destination') THEN 'destination'::text
                  WHEN access IN ('no', 'private') THEN 'no'::text
                  ELSE NULL
                END AS access,
                construction,
                CASE WHEN service IN ('parking_aisle', 'drive-through', 'driveway') THEN 'INT-minor'::text ELSE 'INT-normal'::text END AS service,
                'no' AS link,
                CASE WHEN layer~E'^-?\\d+$' AND length(layer)<10 THEN layer::integer ELSE 0 END AS layernotnull
              FROM planet_osm_line
              WHERE (tunnel IS NULL OR NOT tunnel IN ('yes', 'building_passage'))
                AND (covered IS NULL OR NOT covered = 'yes')
                AND (bridge IS NULL OR NOT bridge IN ('yes', 'boardwalk', 'cantilever', 'covered', 'low_water_crossing', 'movable', 'trestle', 'viaduct'))
                AND (railway IS NOT NULL OR aeroway IS NOT NULL) -- end of rail/aero select
            ) AS features
          JOIN (VALUES -- this join is also putting a condition on what is selected. features not matching it do not make it into the results.
              ('railway_rail', 440),
              ('railway_INT-preserved-ssy', 430),
              ('railway_INT-spur-siding-yard', 430),
              ('railway_subway', 420),
              ('railway_narrow_gauge', 420),
              ('railway_light_rail', 420),
              ('railway_preserved', 420),
              ('railway_funicular', 420),
              ('railway_monorail', 420),
              ('railway_miniature', 420),
              ('railway_turntable', 420),
              ('railway_tram', 410),
              ('railway_tram-service', 405),
              ('railway_disused', 400),
              ('railway_construction', 400),
              ('highway_motorway', 380),
              ('highway_trunk', 370),
              ('highway_primary', 360),
              ('highway_secondary', 350),
              ('highway_tertiary', 340),
              ('highway_residential', 330),
              ('highway_unclassified', 330),
              ('highway_road', 330),
              ('highway_living_street', 320),
              ('highway_pedestrian', 310),
              ('highway_raceway', 300),
              ('highway_motorway_link', 240),
              ('highway_trunk_link', 230),
              ('highway_primary_link', 220),
              ('highway_secondary_link', 210),
              ('highway_tertiary_link', 200),
              ('highway_service', 150),
              ('highway_track', 110),
              ('highway_path', 100),
              ('highway_footway', 100),
              ('highway_bridleway', 100),
              ('highway_cycleway', 100),
              ('highway_steps', 100),
              ('highway_platform', 90),
              ('railway_platform', 90),
              ('aeroway_runway', 60),
              ('aeroway_taxiway', 50),
              ('highway_construction', 10)
            ) AS ordertable (feature, prio)
            USING (feature)
          ORDER BY
            layernotnull,
            prio,
            CASE WHEN access IN ('no', 'private') THEN 0 WHEN access IN ('destination') THEN 1 ELSE 2 END,
            CASE WHEN int_surface IN ('unpaved') THEN 0 ELSE 2 END
        ) AS roads_casing
    properties:
      minzoom: 9
    advanced: {}
  - id: "highway-area-fill"
    name: "highway-area-fill"
    class: ""
    # FIXME: No geometry?
    <<: *extents
    Datasource:
      <<: *osm2pgsql
      table: |-
        (SELECT
            way,
            COALESCE(
              ('highway_' || (CASE WHEN highway IN ('residential', 'unclassified', 'pedestrian', 'service', 'footway', 'cycleway', 'living_street', 
                                                    'track', 'path', 'platform', 'services') THEN highway ELSE NULL END)),
              ('railway_' || (CASE WHEN railway IN ('platform') THEN railway ELSE NULL END)),
              (('aeroway_' || CASE WHEN aeroway IN ('runway', 'taxiway', 'helipad') THEN aeroway ELSE NULL END))
            ) AS feature
          FROM planet_osm_polygon
          WHERE highway IN ('residential', 'unclassified', 'pedestrian', 'service', 'footway', 'living_street', 'track', 'path', 'platform', 'services')
            OR railway IN ('platform')
            OR aeroway IN ('runway', 'taxiway', 'helipad')
          ORDER BY z_order, way_area desc
        ) AS highway_area_fill
    properties:
      minzoom: 14
    advanced: {}
  - id: "roads-fill"
    name: "roads-fill"
    class: "roads-fill access"
    geometry: "linestring"
    <<: *extents
    Datasource:
      <<: *osm2pgsql
      # This is one of the most complex layers, so it bears explaining in some detail
      # It is necessary to
      # - Have roads and railways in the same layer to get ordering right
      # - Return two linestrings for ways which are both a road and railway
      # - Compute z_order here, rather than rely on osm2pgsql z_order
      table: |-
        (SELECT
            way,
            (CASE WHEN substr(feature, length(feature)-3, 4) = 'link' THEN substr(feature, 0, length(feature)-4) ELSE feature END) AS feature,
            horse,
            foot,
            bicycle,
            tracktype,
            int_surface,
            access,
            construction,
            service,
            link,
            layernotnull
          FROM ( -- begin "features" subselect that contains both roads and rail/aero
            SELECT
                way,
                ('highway_' || highway) AS feature, -- only motorway to tertiary links are accepted later on
                horse,
                foot,
                bicycle,
                tracktype,
                CASE WHEN surface IN ('unpaved', 'compacted', 'dirt', 'earth', 'fine_gravel', 'grass', 'grass_paver', 'gravel', 'ground',
                                      'mud', 'pebblestone', 'salt', 'sand', 'woodchips', 'clay') THEN 'unpaved'
                  WHEN surface IN ('paved', 'asphalt', 'cobblestone', 'cobblestone:flattened', 'sett', 'concrete', 'concrete:lanes',
                                      'concrete:plates', 'paving_stones', 'metal', 'wood') THEN 'paved'
                  ELSE NULL
                END AS int_surface,
                CASE WHEN access IN ('destination') THEN 'destination'::text
                  WHEN access IN ('no', 'private') THEN 'no'::text
                  ELSE NULL
                END AS access,
                construction,
                CASE
                  WHEN service IN ('parking_aisle', 'drive-through', 'driveway') THEN 'INT-minor'::text
                  ELSE 'INT-normal'::text
                END AS service,
                CASE
                  WHEN substr(highway, length(highway)-3, 4) = 'link' THEN 'yes'
                  ELSE 'no'
                END AS link,
                CASE WHEN layer~E'^-?\\d+$' AND length(layer)<10 THEN layer::integer ELSE 0 END AS layernotnull
              FROM planet_osm_line
              WHERE (tunnel IS NULL OR NOT tunnel IN ('yes', 'building_passage'))
                AND (covered IS NULL OR NOT covered = 'yes')
                AND (bridge IS NULL OR NOT bridge IN ('yes', 'boardwalk', 'cantilever', 'covered', 'low_water_crossing', 'movable', 'trestle', 'viaduct'))
                AND highway IS NOT NULL -- end of road select
            UNION ALL
            SELECT
                way,
                COALESCE(
                  ('railway_' || (CASE WHEN railway = 'preserved' AND service IN ('spur', 'siding', 'yard') THEN 'INT-preserved-ssy'::text 
                                       WHEN (railway = 'rail' AND service IN ('spur', 'siding', 'yard')) THEN 'INT-spur-siding-yard'  
                                       WHEN (railway = 'tram' AND service IN ('spur', 'siding', 'yard')) THEN 'tram-service' ELSE railway END)),
                  ('aeroway_' || aeroway)
                ) AS feature,
                horse,
                foot,
                bicycle,
                tracktype,
                'null' AS surface, -- Should be a SQL NULL?
                CASE
                  WHEN access IN ('destination') THEN 'destination'::text
                  WHEN access IN ('no', 'private') THEN 'no'::text
                  ELSE NULL
                END AS access,
                construction,
                CASE WHEN service IN ('parking_aisle', 'drive-through', 'driveway') THEN 'INT-minor'::text ELSE 'INT-normal'::text END AS service,
                'no' AS link,
                CASE WHEN layer~E'^-?\\d+$' AND length(layer)<10 THEN layer::integer ELSE 0 END AS layernotnull
              FROM planet_osm_line
              WHERE (tunnel IS NULL OR NOT tunnel IN ('yes', 'building_passage'))
                AND (covered IS NULL OR NOT covered = 'yes')
                AND (bridge IS NULL OR NOT bridge IN ('yes', 'boardwalk', 'cantilever', 'covered', 'low_water_crossing', 'movable', 'trestle', 'viaduct'))
                AND (railway IS NOT NULL OR aeroway IS NOT NULL) -- end of rail/aero select
            ) AS features
          JOIN (VALUES -- this join is also putting a condition on what is selected. features not matching it do not make it into the results.
              ('railway_rail', 440),
              ('railway_INT-preserved-ssy', 430),
              ('railway_INT-spur-siding-yard', 430),
              ('railway_subway', 420),
              ('railway_narrow_gauge', 420),
              ('railway_light_rail', 420),
              ('railway_preserved', 420),
              ('railway_funicular', 420),
              ('railway_monorail', 420),
              ('railway_miniature', 420),
              ('railway_turntable', 420),
              ('railway_tram', 410),
              ('railway_tram-service', 405),
              ('railway_disused', 400),
              ('railway_construction', 400),
              ('highway_motorway', 380),
              ('highway_trunk', 370),
              ('highway_primary', 360),
              ('highway_secondary', 350),
              ('highway_tertiary', 340),
              ('highway_residential', 330),
              ('highway_unclassified', 330),
              ('highway_road', 330),
              ('highway_living_street', 320),
              ('highway_pedestrian', 310),
              ('highway_raceway', 300),
              ('highway_motorway_link', 240),
              ('highway_trunk_link', 230),
              ('highway_primary_link', 220),
              ('highway_secondary_link', 210),
              ('highway_tertiary_link', 200),
              ('highway_service', 150),
              ('highway_track', 110),
              ('highway_path', 100),
              ('highway_footway', 100),
              ('highway_bridleway', 100),
              ('highway_cycleway', 100),
              ('highway_steps', 100),
              ('highway_platform', 90),
              ('railway_platform', 90),
              ('aeroway_runway', 60),
              ('aeroway_taxiway', 50),
              ('highway_construction', 10)
            ) AS ordertable (feature, prio)
            USING (feature)
          ORDER BY
            layernotnull,
            prio,
            CASE WHEN access IN ('no', 'private') THEN 0 WHEN access IN ('destination') THEN 1 ELSE 2 END,
            CASE WHEN int_surface IN ('unpaved') THEN 0 ELSE 2 END
        ) AS roads_fill
    properties:
      minzoom: 10
    advanced: {}
  - id: "turning-circle-fill"
    name: "turning-circle-fill"
    class: ""
    geometry: "point"
    <<: *extents
    Datasource:
      <<: *osm2pgsql
      table: |-
        (SELECT
            DISTINCT on (p.way)
            p.way AS way, l.highway AS int_tc_type,
            CASE WHEN l.service IN ('parking_aisle', 'drive-through', 'driveway') THEN 'INT-minor'::text
              ELSE 'INT-normal'::text END AS int_tc_service
          FROM planet_osm_point p
            JOIN planet_osm_line l
              ON ST_DWithin(p.way, l.way, 0.1)
            JOIN (VALUES
              ('tertiary', 1),
              ('unclassified', 2),
              ('residential', 3),
              ('living_street', 4),
              ('service', 5),
              ('track', 6)
            ) AS v (highway, prio)
              ON v.highway=l.highway
          WHERE p.highway = 'turning_circle' OR p.highway = 'turning_loop'
          ORDER BY p.way, v.prio
        ) AS turning_circle_fill
    properties:
      minzoom: 15
    advanced: {}
  - id: "aerialways"
    name: "aerialways"
    class: ""
    geometry: "linestring"
    <<: *extents
    Datasource:
      <<: *osm2pgsql
      table: |-
        (SELECT
            way,
            aerialway
          FROM planet_osm_line
          WHERE aerialway IS NOT NULL
        ) AS aerialways
    properties:
      minzoom: 12
    advanced: {}
  - id: "roads-low-zoom"
    name: "roads-low-zoom"
    class: ""
    geometry: "linestring"
    <<: *extents
    Datasource:
      <<: *osm2pgsql
      table: |-
        (SELECT
            way,
            COALESCE(
              ('highway_' || (CASE WHEN substr(highway, length(highway)-3, 4) = 'link' THEN substr(highway, 0, length(highway)-4) ELSE highway end)),
              ('railway_' || (CASE WHEN (railway = 'rail' AND service IN ('spur', 'siding', 'yard')) THEN 'INT-spur-siding-yard' 
                                   WHEN railway IN ('rail', 'tram', 'light_rail', 'funicular', 'narrow_gauge') THEN railway ELSE NULL END))
            ) AS feature,
            CASE WHEN tunnel = 'yes' OR tunnel = 'building_passage' OR covered = 'yes' THEN 'yes' ELSE 'no' END AS int_tunnel,
            CASE WHEN substr(highway, length(highway)-3, 4) = 'link' THEN 'yes' ELSE 'no' END AS link,
            CASE WHEN surface IN ('unpaved', 'compacted', 'dirt', 'earth', 'fine_gravel', 'grass', 'grass_paver', 'gravel', 'ground',
                                  'mud', 'pebblestone', 'salt', 'sand', 'woodchips', 'clay') THEN 'unpaved'
              WHEN surface IN ('paved', 'asphalt', 'cobblestone', 'cobblestone:flattened', 'sett', 'concrete', 'concrete:lanes',
                                  'concrete:plates', 'paving_stones', 'metal', 'wood') THEN 'paved'
              ELSE NULL
            END AS int_surface
          FROM planet_osm_roads
          WHERE highway IS NOT NULL
            OR (railway IS NOT NULL AND railway != 'preserved'
              AND (service IS NULL OR service NOT IN ('spur', 'siding', 'yard')))
          ORDER BY z_order
        ) AS roads_low_zoom
    properties:
      minzoom: 5
      maxzoom: 9
    advanced: {}
  - id: "waterway-bridges"
    name: "waterway-bridges"
    class: "water-lines"
    geometry: "linestring"
    <<: *extents
    Datasource:
      <<: *osm2pgsql
      table: |-
        (SELECT
            way,
            waterway,
            name,
            intermittent,
            CASE WHEN tunnel IN ('yes', 'culvert') THEN 'yes' ELSE 'no' END AS int_tunnel,
            'yes' AS bridge
          FROM planet_osm_line
          WHERE waterway IN ('river', 'canal', 'derelict_canal', 'stream', 'drain', 'ditch', 'wadi')
            AND bridge IN ('yes', 'aqueduct')
          ORDER BY z_order
        ) AS waterway_bridges
    properties:
      minzoom: 15
    advanced: {}
  - id: "bridges"
    name: "bridges"
    class: "bridges-fill bridges-casing access"
    geometry: "linestring"
    <<: *extents
    Datasource:
      <<: *osm2pgsql
      table: |-
        (SELECT
            way,
            (CASE WHEN substr(feature, length(feature)-3, 4) = 'link' THEN substr(feature, 0, length(feature)-4) ELSE feature END) AS feature,
            horse,
            foot,
            bicycle,
            tracktype,
            int_surface,
            access,
            construction,
            service,
            link,
            layernotnull
          FROM ( -- subselect that contains both roads and rail/aero
            SELECT
                way,
                ('highway_' || highway) AS feature, --only motorway to tertiary links are accepted later on
                horse,
                foot,
                bicycle,
                tracktype,
                CASE WHEN surface IN ('unpaved', 'compacted', 'dirt', 'earth', 'fine_gravel', 'grass', 'grass_paver', 'gravel', 'ground',
                                      'mud', 'pebblestone', 'salt', 'sand', 'woodchips', 'clay') THEN 'unpaved'
                  WHEN surface IN ('paved', 'asphalt', 'cobblestone', 'cobblestone:flattened', 'sett', 'concrete', 'concrete:lanes',
                                      'concrete:plates', 'paving_stones', 'metal', 'wood') THEN 'paved'
                  ELSE NULL
                END AS int_surface,
                CASE WHEN access IN ('destination') THEN 'destination'::text
                  WHEN access IN ('no', 'private') THEN 'no'::text
                  ELSE NULL
                END AS access,
                construction,
                CASE
                  WHEN service IN ('parking_aisle', 'drive-through', 'driveway') THEN 'INT-minor'::text
                  ELSE 'INT-normal'::text
                END AS service,
                CASE
                  WHEN substr(highway, length(highway)-3, 4) = 'link' THEN 'yes'
                  ELSE 'no'
                END AS link,
                CASE WHEN layer~E'^-?\\d+$' AND length(layer)<10 THEN layer::integer ELSE 0 END AS layernotnull
              FROM planet_osm_line
              WHERE bridge IN ('yes', 'boardwalk', 'cantilever', 'covered', 'low_water_crossing', 'movable', 'trestle', 'viaduct')
                AND highway IS NOT NULL -- end of road select
            UNION ALL
            SELECT
                way,
                COALESCE(
                  ('railway_' || (CASE WHEN railway = 'preserved' AND service IN ('spur', 'siding', 'yard') THEN 'INT-preserved-ssy'::text 
                                       WHEN (railway = 'rail' AND service IN ('spur', 'siding', 'yard')) THEN 'INT-spur-siding-yard' 
                                       WHEN (railway = 'tram' AND service IN ('spur', 'siding', 'yard')) THEN 'tram-service' ELSE railway END)),
                  ('aeroway_' || aeroway)
                ) AS feature,
                horse,
                foot,
                bicycle,
                tracktype,
                'null',
                CASE
                  WHEN access IN ('destination') THEN 'destination'::text
                  WHEN access IN ('no', 'private') THEN 'no'::text
                  ELSE NULL
                END AS access,
                construction,
                CASE WHEN service IN ('parking_aisle', 'drive-through', 'driveway') THEN 'INT-minor'::text ELSE 'INT-normal'::text END AS service,
                'no' AS link,
                CASE WHEN layer~E'^-?\\d+$' AND length(layer)<10 THEN layer::integer ELSE 0 END AS layernotnull
              FROM planet_osm_line
              WHERE bridge IN ('yes', 'boardwalk', 'cantilever', 'covered', 'low_water_crossing', 'movable', 'trestle', 'viaduct')
                AND (railway IS NOT NULL OR aeroway IS NOT NULL) -- end of rail/aero select
            ) AS features
          JOIN (VALUES -- this join is also putting a condition on what is selected. features not matching it do not make it into the results.
              ('railway_rail', 440),
              ('railway_INT-preserved-ssy', 430),
              ('railway_INT-spur-siding-yard', 430),
              ('railway_subway', 420),
              ('railway_narrow_gauge', 420),
              ('railway_light_rail', 420),
              ('railway_preserved', 420),
              ('railway_funicular', 420),
              ('railway_monorail', 420),
              ('railway_miniature', 420),
              ('railway_turntable', 420),
              ('railway_tram', 410),
              ('railway_tram-service', 405),
              ('railway_disused', 400),
              ('railway_construction', 400),
              ('highway_motorway', 380),
              ('highway_trunk', 370),
              ('highway_primary', 360),
              ('highway_secondary', 350),
              ('highway_tertiary', 340),
              ('highway_residential', 330),
              ('highway_unclassified', 330),
              ('highway_road', 330),
              ('highway_living_street', 320),
              ('highway_pedestrian', 310),
              ('highway_raceway', 300),
              ('highway_motorway_link', 240),
              ('highway_trunk_link', 230),
              ('highway_primary_link', 220),
              ('highway_secondary_link', 210),
              ('highway_tertiary_link', 200),
              ('highway_service', 150),
              ('highway_track', 110),
              ('highway_path', 100),
              ('highway_footway', 100),
              ('highway_bridleway', 100),
              ('highway_cycleway', 100),
              ('highway_steps', 100),
              ('highway_platform', 90),
              ('railway_platform', 90),
              ('aeroway_runway', 60),
              ('aeroway_taxiway', 50),
              ('highway_construction', 10)
            ) AS ordertable (feature, prio)
            USING (feature)
          ORDER BY
            layernotnull,
            prio,
            CASE WHEN access IN ('no', 'private') THEN 0 WHEN access IN ('destination') THEN 1 ELSE 2 END,
            CASE WHEN int_surface IN ('unpaved') THEN 0 ELSE 2 END
        ) AS bridges
    properties:
      group-by: "layernotnull"
      minzoom: 9
    advanced: {}
  - id: "guideways"
    name: "guideways"
    class: ""
    geometry: "linestring"
    <<: *extents
    Datasource:
      <<: *osm2pgsql
      table: |-
        (SELECT
            way
          FROM planet_osm_line
          WHERE highway = 'bus_guideway'
        ) AS guideways
    properties:
      minzoom: 13
    advanced: {}
  - name: "admin-low-zoom"
    id: "admin-low-zoom"
    class: ""
    geometry: "linestring"
    <<: *extents
    Datasource:
      <<: *osm2pgsql
      table: |-
        (SELECT
            way,
            admin_level
          FROM planet_osm_roads
          WHERE boundary = 'administrative'
            AND admin_level IN ('0', '1', '2', '3', '4')
            AND osm_id < 0
          ORDER BY admin_level DESC
        ) AS admin_low_zoom
    properties:
      minzoom: 4
      maxzoom: 10
    advanced: {}
  - id: "admin-mid-zoom"
    name: "admin-mid-zoom"
    class: ""
    geometry: "linestring"
    <<: *extents
    Datasource:
      <<: *osm2pgsql
      table: |-
        (SELECT
            way,
            admin_level
          FROM planet_osm_roads
          WHERE boundary = 'administrative'
            AND admin_level IN ('0', '1', '2', '3', '4', '5', '6', '7', '8')
            AND osm_id < 0
          ORDER BY admin_level DESC
        ) AS admin_mid_zoom
    properties:
      minzoom: 11
      maxzoom: 12
    advanced: {}
  - id: "admin-high-zoom"
    name: "admin-high-zoom"
    class: ""
    geometry: "linestring"
    <<: *extents
    Datasource:
      <<: *osm2pgsql
      table: |-
        (SELECT
            way,
            admin_level
          FROM planet_osm_roads
          WHERE boundary = 'administrative'
            AND admin_level IN ('0', '1', '2', '3', '4', '5', '6', '7', '8', '9', '10')
            AND osm_id < 0
          ORDER BY admin_level::integer DESC -- With 10 as a valid value, we need to do a numeric ordering, not a text ordering
        ) AS admin_high_zoom
    properties:
      minzoom: 13
    advanced: {}
  - id: "power-minorline"
    name: "power-minorline"
    class: ""
    geometry: "linestring"
    <<: *extents
    Datasource:
      <<: *osm2pgsql
      table: |-
        (SELECT
            way
          FROM planet_osm_line
          WHERE power = 'minor_line'
        ) AS power_minorline
    properties:
      minzoom: 16
    advanced: {}
  - id: "power-line"
    name: "power-line"
    class: ""
    geometry: "linestring"
    <<: *extents
    Datasource:
      <<: *osm2pgsql
      table: |-
        (SELECT
            way
          FROM planet_osm_line
          WHERE power = 'line'
        ) AS power_line
    properties:
      minzoom: 14
    advanced: {}
  - id: "nature-reserve-boundaries"
    name: "nature-reserve-boundaries"
    class: ""
    geometry: "polygon"
    <<: *extents
    Datasource:
      <<: *osm2pgsql
      table: |-
        (SELECT
            way,
            name,
            boundary,
            way_area/NULLIF(!pixel_width!::real*!pixel_height!::real,0) AS way_pixels
          FROM planet_osm_polygon
          WHERE (boundary = 'national_park' OR leisure = 'nature_reserve')
            AND building IS NULL
            AND way_area > 0.01*!pixel_width!::real*!pixel_height!::real
        ) AS national_park_boundaries
    properties:
      minzoom: 7
    advanced: {}
  - id: "tourism-boundary"
    name: "tourism-boundary"
    class: ""
    geometry: "polygon"
    <<: *extents
    Datasource:
      <<: *osm2pgsql
      table: |-
        (SELECT
            way,
            way_area/NULLIF(!pixel_width!::real*!pixel_height!::real,0) AS way_pixels,
            name,
            tourism
          FROM planet_osm_polygon
          WHERE tourism = 'theme_park'
            OR tourism = 'zoo'
        ) AS tourism_boundary
    properties:
      minzoom: 10
    advanced: {}
  - id: "trees"
    name: "trees"
    class: ""
    geometry: "polygon"
    <<: *extents
    Datasource:
      <<: *osm2pgsql
      table: |-
        (SELECT
            way, "natural"
          FROM planet_osm_point
          WHERE "natural" = 'tree'
        UNION ALL
        SELECT
            way, "natural"
          FROM planet_osm_line
          WHERE "natural" = 'tree_row'
        ) AS trees
    properties:
      minzoom: 16
    advanced: {}
  - id: "country-names"
    name: "country-names"
    class: "country"
    geometry: "point"
    <<: *extents
    Datasource:
      <<: *osm2pgsql
      table: |-
        (SELECT
            way,
            way_area/NULLIF(!pixel_width!::real*!pixel_height!::real,0) AS way_pixels,
            name
          FROM planet_osm_polygon
          WHERE boundary = 'administrative'
            AND admin_level = '2'
            AND name IS NOT NULL
            AND way_area > 100*!pixel_width!::real*!pixel_height!::real
          ORDER BY way_area DESC
        ) AS country_names
    properties:
      minzoom: 2
  - id: "capital-names"
    name: "capital-names"
    class: ""
    geometry: "point"
    <<: *extents
    Datasource:
      <<: *osm2pgsql
      table: |-
        (SELECT
            way,
            name,
            CASE
              WHEN (population ~ '^[0-9]{1,8}$') THEN population::INTEGER ELSE 0
            END as population,
            round(ascii(md5(osm_id::text)) / 55) AS dir -- base direction factor on geometry to be consistent across metatiles
          FROM planet_osm_point
          WHERE place IN ('city', 'town')
            AND name IS NOT NULL
            AND capital = 'yes'
            AND admin_level = '2'
          ORDER BY population DESC
        ) AS capital_names
    properties:
      minzoom: 3
      maxzoom: 15
    advanced: {}
  - id: "state-names"
    name: "state-names"
    class: "state"
    geometry: "point"
    <<: *extents
    Datasource:
      <<: *osm2pgsql
      table: |-
        (SELECT
            way,
            way_area/NULLIF(!pixel_width!::real*!pixel_height!::real,0) AS way_pixels,
            name,
            ref
          FROM planet_osm_polygon
          WHERE boundary = 'administrative'
            AND admin_level = '4'
            AND name IS NOT NULL
            AND way_area > 100*!pixel_width!::real*!pixel_height!::real
          ORDER BY way_area DESC
        ) AS state_names
    properties:
      minzoom: 4
    advanced: {}
  - id: "placenames-medium"
    name: "placenames-medium"
    class: ""
    geometry: "point"
    <<: *extents
    Datasource:
      <<: *osm2pgsql
      table: |-
        (SELECT
            way,
            name,
            score,
            CASE
              WHEN (place = 'city') THEN 1
              ELSE 2
            END as category,
            round(ascii(md5(osm_id::text)) / 55) AS dir -- base direction factor on geometry to be consistent across metatiles
          FROM 
            (SELECT
                osm_id,
                way,
                place,
                name,
                (
                  (CASE
                    WHEN (population ~ '^[0-9]{1,8}$') THEN population::INTEGER
                    WHEN (place = 'city') THEN 100000
                    WHEN (place = 'town') THEN 1000
                    ELSE 1
                  END)
                  *
                  (CASE
                    WHEN (capital = '4' OR (capital = 'yes' AND admin_level = '4')) THEN 2
                    ELSE 1
                  END)
                ) AS score
              FROM planet_osm_point
              WHERE place IN ('city', 'town')
                AND name IS NOT NULL
                AND (capital IS NULL OR capital != 'yes' OR (capital = 'yes' AND (admin_level IS NULL OR admin_level != '2')))
            ) as p
          ORDER BY score DESC, length(name) DESC, name
        ) AS placenames_medium
    properties:
      minzoom: 4
      maxzoom: 15
    advanced: {}
  - id: "placenames-small"
    name: "placenames-small"
    class: ""
    geometry: "point"
    <<: *extents
    Datasource:
      <<: *osm2pgsql
      table: |-
        (SELECT
            way,
            place,
            name
          FROM planet_osm_point
          WHERE place IN ('suburb', 'village', 'hamlet', 'neighbourhood', 'locality', 'isolated_dwelling', 'farm')
            AND name IS NOT NULL
          ORDER BY CASE
              WHEN place = 'suburb' THEN 3
              WHEN place = 'village' THEN 4
              WHEN place = 'hamlet' THEN 5
              WHEN place = 'neighbourhood' THEN 6
              WHEN place = 'locality' THEN 7
              WHEN place = 'isolated_dwelling' THEN 8
              WHEN place = 'farm' THEN 9
            END ASC, length(name) DESC, name
        ) AS placenames_small
    properties:
      minzoom: 12
    advanced: {}
  - id: "stations"
    class: "stations"
    name: "stations"
    geometry: "point"
    <<: *extents
    Datasource:
      <<: *osm2pgsql
      table: |-
        (SELECT
            way,
            name,
            railway,
            aerialway,
            CASE railway 
              WHEN 'station' THEN 1 
              WHEN 'subway_entrance' THEN 3
              ELSE 2
            END
              AS prio
          FROM planet_osm_point
          WHERE railway IN ('station', 'halt', 'tram_stop', 'subway_entrance')
            OR aerialway = 'station'
          ORDER BY prio
        ) AS stations
    properties:
      minzoom: 12
    advanced: {}
  - id: "stations-poly"
    name: "stations-poly"
    class: "stations"
    geometry: "polygon"
    <<: *extents
    Datasource:
      <<: *osm2pgsql
      table: |-
        (SELECT
            way,
            name,
            railway,
            aerialway
        FROM planet_osm_polygon
        WHERE railway IN ('station', 'halt', 'tram_stop')
          OR aerialway = 'station'
        ) AS stations_poly
    properties:
      minzoom: 12
    advanced: {}
  - id: "amenity-points-poly"
    name: "amenity-points-poly"
    class: "points"
    geometry: "polygon"
    <<: *extents
    Datasource:
      <<: *osm2pgsql
      table: |-
        (SELECT
            way,
            COALESCE(
              'aeroway_' || CASE WHEN aeroway IN ('helipad', 'aerodrome') THEN aeroway ELSE NULL END,
              'tourism_' || CASE WHEN tourism IN ('artwork', 'alpine_hut', 'camp_site', 'caravan_site', 'chalet', 'wilderness_hut', 'guest_house',
                                                  'hostel', 'hotel', 'motel', 'information', 'museum', 'picnic_site') THEN tourism ELSE NULL END,
              'amenity_' || CASE WHEN amenity IN ('shelter', 'atm', 'bank', 'bar', 'bicycle_rental', 'bus_station', 'cafe', 
                                                  'car_rental', 'car_wash', 'cinema', 'clinic', 'community_centre', 'fire_station', 'fountain',
                                                  'fuel', 'hospital', 'ice_cream', 'embassy', 'library', 'courthouse', 'townhall', 'parking', 
                                                  'bicycle_parking', 'motorcycle_parking', 'pharmacy', 'doctors', 'dentist', 'place_of_worship', 
                                                  'police', 'post_box', 'post_office', 'pub', 'biergarten', 'recycling', 'restaurant', 'food_court', 
                                                  'fast_food', 'telephone', 'emergency_phone', 'taxi', 'theatre', 'toilets', 'drinking_water', 
                                                  'prison', 'hunting_stand', 'nightclub', 'veterinary', 'social_facility',
                                                  'charging_station') THEN amenity ELSE NULL END,
              'shop_' || CASE WHEN shop IN ('supermarket', 'bag', 'bakery', 'beauty', 'books', 'butcher', 'clothes', 'computer', 
                                            'confectionery', 'fashion', 'convenience', 'department_store', 'doityourself', 'hardware', 'fishmonger', 'florist', 
                                            'garden_centre', 'hairdresser', 'hifi', 'ice_cream', 'car', 'car_repair', 'bicycle', 'mall', 'pet', 
                                            'photo', 'photo_studio', 'photography', 'seafood', 'shoes', 'alcohol', 'gift', 'furniture', 'kiosk', 
                                            'mobile_phone', 'motorcycle', 'musical_instrument', 'newsagent', 'optician', 'jewelry', 'jewellery', 
                                            'electronics', 'chemist', 'toys', 'travel_agency', 'car_parts', 'greengrocer', 'farm', 'stationery', 
                                            'laundry', 'dry_cleaning', 'beverages', 'perfumery', 'cosmetics', 'variety_store', 'wine', 'outdoor', 
                                            'copyshop', 'sports', 'deli', 'tobacco', 'art', 'tea') THEN shop 
                              WHEN shop IN ('no', 'vacant', 'closed', 'disused', 'empty') OR shop IS NULL THEN NULL ELSE 'other' END,
              'leisure_' || CASE WHEN leisure IN ('water_park', 'playground', 'miniature_golf', 'golf_course', 'picnic_table') THEN leisure ELSE NULL END,
              'man_made_' || CASE WHEN man_made IN ('mast', 'water_tower', 'lighthouse', 'windmill', 'obelisk') THEN man_made ELSE NULL END,
              'natural_' || CASE WHEN "natural" IN ('spring') THEN "natural" ELSE NULL END,
              'historic_' || CASE WHEN historic IN ('memorial', 'monument', 'archaeological_site') THEN historic ELSE NULL END,
              'highway_'|| CASE WHEN highway IN ('bus_stop', 'elevator', 'traffic_signals') THEN highway ELSE NULL END,
              'power_' || CASE WHEN power IN ('generator') THEN power ELSE NULL END,
              'tourism_' || CASE WHEN tourism IN ('viewpoint') THEN tourism ELSE NULL END
            ) AS feature,
            access,
            religion,
            denomination,
            "generator:source",
            power_source,
            way_area/NULLIF(!pixel_width!::real*!pixel_height!::real,0) AS way_pixels
          FROM planet_osm_polygon
          -- The upcoming where clause is needed for performance only, as the CASE statements would end up doing the equivalent filtering
          WHERE aeroway IN ('helipad', 'aerodrome')
            OR tourism IN ('artwork', 'alpine_hut', 'camp_site', 'caravan_site', 'chalet', 'wilderness_hut', 'guest_house', 'hostel',
                           'hotel', 'motel', 'information', 'museum', 'viewpoint', 'picnic_site')
            OR amenity IN ('shelter', 'atm', 'bank', 'bar', 'bicycle_rental', 'bus_station', 'cafe', 
                           'car_rental', 'car_wash', 'cinema', 'clinic', 'community_centre',
                           'fire_station', 'fountain', 'fuel', 'hospital', 'ice_cream', 'embassy', 'library', 'courthouse', 
                           'townhall', 'parking', 'bicycle_parking', 'motorcycle_parking', 'pharmacy', 'doctors', 
                           'dentist', 'place_of_worship', 'police', 'post_box', 'post_office', 'pub', 'biergarten', 
                           'recycling', 'restaurant', 'food_court', 'fast_food', 'telephone', 'emergency_phone', 'taxi', 
                           'theatre', 'toilets', 'drinking_water', 'prison', 'hunting_stand', 'nightclub', 'veterinary',
                           'social_facility', 'charging_station')
            OR shop IS NOT NULL -- skip checking a huge list and use a null check
            OR leisure IN ('water_park', 'playground', 'miniature_golf', 'golf_course', 'picnic_table')
            OR man_made IN ('mast', 'water_tower', 'lighthouse', 'windmill', 'obelisk')
            OR "natural" IN ('spring')
            OR historic IN ('memorial', 'monument', 'archaeological_site')
            OR highway IN ('bus_stop', 'elevator', 'traffic_signals')
            OR (power = 'generator' AND ("generator:source" = 'wind' OR power_source = 'wind'))
          ORDER BY way_area desc
        ) AS amenity_points_poly
    properties:
      minzoom: 10
    advanced: {}
  - id: "amenity-points"
    name: "amenity-points"
    class: "points"
    geometry: "point"
    <<: *extents
    Datasource:
      <<: *osm2pgsql
      table: |-
        (SELECT
            way,
            COALESCE(
              'aeroway_' || CASE WHEN aeroway IN ('helipad', 'aerodrome') THEN aeroway ELSE NULL END,
              'tourism_' || CASE WHEN tourism IN ('artwork', 'alpine_hut', 'camp_site', 'caravan_site', 'chalet', 'wilderness_hut', 'guest_house', 'hostel',
                                                  'hotel', 'motel', 'information', 'museum', 'picnic_site') THEN tourism ELSE NULL END,
              'amenity_' || CASE WHEN amenity IN ('shelter', 'atm', 'bank', 'bar', 'bicycle_rental', 'bus_station', 'cafe', 
                                                  'car_rental', 'car_wash', 'cinema', 'clinic', 'community_centre', 'fire_station', 'fountain',
                                                  'fuel', 'hospital', 'ice_cream', 'embassy', 'library', 'courthouse', 'townhall', 'parking', 
                                                  'bicycle_parking', 'motorcycle_parking', 'pharmacy', 'doctors', 'dentist', 'place_of_worship', 
                                                  'police', 'post_box', 'post_office', 'pub', 'biergarten', 'recycling', 'restaurant', 'food_court', 
                                                  'fast_food', 'telephone', 'emergency_phone', 'taxi', 'theatre', 'toilets', 'drinking_water', 
                                                  'prison', 'hunting_stand', 'nightclub', 'veterinary', 'social_facility',
                                                  'charging_station') THEN amenity ELSE NULL END,
              'shop_' || CASE WHEN shop IN ('supermarket', 'bag', 'bakery', 'beauty', 'books', 'butcher', 'clothes', 'computer', 'confectionery', 
                                            'fashion', 'convenience', 'department_store', 'doityourself', 'hardware', 'fishmonger', 'florist', 'garden_centre', 
                                            'hairdresser', 'hifi', 'ice_cream', 'car', 'car_repair', 'bicycle', 'mall', 'pet', 'photo', 'photo_studio', 
                                            'photography', 'seafood', 'shoes', 'alcohol', 'gift', 'furniture', 'kiosk', 'mobile_phone', 'motorcycle', 
                                            'musical_instrument', 'newsagent', 'optician', 'jewelry', 'jewellery', 'electronics', 'chemist', 'toys', 
                                            'travel_agency', 'car_parts', 'greengrocer', 'farm', 'stationery', 'laundry', 'dry_cleaning', 'beverages', 
                                            'perfumery', 'cosmetics', 'variety_store', 'wine', 'outdoor', 'copyshop', 'sports', 'deli', 'tobacco', 'art', 'tea') THEN shop 
                              WHEN shop IN ('no', 'vacant', 'closed', 'disused', 'empty') OR shop IS NULL THEN NULL ELSE 'other' END,
              'leisure_' || CASE WHEN leisure IN ('water_park', 'playground', 'miniature_golf', 'golf_course', 'picnic_table', 'slipway',
                                                  'dog_park') THEN leisure ELSE NULL END,
              'man_made_' || CASE WHEN man_made IN ('mast', 'water_tower', 'lighthouse', 'windmill', 'obelisk') THEN man_made ELSE NULL END,
              'natural_' || CASE WHEN "natural" IN ('peak', 'volcano', 'saddle', 'spring', 'cave_entrance') THEN "natural" ELSE NULL END,
              'historic_' || CASE WHEN historic IN ('memorial', 'monument', 'archaeological_site') THEN historic ELSE NULL END,
              'highway_'|| CASE WHEN highway IN ('bus_stop', 'elevator', 'traffic_signals', 'ford') THEN highway ELSE NULL END,
              'power_' || CASE WHEN power IN ('generator') THEN power ELSE NULL END,
              'tourism_' || CASE WHEN tourism IN ('viewpoint') THEN tourism ELSE NULL END,
              'man_made_' || CASE WHEN man_made IN ('cross') THEN man_made ELSE NULL END,
              'historic_' || CASE WHEN historic IN ('wayside_cross') THEN historic ELSE NULL END
            ) AS feature,
            access,
            CASE
              WHEN "natural" IN ('peak', 'volcano', 'saddle') THEN
                CASE
                  WHEN ele ~ '^-?\d{1,4}(\.\d+)?$' THEN ele::NUMERIC
                  ELSE NULL
                END
              ELSE NULL
            END AS score,
            religion,
            denomination,
            "generator:source",
            power_source,
            NULL AS way_pixels
          FROM planet_osm_point
          -- The upcoming where clause is needed for performance only, as the CASE statements would end up doing the equivalent filtering
          WHERE aeroway IN ('helipad', 'aerodrome')
            OR tourism IN ('artwork', 'alpine_hut', 'camp_site', 'caravan_site', 'chalet', 'wilderness_hut', 'guest_house', 'hostel',
                           'hotel', 'motel', 'information', 'museum', 'viewpoint', 'picnic_site')
            OR amenity IN ('shelter', 'atm', 'bank', 'bar', 'bicycle_rental', 'bus_station', 'cafe', 
                           'car_rental',  'car_wash', 'cinema', 'clinic', 'community_centre',
                           'fire_station', 'fountain', 'fuel', 'hospital', 'ice_cream', 'embassy', 'library', 'courthouse', 
                           'townhall', 'parking', 'bicycle_parking', 'motorcycle_parking', 'pharmacy', 'doctors', 
                           'dentist', 'place_of_worship', 'police', 'post_box', 'post_office', 'pub', 'biergarten', 
                           'recycling', 'restaurant', 'food_court', 'fast_food', 'telephone', 'emergency_phone', 
                           'taxi', 'theatre', 'toilets', 'drinking_water', 'prison', 'hunting_stand', 'nightclub', 
                           'veterinary', 'social_facility', 'charging_station')
            OR shop IS NOT NULL -- skip checking a huge list and use a null check
            OR leisure IN ('water_park', 'playground', 'miniature_golf', 'golf_course', 'picnic_table', 'slipway',
                           'dog_park')
            OR man_made IN ('mast', 'water_tower', 'lighthouse', 'windmill', 'cross', 'obelisk')
            OR "natural" IN ('peak', 'volcano', 'saddle', 'spring', 'cave_entrance')
            OR historic IN ('memorial', 'monument', 'archaeological_site', 'wayside_cross')
            OR highway IN ('bus_stop', 'elevator', 'traffic_signals', 'ford')
            OR (power = 'generator' AND ("generator:source" = 'wind' OR power_source = 'wind'))
          ORDER BY score DESC NULLS LAST
          ) AS amenity_points
    properties:
      minzoom: 10
    advanced: {}
  - id: "power-towers"
    name: "power-towers"
    class: ""
    geometry: "point"
    <<: *extents
    Datasource:
      <<: *osm2pgsql
      table: |-
        (SELECT
            way
          FROM planet_osm_point
          WHERE power = 'tower'
        ) AS power_towers
    properties:
      minzoom: 14
    advanced: {}
  - id: "power-poles"
    name: "power-poles"
    class: ""
    geometry: "point"
    <<: *extents
    Datasource:
      <<: *osm2pgsql
      table: |-
        (SELECT
            way
          FROM planet_osm_point
          WHERE power = 'pole'
        ) AS power_poles
    properties:
      minzoom: 16
    advanced: {}
  - id: "roads-text-ref-low-zoom"
    name: "roads-text-ref-low-zoom"
    class: ""
    geometry: "linestring"
    <<: *extents
    Datasource:
      <<: *osm2pgsql
      table: |-
        (SELECT
            way,
            highway,
            height,
            width,
            refs
          FROM (
            SELECT
                way, highway,
                array_length(refs,1) AS height,
                (SELECT MAX(char_length(ref)) FROM unnest(refs) AS u(ref)) AS width,
                array_to_string(refs, E'\n') AS refs
              FROM (
                SELECT
                    way,
                    highway,
                    string_to_array(ref, ';') AS refs
                FROM planet_osm_roads
                  WHERE highway IN ('motorway', 'trunk', 'primary', 'secondary')
                  AND ref IS NOT NULL
              ) AS p) AS q
          WHERE height <= 4 AND width <= 11) AS roads_text_ref_low_zoom
    properties:
      minzoom: 10
      maxzoom: 12
    advanced: {}
  - id: "junctions"
    name: "junctions"
    class: ""
    geometry: "point"
    <<: *extents
    Datasource:
      <<: *osm2pgsql
      table: |-
        (SELECT
            way,
            highway,
            junction,
            ref,
            name
          FROM planet_osm_point
          WHERE highway = 'motorway_junction' OR highway = 'traffic_signals' OR junction = 'yes'
        ) AS junctions
    properties:
      minzoom: 11
    advanced: {}
  - id: "bridge-text"
    name: "bridge-text"
    class: ""
    geometry: "polygon"
    <<: *extents
    Datasource:
      <<: *osm2pgsql
      table: |-
        (SELECT
            way,
            way_area/NULLIF(!pixel_width!::real*!pixel_height!::real,0) AS way_pixels,
            man_made,
            name
          FROM planet_osm_polygon
          WHERE man_made = 'bridge'
        ) AS bridge_text
    properties:
      minzoom: 11
    advanced: {}
  - id: "roads-text-ref"
    name: "roads-text-ref"
    class: ""
    geometry: "linestring"
    <<: *extents
    Datasource:
      <<: *osm2pgsql
      table: |-
        (SELECT
            way,
            highway,
            height,
            width,
            refs
          FROM (
            SELECT
                way, highway,
                array_length(refs,1) AS height,
                (SELECT MAX(char_length(ref)) FROM unnest(refs) AS u(ref)) AS width,
                array_to_string(refs, E'\n') AS refs
              FROM (
                SELECT
                    way,
                    COALESCE(
                      CASE WHEN highway IN ('motorway', 'trunk', 'primary', 'secondary', 'tertiary', 'unclassified', 'residential') THEN highway ELSE NULL END,
                      CASE WHEN aeroway IN ('runway', 'taxiway') THEN aeroway ELSE NULL END
                    ) AS highway,
                    string_to_array(ref, ';') AS refs
                  FROM planet_osm_line
                    WHERE (highway IN ('motorway', 'trunk', 'primary', 'secondary', 'tertiary', 'unclassified', 'residential') OR aeroway IN ('runway', 'taxiway'))
                      AND ref IS NOT NULL
              ) AS p) AS q
          WHERE height <= 4 AND width <= 11) AS roads_text_ref
    properties:
      minzoom: 13
    advanced: {}
  - id: "roads-area-text-name"
    name: "roads-area-text-name"
    class: ""
    geometry: "polygon"
    <<: *extents
    Datasource:
      <<: *osm2pgsql
      table: |-
        (SELECT
            way,
            way_area/NULLIF(!pixel_width!::real*!pixel_height!::real,0) AS way_pixels,
            highway,
            name
          FROM planet_osm_polygon
          WHERE highway IN ('residential', 'unclassified', 'pedestrian', 'service', 'footway', 'cycleway', 'living_street', 'track', 'path', 'platform')
            OR railway IN ('platform')
            AND name IS NOT NULL
        ) AS roads_area_text_name
    properties:
      minzoom: 15
    advanced: {}
  - id: "roads-text-name"
    name: "roads-text-name"
    class: "directions"
    geometry: "linestring"
    <<: *extents
    Datasource:
      <<: *osm2pgsql
      table: |-
        (SELECT
            way,
            CASE WHEN substr(highway, length(highway)-3, 4) = 'link' THEN substr(highway, 0, length(highway)-4) ELSE highway END,
            CASE WHEN (tunnel = 'yes' OR tunnel = 'building_passage' OR covered = 'yes') THEN 'yes' ELSE 'no' END AS tunnel,
            CASE WHEN construction IN ('service', 'footway', 'cycleway', 'bridleway', 'path', 'track') THEN 'yes' ELSE 'no' END AS int_construction_minor,
            name,
            CASE
              WHEN oneway IN ('yes', '-1') THEN oneway
              WHEN junction IN ('roundabout') AND (oneway IS NULL OR NOT oneway IN ('no', 'reversible')) THEN 'yes'
              ELSE NULL
            END AS oneway,
            horse, bicycle
          FROM planet_osm_line
          WHERE highway IN ('motorway', 'motorway_link', 'trunk', 'trunk_link', 'primary', 'primary_link', 'secondary', 'secondary_link', 'tertiary', 
                            'tertiary_link', 'residential', 'unclassified', 'road', 'service', 'pedestrian', 'raceway', 'living_street', 'construction')
            AND (name IS NOT NULL
              OR oneway IN ('yes', '-1')
              OR junction IN ('roundabout'))
        ) AS roads_text_name
    properties:
      minzoom: 13
    advanced: {}
  - id: "paths-text-name"
    name: "paths-text-name"
    class: ""
    geometry: "linestring"
    <<: *extents
    Datasource:
      <<: *osm2pgsql
      table: |-
        (SELECT
            way,
            highway,
            name
          FROM planet_osm_line
          WHERE highway IN ('bridleway', 'footway', 'cycleway', 'path', 'track', 'steps')
            AND name IS NOT NULL
        ) AS paths_text_name
    properties:
      minzoom: 15
    advanced: {}
  - id: "text-poly-low-zoom"
    name: "text-poly-low-zoom"
    class: "text-low-zoom"
    geometry: "polygon"
    <<: *extents
    Datasource:
      <<: *osm2pgsql
      table: |-
        (SELECT
            way,
            way_area/NULLIF(!pixel_width!::real*!pixel_height!::real,0) AS way_pixels,
            COALESCE(
              'landuse_' || CASE WHEN landuse IN ('forest', 'military') THEN landuse ELSE NULL END,
              'natural_' || CASE WHEN "natural" IN ('wood', 'glacier', 'sand', 'scree', 'shingle', 'bare_rock') THEN "natural" ELSE NULL END,
              'place_' || CASE WHEN place IN ('island') THEN place ELSE NULL END,
              'boundary_' || CASE WHEN boundary IN ('national_park') THEN boundary ELSE NULL END,
              'leisure_' || CASE WHEN leisure IN ('nature_reserve') THEN leisure ELSE NULL END
            ) AS feature,
            name,
            CASE WHEN building = 'no' OR building IS NULL THEN 'no' ELSE 'yes' END AS is_building -- always no with the where conditions
          FROM planet_osm_polygon
          WHERE (landuse IN ('forest', 'military')
              OR "natural" IN ('wood', 'glacier', 'sand', 'scree', 'shingle', 'bare_rock')
              OR "place" IN ('island')
              OR boundary IN ('national_park')
              OR leisure IN ('nature_reserve'))
            AND building IS NULL
            AND name IS NOT NULL
          ORDER BY way_area DESC
        ) AS text_poly_low_zoom
    properties:
      minzoom: 7
      maxzoom: 9
    advanced: {}
  - id: "text-poly"
    name: "text-poly"
    class: "text"
    geometry: "polygon"
    <<: *extents
    Datasource:
      <<: *osm2pgsql
      # Include values that are rendered as icon without label to prevent mismatch between icons and labels,
      # see https://github.com/gravitystorm/openstreetmap-carto/pull/1349#issuecomment-77805678
      table: |-
        (SELECT
            way,
            way_area/NULLIF(!pixel_width!::real*!pixel_height!::real,0) AS way_pixels,
            COALESCE(
              'aeroway_' || CASE WHEN aeroway IN ('gate', 'apron', 'helipad', 'aerodrome') THEN aeroway ELSE NULL END,
              'tourism_' || CASE WHEN tourism IN ('artwork', 'alpine_hut', 'hotel', 'motel', 'hostel', 'chalet', 'wilderness_hut', 'guest_house', 'camp_site', 'caravan_site',
                                                  'theme_park', 'museum', 'zoo', 'information', 'picnic_site') THEN tourism ELSE NULL END,
              'amenity_' || CASE WHEN amenity IN ('pub', 'restaurant', 'food_court', 'cafe', 'fast_food', 'biergarten', 'bar', 'library', 
                                                  'theatre', 'courthouse', 'townhall', 'cinema', 'clinic', 'community_centre', 'parking', 
                                                  'bicycle_parking', 'motorcycle_parking', 'police', 'fire_station', 'fountain', 'place_of_worship', 
                                                  'grave_yard', 'shelter', 'bank', 'embassy', 'fuel', 'bus_station', 'prison', 'university', 
                                                  'school', 'college', 'kindergarten', 'hospital', 'ice_cream', 'pharmacy', 'doctors', 'dentist', 
                                                  'atm', 'bicycle_rental', 'car_rental', 'car_wash', 'post_box', 'post_office',
                                                  'recycling', 'telephone', 'emergency_phone', 'toilets', 'taxi', 'drinking_water', 'hunting_stand', 
                                                  'nightclub', 'veterinary', 'social_facility', 'charging_station') THEN amenity ELSE NULL END,
              'shop_' || CASE WHEN shop IN ('supermarket', 'bag', 'bakery', 'beauty', 'books', 'butcher', 'clothes', 'computer', 'confectionery', 
                                            'fashion', 'convenience', 'department_store', 'doityourself', 'hardware', 'fishmonger', 'florist', 'garden_centre', 
                                            'hairdresser', 'hifi', 'ice_cream', 'car', 'car_repair', 'bicycle', 'mall', 'pet', 'photo', 'photo_studio', 
                                            'photography', 'seafood', 'shoes', 'alcohol', 'gift', 'furniture', 'kiosk', 'mobile_phone', 'motorcycle', 
                                            'musical_instrument', 'newsagent', 'optician', 'jewelry', 'jewellery', 'electronics', 'chemist', 'toys', 
                                            'travel_agency', 'car_parts', 'greengrocer', 'farm', 'stationery', 'laundry', 'dry_cleaning', 'beverages', 
                                            'perfumery', 'cosmetics', 'variety_store', 'wine', 'outdoor', 'copyshop', 'sports', 'deli', 'tobacco', 'art', 'tea') THEN shop 
                              WHEN shop IN ('no', 'vacant', 'closed', 'disused', 'empty') OR shop IS NULL THEN NULL ELSE 'other' END,
              'leisure_' || CASE WHEN leisure IN ('swimming_pool', 'water_park', 'miniature_golf', 'golf_course', 'sports_centre', 'stadium', 'track', 
                                                  'pitch', 'playground', 'park', 'recreation_ground', 'common', 'garden', 'nature_reserve', 'marina', 
                                                  'picnic_table', 'dog_park') THEN leisure ELSE NULL END,
              'power_' || CASE WHEN power IN ('plant', 'station', 'generator', 'sub_station', 'substation') THEN power ELSE NULL END,
              'landuse_' || CASE WHEN landuse IN ('reservoir', 'basin', 'recreation_ground', 'village_green', 'quarry', 'vineyard', 'orchard', 'cemetery', 
                                                  'residential', 'garages', 'meadow', 'grass', 'allotments', 'forest', 'farmyard', 'farm', 'farmland', 
                                                  'greenhouse_horticulture', 'retail', 'industrial', 'railway', 'commercial', 'brownfield', 'landfill', 
                                                  'construction', 'military') THEN landuse ELSE NULL END,
              'man_made_' || CASE WHEN man_made IN ('lighthouse', 'windmill', 'mast', 'water_tower', 'pier', 'breakwater', 'groyne', 'obelisk') THEN man_made ELSE NULL END,
              'natural_' || CASE WHEN "natural" IN ('wood', 'water', 'mud', 'wetland', 'marsh', 'bay', 'spring', 'scree', 'shingle', 'bare_rock', 'sand', 'heath', 
                                                    'grassland', 'scrub', 'beach', 'shoal', 'reef', 'glacier') THEN "natural" ELSE NULL END,
              'place_' || CASE WHEN place IN ('island', 'islet') THEN place ELSE NULL END,
              'military_' || CASE WHEN military IN ('danger_area') THEN military ELSE NULL END,
              'historic_' || CASE WHEN historic IN ('memorial', 'monument', 'archaeological_site') THEN historic ELSE NULL END,
              'highway_' || CASE WHEN highway IN ('services', 'rest_area', 'bus_stop', 'elevator', 'ford') THEN highway ELSE NULL END,
              'boundary_' || CASE WHEN boundary IN ('national_park') THEN boundary ELSE NULL END,
              'waterway_' || CASE WHEN waterway IN ('dam') THEN waterway ELSE NULL END,
              'tourism_' || CASE WHEN tourism IN ('viewpoint', 'attraction') THEN tourism ELSE NULL END
            ) AS feature,
            access,
            name,
            operator,
            ref,
            way_area,
            CASE WHEN building = 'no' OR building IS NULL THEN 'no' ELSE 'yes' END AS is_building
          FROM planet_osm_polygon
          -- The upcoming where clause is needed for performance only, as the CASE statements would end up doing the equivalent filtering
          WHERE (aeroway IN ('gate', 'apron', 'helipad', 'aerodrome')
              OR tourism IN ('artwork', 'alpine_hut', 'hotel', 'motel', 'hostel', 'chalet', 'wilderness_hut', 'guest_house', 'camp_site', 'caravan_site', 'theme_park',
                             'museum', 'viewpoint', 'attraction', 'zoo', 'information', 'picnic_site')
              OR amenity IS NOT NULL -- skip checking a huge list and use a null check
              OR shop IS NOT NULL
              OR leisure IS NOT NULL
              OR landuse IS NOT NULL
              OR man_made IN ('lighthouse', 'windmill', 'mast', 'water_tower', 'pier', 'breakwater', 'groyne', 'obelisk')
              OR "natural" IS NOT NULL
              OR place IN ('island', 'islet')
              OR military IN ('danger_area')
              OR historic IN ('memorial', 'monument', 'archaeological_site')
              OR highway IN ('services', 'rest_area', 'bus_stop', 'elevator', 'ford')
              OR power IN ('plant', 'station', 'generator', 'sub_station', 'substation')
              OR boundary IN ('national_park')
              OR waterway = 'dam')
            AND (name IS NOT NULL
                 OR (ref IS NOT NULL AND aeroway IN ('gate'))
                )
          ORDER BY way_area DESC
        ) AS text_poly
    properties:
      minzoom: 10
    advanced: {}
  - id: "text-line"
    name: "text-line"
    class: ""
    geometry: "linestring"
    <<: *extents
    Datasource:
      <<: *osm2pgsql
      table: |-
        (SELECT
          way,
            NULL as way_pixels,
            COALESCE('man_made_' || man_made, 'waterway_' || waterway, 'natural_' || "natural") AS feature,
            access,
            name,
            operator,
            ref,
            NULL AS way_area,
            CASE WHEN building = 'no' OR building IS NULL THEN 'no' ELSE 'yes' END AS is_building
          FROM planet_osm_line
          WHERE (man_made IN ('pier', 'breakwater', 'groyne', 'embankment')
              OR waterway IN ('dam', 'weir')
              OR "natural" IN ('cliff'))
            AND name IS NOT NULL
        ) AS text_line
    advanced: {}
    properties:
      minzoom: 10
  - id: "text-point"
    name: "text-point"
    class: "text"
    geometry: "point"
    <<: *extents
    Datasource:
      <<: *osm2pgsql
      # Include values that are rendered as icon without label to prevent mismatch between icons and labels,
      # see https://github.com/gravitystorm/openstreetmap-carto/pull/1349#issuecomment-77805678
      table: |-
        (SELECT
            way,
            way_pixels,
            feature,
            access,
            CONCAT(
                name,
                CASE WHEN name IS NOT NULL AND elevation IS NOT NULL THEN E'\n' ELSE NULL END,
                CASE WHEN elevation IS NOT NULL THEN CONCAT(REPLACE(ROUND(elevation)::TEXT, '-', U&'\2212'), U&'\00A0', 'm') ELSE NULL END
            ) AS name,
            CASE
              WHEN "natural" IN ('peak', 'volcano', 'saddle') THEN elevation
              ELSE NULL
            END AS score,
            operator,
            ref,
            way_area,
            is_building
          FROM
            (SELECT
                way,
                NULL AS way_pixels,
                COALESCE(
                  'aeroway_' || CASE WHEN aeroway IN ('gate', 'apron', 'helipad', 'aerodrome') THEN aeroway ELSE NULL END,
                  'tourism_' || CASE WHEN tourism IN ('artwork', 'alpine_hut', 'hotel', 'motel', 'hostel', 'chalet', 'wilderness_hut', 'guest_house', 'camp_site', 'caravan_site', 
                                                      'theme_park', 'museum', 'zoo', 'information', 'picnic_site') THEN tourism ELSE NULL END,
                  'amenity_' || CASE WHEN amenity IN ('pub', 'restaurant', 'food_court', 'cafe', 'fast_food', 'biergarten', 'bar', 'library', 'theatre', 
                                                      'courthouse', 'townhall', 'cinema', 'clinic', 'community_centre', 'parking', 'bicycle_parking', 
                                                      'motorcycle_parking', 'police', 'fire_station', 'fountain', 'place_of_worship', 'grave_yard', 'shelter', 'bank', 
                                                      'embassy', 'fuel', 'bus_station', 'prison', 'university', 'school', 'college', 'kindergarten', 'hospital', 
                                                      'ice_cream', 'pharmacy', 'doctors', 'dentist', 'atm', 'bicycle_rental', 'car_rental',
                                                      'car_wash', 'post_box', 'post_office', 'recycling', 'telephone', 'emergency_phone', 'toilets', 'taxi', 
                                                      'drinking_water', 'hunting_stand', 'nightclub', 'veterinary', 'social_facility',
                                                      'charging_station') THEN amenity ELSE NULL END,
                  'shop_' || CASE WHEN shop IN ('supermarket', 'bag','bakery', 'beauty', 'books', 'butcher', 'clothes', 'computer', 'confectionery', 'fashion', 
                                                'convenience', 'department_store', 'doityourself', 'hardware', 'fishmonger', 'florist', 'garden_centre', 'hairdresser', 
                                                'hifi', 'ice_cream', 'car', 'car_repair', 'bicycle', 'mall', 'pet', 'photo', 'photo_studio', 'photography', 
                                                'seafood', 'shoes', 'alcohol', 'gift', 'furniture', 'kiosk', 'mobile_phone', 'motorcycle', 'musical_instrument', 
                                                'newsagent', 'optician', 'jewelry', 'jewellery', 'electronics', 'chemist', 'toys', 'travel_agency', 'car_parts', 
                                                'greengrocer', 'farm', 'stationery', 'laundry', 'dry_cleaning', 'beverages', 'perfumery', 'cosmetics', 
                                                'variety_store', 'wine', 'outdoor', 'copyshop', 'sports', 'deli', 'tobacco', 'art', 'tea') THEN shop 
                                  WHEN shop IN ('no', 'vacant', 'closed', 'disused', 'empty') OR shop IS NULL THEN NULL ELSE 'other' END,
                  'leisure_' || CASE WHEN leisure IN ('swimming_pool', 'water_park', 'miniature_golf', 'golf_course', 'sports_centre', 'stadium', 'track',  
                                                      'pitch','playground', 'park', 'recreation_ground', 'common', 'garden', 'nature_reserve', 'marina',  
                                                      'slipway', 'picnic_table', 'dog_park') THEN leisure ELSE NULL END,
                  'power_' || CASE WHEN power IN ('plant', 'station', 'generator', 'sub_station', 'substation') THEN power ELSE NULL END,
                  'landuse_' || CASE WHEN landuse IN ('reservoir', 'basin', 'recreation_ground', 'village_green', 'quarry', 'vineyard', 'orchard', 'cemetery', 
                                                      'residential', 'garages', 'meadow', 'grass', 'allotments', 'forest', 'farmyard', 'farm', 'farmland', 
                                                      'greenhouse_horticulture', 'retail', 'industrial', 'railway', 'commercial', 'brownfield', 'landfill', 
                                                      'construction', 'military') THEN landuse ELSE NULL END,
                  'man_made_' || CASE WHEN man_made IN ('lighthouse', 'windmill', 'mast', 'water_tower', 'obelisk') THEN man_made ELSE NULL END,
                  'natural_' || CASE WHEN "natural" IN ('wood', 'peak', 'volcano', 'saddle', 'cave_entrance', 'water', 'mud', 'wetland', 'marsh', 'bay', 'spring', 
                                                        'scree', 'shingle', 'bare_rock', 'sand', 'heath', 'grassland', 'scrub', 'beach', 'glacier', 'tree') 
                                                        THEN "natural" ELSE NULL END,
                  'place_' || CASE WHEN place IN ('island', 'islet') THEN place ELSE NULL END,
                  'military_' || CASE WHEN military IN ('danger_area') THEN military ELSE NULL END,
                  'historic_' || CASE WHEN historic IN ('memorial', 'monument', 'archaeological_site') THEN historic ELSE NULL END,
                  'highway_' || CASE WHEN highway IN ('services', 'rest_area', 'bus_stop', 'elevator', 'ford') THEN highway ELSE NULL END,
                  'boundary_' || CASE WHEN boundary IN ('national_park') THEN boundary ELSE NULL END,
                  'waterway_' || CASE WHEN waterway IN ('dam', 'weir') THEN waterway ELSE NULL END,
                  'tourism_' || CASE WHEN tourism IN ('viewpoint', 'attraction') THEN tourism ELSE NULL END,
                  'man_made_' || CASE WHEN man_made IN ('cross') THEN man_made ELSE NULL END,
                  'historic_' || CASE WHEN historic IN ('wayside_cross') THEN historic ELSE NULL END
                ) AS feature,
                access,
                name,
                CASE
                  WHEN "natural" IN ('peak', 'volcano', 'saddle') OR tourism = 'alpine_hut' OR amenity = 'shelter' THEN
                    CASE
                      WHEN ele ~ '^-?\d{1,4}(\.\d+)?$' THEN ele::NUMERIC
                      ELSE NULL
                    END
                  ELSE NULL
                END AS elevation,
                "natural",
                operator,
                ref,
                NULL AS way_area,
                CASE WHEN building = 'no' OR building IS NULL THEN 'no' ELSE 'yes' END AS is_building
              FROM planet_osm_point
              -- The upcoming where clause is needed for performance only, as the CASE statements would end up doing the equivalent filtering
              WHERE (aeroway IN ('gate', 'apron', 'helipad', 'aerodrome')
                  OR tourism IN ('artwork', 'alpine_hut', 'hotel', 'motel', 'hostel', 'chalet', 'wilderness_hut', 'guest_house', 'camp_site', 'caravan_site', 'theme_park',
                                 'museum', 'viewpoint', 'attraction', 'zoo', 'information', 'picnic_site')
                  OR amenity IS NOT NULL -- skip checking a huge list and use a null check
                  OR shop IS NOT NULL
                  OR leisure IS NOT NULL
                  OR landuse IN ('reservoir', 'basin', 'recreation_ground', 'village_green', 'quarry', 'vineyard', 'orchard', 'cemetery', 'residential', 
                                 'garages', 'meadow', 'grass', 'allotments', 'forest', 'farmyard', 'farm', 'farmland', 'greenhouse_horticulture', 
                                 'retail', 'industrial', 'railway', 'commercial', 'brownfield', 'landfill', 'construction', 'military')
                  OR man_made IN ('lighthouse', 'windmill', 'mast', 'water_tower', 'cross', 'obelisk')
                  OR "natural" IS NOT NULL
                  OR place IN ('island', 'islet')
                  OR military IN ('danger_area')
                  OR historic IN ('memorial', 'monument', 'archaeological_site', 'wayside_cross')
                  OR highway IN ('bus_stop', 'services', 'rest_area', 'elevator', 'ford')
                  OR power IN ('plant', 'station', 'generator', 'sub_station', 'substation')
                  OR boundary IN ('national_park')
                  OR waterway IN ('dam', 'weir'))
                AND (name IS NOT NULL
                     OR (ele IS NOT NULL AND ("natural" IN ('peak', 'volcano', 'saddle') OR tourism = 'alpine_hut' OR amenity = 'shelter'))
                     OR (ref IS NOT NULL AND aeroway IN ('gate'))
                    )
              ) AS p
          ORDER BY score DESC NULLS LAST
          ) AS text
    properties:
      minzoom: 10
    advanced: {}
  - id: "building-text"
    name: "building-text"
    class: ""
    geometry: "polygon"
    <<: *extents
    Datasource:
      <<: *osm2pgsql
      table: |-
        (SELECT
            name,
            way,
            way_area/NULLIF(!pixel_width!::real*!pixel_height!::real,0) AS way_pixels
          FROM planet_osm_polygon
          WHERE building IS NOT NULL
            AND building NOT IN ('no')
            AND name IS NOT NULL
          ORDER BY way_area DESC
        ) AS building_text
    properties:
      minzoom: 14
    advanced: {}
  - id: "interpolation"
    name: "interpolation"
    class: ""
    geometry: "linestring"
    <<: *extents
    Datasource:
      <<: *osm2pgsql
      table: |-
        (SELECT
            way
          FROM planet_osm_line
          WHERE "addr:interpolation" IS NOT NULL
        ) AS interpolation
    properties:
      minzoom: 17
    advanced: {}
  - id: "addresses"
    name: "addresses"
    class: ""
    geometry: "point"
    <<: *extents
    Datasource:
      <<: *osm2pgsql
      table: |-
        (SELECT
            way,
            "addr:housenumber" AS addr_housenumber,
            "addr:housename" AS addr_housename,
            way_area/NULLIF(!pixel_width!::real*!pixel_height!::real,0) AS way_pixels
          FROM planet_osm_polygon
          WHERE (("addr:housenumber" IS NOT NULL) OR ("addr:housename" IS NOT NULL))
            AND building IS NOT NULL
        UNION ALL
        SELECT
            way,
            "addr:housenumber" AS addr_housenumber,
            "addr:housename" AS addr_housename,
            NULL AS way_pixels
          FROM planet_osm_point
          WHERE ("addr:housenumber" IS NOT NULL) OR ("addr:housename" IS NOT NULL)
          ORDER BY way_pixels DESC NULLS LAST
        ) AS addresses
    properties:
      minzoom: 17
    advanced: {}
  - id: "water-lines-text"
    name: "water-lines-text"
    class: ""
    geometry: "linestring"
    <<: *extents
    Datasource:
      <<: *osm2pgsql
      table: |-
        (SELECT
            way,
            waterway,
            lock,
            name,
            intermittent,
            CASE WHEN tunnel IN ('yes', 'culvert') THEN 'yes' ELSE 'no' END AS int_tunnel
          FROM planet_osm_line
          WHERE waterway IN ('river', 'canal', 'derelict_canal', 'stream', 'drain', 'ditch', 'wadi')
            AND (tunnel IS NULL or tunnel != 'culvert')
            AND name IS NOT NULL
          ORDER BY z_order
        ) AS water_lines_text
    properties:
      minzoom: 13
    advanced: {}
  - id: "ferry-routes-text"
    name: "ferry-routes-text"
    class: ""
    geometry: "linestring"
    <<: *extents
    Datasource:
      <<: *osm2pgsql
      table: |-
        (SELECT
            way,
            name
          FROM planet_osm_line
          WHERE route = 'ferry'
            AND name IS NOT NULL
        ) AS ferry_routes_text
    properties:
      minzoom: 13
    advanced: {}
  - id: "admin-text"
    name: "admin-text"
    class: ""
    geometry: "linestring"
    <<: *extents
    Datasource:
      <<: *osm2pgsql
      table: |-
        (SELECT
            way,
            name,
            admin_level
          FROM planet_osm_polygon
          WHERE boundary = 'administrative'
            AND admin_level IN ('0', '1', '2', '3', '4', '5', '6', '7', '8', '9', '10')
            AND name IS NOT NULL
          ORDER BY admin_level::integer ASC, way_area DESC
        ) AS admin_text
    properties:
      minzoom: 16
    advanced: {}
  - id: "nature-reserve-text"
    name: "nature-reserve-text"
    class: ""
    geometry: "linestring"
    <<: *extents
    Datasource:
      <<: *osm2pgsql
      table: |-
        (SELECT
            way,
            name,
            way_area/NULLIF(!pixel_width!::real*!pixel_height!::real,0) AS way_pixels
          FROM planet_osm_polygon
          WHERE (boundary = 'national_park' OR leisure = 'nature_reserve')
            AND name IS NOT NULL
        ) AS nature_reserve_text
    properties:
      minzoom: 13
    advanced: {}
  - id: "amenity-low-priority"
    name: "amenity-low-priority"
    class: "amenity-low-priority"
    geometry: "point"
    <<: *extents
    Datasource:
      <<: *osm2pgsql
      table: |-
        (SELECT
            way,
            COALESCE(
              'highway_' || CASE WHEN highway IN ('mini_roundabout') THEN highway ELSE NULL END,
              'railway_' || CASE WHEN railway IN ('level_crossing', 'crossing') THEN railway ELSE NULL END,
              'amenity_' || CASE WHEN amenity IN ('parking', 'bicycle_parking', 'motorcycle_parking', 'bench', 'waste_basket') THEN amenity ELSE NULL END,
              'historic_' || CASE WHEN historic IN ('wayside_cross') THEN historic ELSE NULL END,
              'man_made_' || CASE WHEN man_made IN ('cross') THEN man_made ELSE NULL END,
              'barrier_' || CASE WHEN barrier IN ('bollard', 'gate', 'lift_gate', 'swing_gate', 'block') THEN barrier ELSE NULL END
            )  AS feature,
            access,
            CASE WHEN amenity='waste_basket' THEN 2 ELSE 1 END AS prio
          FROM planet_osm_point p
          WHERE highway IN ('mini_roundabout')
             OR railway IN ('level_crossing', 'crossing')
             OR amenity IN ('parking', 'bicycle_parking', 'motorcycle_parking', 'bench', 'waste_basket')
             OR historic IN ('wayside_cross')
             OR man_made IN ('cross')
             OR barrier IN ('bollard', 'gate', 'lift_gate', 'swing_gate', 'block')
          ORDER BY prio
          ) AS amenity_low_priority
    properties:
      minzoom: 14
    advanced: {}
  - id: "amenity-low-priority-poly"
    name: "amenity-low-priority-poly"
    class: "amenity-low-priority"
    geometry: "polygon"
    <<: *extents
    Datasource:
      <<: *osm2pgsql
      table: |-
        (SELECT
            way,
            COALESCE(
              'amenity_' || CASE WHEN amenity IN ('parking', 'bicycle_parking', 'motorcycle_parking') THEN amenity ELSE NULL END,
              'barrier_' || CASE WHEN barrier IN ('bollard', 'gate', 'lift_gate', 'swing_gate', 'block') THEN barrier ELSE NULL END
            )  AS feature,
            access
          FROM planet_osm_polygon p
          WHERE amenity IN ('parking', 'bicycle_parking', 'motorcycle_parking')
             OR barrier IN ('bollard', 'gate', 'lift_gate', 'swing_gate', 'block')
          ) AS amenity_low_priority_poly
    properties:
      minzoom: 14
    advanced: {}
>>>>>>> ba2ddd66
<|MERGE_RESOLUTION|>--- conflicted
+++ resolved
@@ -1,2117 +1,3 @@
-<<<<<<< HEAD
-{
-  "interactivity": false,
-  "Layer": [
-    {
-      "name": "world",
-      "srs-name": "900913",
-      "geometry": "polygon",
-      "class": "",
-      "id": "world",
-      "srs": "+proj=merc +a=6378137 +b=6378137 +lat_ts=0.0 +lon_0=0.0 +x_0=0.0 +y_0=0.0 +k=1.0 +units=m +nadgrids=@null +wktext +no_defs +over",
-      "Datasource": {
-        "type": "shape",
-        "file": "data/simplified-land-polygons-complete-3857/simplified_land_polygons.shp"
-      },
-      "extent": [
-        -180,
-        -85.05112877980659,
-        180,
-        85.05112877980659
-      ],
-      "properties": {
-        "maxzoom": 9
-      },
-      "advanced": {}
-    },
-    {
-      "name": "coast-poly",
-      "srs-name": "900913",
-      "geometry": "polygon",
-      "class": "",
-      "id": "coast-poly",
-      "srs": "+proj=merc +a=6378137 +b=6378137 +lat_ts=0.0 +lon_0=0.0 +x_0=0.0 +y_0=0.0 +k=1.0 +units=m +nadgrids=@null +wktext +no_defs +over",
-      "Datasource": {
-        "type": "shape",
-        "file": "data/land-polygons-split-3857/land_polygons.shp"
-      },
-      "extent": [
-        -180,
-        -85.05112877980659,
-        180,
-        85.05112877980659
-      ],
-      "properties": {
-        "minzoom": 10
-      },
-      "advanced": {}
-    },
-    {
-      "name": "builtup",
-      "srs-name": "mercator",
-      "geometry": "polygon",
-      "class": "",
-      "id": "builtup",
-      "srs": "+proj=merc +datum=WGS84 +over",
-      "Datasource": {
-        "type": "shape",
-        "file": "data/world_boundaries/builtup_area.shp"
-      },
-      "extent": [
-        -180,
-        -85.05112877980659,
-        180,
-        85.05112877980659
-      ],
-      "properties": {
-        "maxzoom": 9,
-        "minzoom": 8
-      },
-      "advanced": {}
-    },
-    {
-      "name": "necountries",
-      "srs-name": "WGS84",
-      "geometry": "linestring",
-      "class": "",
-      "id": "necountries",
-      "srs": "+proj=longlat +ellps=WGS84 +datum=WGS84 +no_defs",
-      "Datasource": {
-        "type": "shape",
-        "file": "data/ne_110m_admin_0_boundary_lines_land/ne_110m_admin_0_boundary_lines_land.shp"
-      },
-      "extent": [
-        -180,
-        -85.05112877980659,
-        180,
-        85.05112877980659
-      ],
-      "properties": {
-        "maxzoom": 3,
-        "minzoom": 1
-      },
-      "advanced": {}
-    },
-    {
-      "name": "landcover-low-zoom",
-      "srs-name": "900913",
-      "geometry": "polygon",
-      "class": "",
-      "id": "landcover-low-zoom",
-      "srs": "+proj=merc +a=6378137 +b=6378137 +lat_ts=0.0 +lon_0=0.0 +x_0=0.0 +y_0=0.0 +k=1.0 +units=m +nadgrids=@null +wktext +no_defs +over",
-      "Datasource": {
-        "extent": "-20037508,-20037508,20037508,20037508",
-        "table": "(SELECT\n    way, name, way_pixels,\n    COALESCE(wetland, landuse, \"natural\") AS feature\n  FROM (SELECT\n      way, COALESCE(name, '') AS name,\n      ('landuse_' || (CASE WHEN landuse IN ('forest', 'military') THEN landuse ELSE NULL END)) AS landuse,\n      ('natural_' || (CASE WHEN \"natural\" IN ('wood', 'sand', 'scree', 'shingle', 'bare_rock') THEN \"natural\" ELSE NULL END)) AS \"natural\",\n      ('wetland_' || (CASE WHEN \"natural\" IN ('wetland', 'mud') THEN (CASE WHEN \"natural\" IN ('mud') THEN \"natural\" ELSE tags->'wetland' END) ELSE NULL END)) AS wetland,\n      way_area/NULLIF(!pixel_width!::real*!pixel_height!::real,0) AS way_pixels\n    FROM planet_osm_polygon\n    WHERE (landuse IN ('forest', 'military')\n      OR \"natural\" IN ('wood', 'wetland', 'mud', 'sand', 'scree', 'shingle', 'bare_rock'))\n      AND way_area > 0.01*!pixel_width!::real*!pixel_height!::real\n      AND building IS NULL\n    ORDER BY COALESCE(layer,0), way_area DESC\n  ) AS features\n) AS landcover_low_zoom",
-        "geometry_field": "way",
-        "type": "postgis",
-        "key_field": "",
-        "dbname": "gis"
-      },
-      "extent": [
-        -180,
-        -85.05112877980659,
-        180,
-        85.05112877980659
-      ],
-      "properties": {
-        "maxzoom": 9,
-        "minzoom": 7
-      },
-      "advanced": {}
-    },
-    {
-      "name": "landcover",
-      "srs-name": "900913",
-      "geometry": "polygon",
-      "class": "",
-      "id": "landcover",
-      "srs": "+proj=merc +a=6378137 +b=6378137 +lat_ts=0.0 +lon_0=0.0 +x_0=0.0 +y_0=0.0 +k=1.0 +units=m +nadgrids=@null +wktext +no_defs +over",
-      "Datasource": {
-        "extent": "-20037508,-20037508,20037508,20037508",
-        "table": "(SELECT\n    way, name, religion, way_pixels,\n    COALESCE(aeroway, amenity, wetland, power, landuse, leisure, military, \"natural\", tourism, highway, railway) AS feature\n  FROM (SELECT\n      way, COALESCE(name, '') AS name,\n      ('aeroway_' || (CASE WHEN aeroway IN ('apron', 'aerodrome') THEN aeroway ELSE NULL END)) AS aeroway,\n      ('amenity_' || (CASE WHEN amenity IN ('parking', 'bicycle_parking', 'motorcycle_parking', 'university', 'college', 'school', \n                                            'hospital', 'kindergarten', 'grave_yard', 'prison', 'place_of_worship', 'clinic') \n                                            THEN amenity ELSE NULL END)) AS amenity,\n      ('landuse_' || (CASE WHEN landuse IN ('quarry', 'vineyard', 'orchard', 'cemetery', 'residential', 'garages', 'meadow', 'grass', \n                                            'allotments', 'forest', 'farmyard', 'farm', 'farmland', 'greenhouse_horticulture', \n                                            'recreation_ground', 'village_green', 'retail', 'industrial', 'railway', 'commercial', \n                                            'brownfield', 'landfill', 'construction') THEN landuse ELSE NULL END)) AS landuse,\n      ('leisure_' || (CASE WHEN leisure IN ('swimming_pool', 'playground', 'park', 'recreation_ground', 'common', 'garden', \n                                            'golf_course', 'miniature_golf', 'picnic_table', 'sports_centre', 'stadium', 'pitch', \n                                            'track', 'dog_park') THEN leisure ELSE NULL END)) AS leisure,\n      ('military_' || (CASE WHEN military IN ('danger_area') THEN military ELSE NULL END)) AS military,\n      ('natural_' || (CASE WHEN \"natural\" IN ('beach', 'shoal', 'heath', 'grassland', 'wood', 'sand', 'scree', 'shingle', 'bare_rock', 'scrub') THEN \"natural\" ELSE NULL END)) AS \"natural\",\n      ('wetland_' || (CASE WHEN \"natural\" IN ('wetland', 'marsh', 'mud') THEN (CASE WHEN \"natural\" IN ('marsh', 'mud') THEN \"natural\" ELSE tags->'wetland' END) ELSE NULL END)) AS wetland,\n      ('power_' || (CASE WHEN power IN ('station', 'sub_station', 'substation', 'generator') THEN power ELSE NULL END)) AS power,\n      ('tourism_' || (CASE WHEN tourism IN ('attraction', 'camp_site', 'caravan_site', 'picnic_site') THEN tourism ELSE NULL END)) AS tourism,\n      ('highway_' || (CASE WHEN highway IN ('services', 'rest_area') THEN highway ELSE NULL END)) AS highway,\n      ('railway_' || (CASE WHEN railway = 'station' THEN railway ELSE NULL END)) AS railway,\n      CASE WHEN religion IN ('christian', 'jewish') THEN religion ELSE 'INT-generic'::text END AS religion,\n      way_area/NULLIF(!pixel_width!::real*!pixel_height!::real,0) AS way_pixels\n    FROM planet_osm_polygon\n    WHERE (landuse IS NOT NULL\n      OR leisure IS NOT NULL\n      OR aeroway IN ('apron', 'aerodrome')\n      OR amenity IN ('parking', 'bicycle_parking', 'motorcycle_parking', 'university', 'college', 'school', 'hospital', 'kindergarten', \n                     'grave_yard', 'place_of_worship', 'prison', 'clinic')\n      OR military IN ('danger_area')\n      OR \"natural\" IN ('beach', 'shoal', 'heath', 'mud', 'marsh', 'wetland', 'grassland', 'wood', 'sand', 'scree', 'shingle', 'bare_rock', 'scrub')\n      OR power IN ('station', 'sub_station', 'substation', 'generator')\n      OR tourism IN ('attraction', 'camp_site', 'caravan_site', 'picnic_site')\n      OR highway IN ('services', 'rest_area')\n      OR railway = 'station')\n      AND way_area > 0.01*!pixel_width!::real*!pixel_height!::real\n    ORDER BY COALESCE(layer,0), way_area DESC\n  ) AS landcover\n) AS features",
-        "geometry_field": "way",
-        "type": "postgis",
-        "key_field": "",
-        "dbname": "gis"
-      },
-      "extent": [
-        -180,
-        -85.05112877980659,
-        180,
-        85.05112877980659
-      ],
-      "properties": {
-        "minzoom": 10
-      },
-      "advanced": {}
-    },
-    {
-      "name": "landcover-line",
-      "srs-name": "900913",
-      "geometry": "linestring",
-      "class": "",
-      "id": "landcover-line",
-      "srs": "+proj=merc +a=6378137 +b=6378137 +lat_ts=0.0 +lon_0=0.0 +x_0=0.0 +y_0=0.0 +k=1.0 +units=m +nadgrids=@null +wktext +no_defs +over",
-      "Datasource": {
-        "extent": "-20037508,-20037508,20037508,20037508",
-        "table": "(SELECT\n    way\n  FROM planet_osm_line\n  WHERE man_made = 'cutline'\n) AS landcover_line",
-        "geometry_field": "way",
-        "type": "postgis",
-        "key_field": "",
-        "dbname": "gis"
-      },
-      "extent": [
-        -180,
-        -85.05112877980659,
-        180,
-        85.05112877980659
-      ],
-      "properties": {
-        "minzoom": 14
-      },
-      "advanced": {}
-    },
-    {
-      "name": "water-lines-casing",
-      "srs-name": "900913",
-      "geometry": "linestring",
-      "class": "",
-      "id": "water-lines-casing",
-      "srs": "+proj=merc +a=6378137 +b=6378137 +lat_ts=0.0 +lon_0=0.0 +x_0=0.0 +y_0=0.0 +k=1.0 +units=m +nadgrids=@null +wktext +no_defs +over",
-      "Datasource": {
-        "extent": "-20037508,-20037508,20037508,20037508",
-        "table": "(SELECT\n    way, waterway, tags->'intermittent' as intermittent,\n    CASE WHEN tunnel IN ('yes', 'culvert') THEN 'yes' ELSE 'no' END AS int_tunnel\n  FROM planet_osm_line\n  WHERE waterway IN ('stream', 'drain', 'ditch')\n) AS water_lines_casing",
-        "geometry_field": "way",
-        "type": "postgis",
-        "key_field": "",
-        "dbname": "gis"
-      },
-      "extent": [
-        -180,
-        -85.05112877980659,
-        180,
-        85.05112877980659
-      ],
-      "properties": {
-        "minzoom": 13
-      },
-      "advanced": {}
-    },
-    {
-      "name": "water-lines-low-zoom",
-      "srs-name": "900913",
-      "geometry": "linestring",
-      "class": "",
-      "id": "water-lines-low-zoom",
-      "srs": "+proj=merc +a=6378137 +b=6378137 +lat_ts=0.0 +lon_0=0.0 +x_0=0.0 +y_0=0.0 +k=1.0 +units=m +nadgrids=@null +wktext +no_defs +over",
-      "Datasource": {
-        "extent": "-20037508,-20037508,20037508,20037508",
-        "table": "(SELECT\n    way,\n    waterway,\n    tags->'intermittent' as intermittent\n  FROM planet_osm_line\n  WHERE waterway = 'river'\n) AS water_lines_low_zoom",
-        "geometry_field": "way",
-        "type": "postgis",
-        "key_field": "",
-        "dbname": "gis"
-      },
-      "extent": [
-        -180,
-        -85.05112877980659,
-        180,
-        85.05112877980659
-      ],
-      "properties": {
-        "maxzoom": 11,
-        "minzoom": 8
-      },
-      "advanced": {}
-    },
-    {
-      "name": "icesheet-poly",
-      "srs-name": "900913",
-      "geometry": "polygon",
-      "class": "",
-      "id": "icesheet-poly",
-      "srs": "+proj=merc +a=6378137 +b=6378137 +lat_ts=0.0 +lon_0=0.0 +x_0=0.0 +y_0=0.0 +k=1.0 +units=m +nadgrids=@null +wktext +no_defs +over",
-      "Datasource": {
-        "type": "shape",
-        "file": "data/antarctica-icesheet-polygons-3857/icesheet_polygons.shp"
-      },
-      "extent": [
-        -180,
-        -85.05112877980659,
-        180,
-        85.05112877980659
-      ],
-      "properties": {
-        "minzoom": 4
-      },
-      "advanced": {}
-    },
-    {
-      "name": "water-areas",
-      "srs-name": "900913",
-      "geometry": "polygon",
-      "class": "",
-      "id": "water-areas",
-      "srs": "+proj=merc +a=6378137 +b=6378137 +lat_ts=0.0 +lon_0=0.0 +x_0=0.0 +y_0=0.0 +k=1.0 +units=m +nadgrids=@null +wktext +no_defs +over",
-      "Datasource": {
-        "extent": "-20037508,-20037508,20037508,20037508",
-        "table": "(SELECT\n    way,\n    \"natural\",\n    waterway,\n    landuse,\n    name,\n    way_area/NULLIF(!pixel_width!::real*!pixel_height!::real,0) AS way_pixels\n  FROM planet_osm_polygon\n  WHERE\n    (waterway IN ('dock', 'riverbank', 'canal')\n      OR landuse IN ('reservoir', 'basin')\n      OR \"natural\" IN ('water', 'glacier'))\n    AND building IS NULL\n    AND way_area > 0.01*!pixel_width!::real*!pixel_height!::real\n  ORDER BY COALESCE(layer,0), way_area DESC\n) AS water_areas",
-        "geometry_field": "way",
-        "type": "postgis",
-        "key_field": "",
-        "dbname": "gis"
-      },
-      "extent": [
-        -180,
-        -85.05112877980659,
-        180,
-        85.05112877980659
-      ],
-      "properties": {
-        "minzoom": 4
-      },
-      "advanced": {}
-    },
-    {
-      "name": "landcover-area-symbols",
-      "srs-name": "900913",
-      "geometry": "polygon",
-      "class": "",
-      "id": "landcover-area-symbols",
-      "srs": "+proj=merc +a=6378137 +b=6378137 +lat_ts=0.0 +lon_0=0.0 +x_0=0.0 +y_0=0.0 +k=1.0 +units=m +nadgrids=@null +wktext +no_defs +over",
-      "Datasource": {
-        "extent": "-20037508,-20037508,20037508,20037508",
-        "table": "(SELECT\n    way, surface, \n    COALESCE(CASE WHEN landuse = 'forest' THEN 'wood' ELSE NULL END, \"natural\") AS \"natural\",\n    CASE WHEN \"natural\" IN ('marsh', 'mud') \n        THEN \"natural\" \n        ELSE CASE WHEN (\"natural\" = 'wetland' AND NOT tags ? 'wetland') \n          THEN 'wetland' \n          ELSE CASE WHEN (\"natural\" = 'wetland')\n            THEN tags->'wetland'\n            ELSE NULL\n            END \n        END\n      END AS int_wetland\n  FROM planet_osm_polygon\n  WHERE (\"natural\" IN ('marsh', 'mud', 'wetland', 'wood', 'beach', 'shoal', 'reef', 'scrub') OR landuse = 'forest')\n    AND building IS NULL\n    AND way_area > 0.01*!pixel_width!::real*!pixel_height!::real\n  ORDER BY COALESCE(layer,0), way_area DESC\n) AS landcover_area_symbols",
-        "geometry_field": "way",
-        "type": "postgis",
-        "key_field": "",
-        "dbname": "gis"
-      },
-      "extent": [
-        -180,
-        -85.05112877980659,
-        180,
-        85.05112877980659
-      ],
-      "properties": {
-        "minzoom": 10
-      },
-      "advanced": {}
-    },
-    {
-      "name": "icesheet-outlines",
-      "srs-name": "900913",
-      "geometry": "linestring",
-      "class": "",
-      "id": "icesheet-outlines",
-      "srs": "+proj=merc +a=6378137 +b=6378137 +lat_ts=0.0 +lon_0=0.0 +x_0=0.0 +y_0=0.0 +k=1.0 +units=m +nadgrids=@null +wktext +no_defs +over",
-      "Datasource": {
-        "type": "shape",
-        "file": "data/antarctica-icesheet-outlines-3857/icesheet_outlines.shp"
-      },
-      "extent": [
-        -180,
-        -85.05112877980659,
-        180,
-        85.05112877980659
-      ],
-      "properties": {
-        "minzoom": 4
-      },
-      "advanced": {}
-    },
-    {
-      "name": "water-lines",
-      "srs-name": "900913",
-      "geometry": "linestring",
-      "class": "water-lines",
-      "id": "water-lines",
-      "srs": "+proj=merc +a=6378137 +b=6378137 +lat_ts=0.0 +lon_0=0.0 +x_0=0.0 +y_0=0.0 +k=1.0 +units=m +nadgrids=@null +wktext +no_defs +over",
-      "Datasource": {
-        "extent": "-20037508,-20037508,20037508,20037508",
-        "table": "(SELECT\n    way, waterway, name, tags->'intermittent' as intermittent,\n    CASE WHEN tunnel IN ('yes', 'culvert') THEN 'yes' ELSE 'no' END AS int_tunnel,\n    'no' AS bridge\n  FROM planet_osm_line\n  WHERE waterway IN ('river', 'canal', 'derelict_canal', 'stream', 'drain', 'ditch', 'wadi')\n    AND (bridge IS NULL OR bridge NOT IN ('yes', 'aqueduct'))\n  ORDER BY COALESCE(layer,0)\n) AS water_lines",
-        "geometry_field": "way",
-        "type": "postgis",
-        "key_field": "",
-        "dbname": "gis"
-      },
-      "extent": [
-        -180,
-        -85.05112877980659,
-        180,
-        85.05112877980659
-      ],
-      "properties": {
-        "minzoom": 12
-      },
-      "advanced": {}
-    },
-    {
-      "name": "water-barriers-line",
-      "srs-name": "900913",
-      "geometry": "linestring",
-      "class": "",
-      "id": "water-barriers-line",
-      "srs": "+proj=merc +a=6378137 +b=6378137 +lat_ts=0.0 +lon_0=0.0 +x_0=0.0 +y_0=0.0 +k=1.0 +units=m +nadgrids=@null +wktext +no_defs +over",
-      "Datasource": {
-        "extent": "-20037508,-20037508,20037508,20037508",
-        "table": "(SELECT\n    way,\n    waterway,\n    name\n  FROM planet_osm_line\n  WHERE waterway IN ('dam', 'weir', 'lock_gate')\n) AS water_barriers_line",
-        "geometry_field": "way",
-        "type": "postgis",
-        "key_field": "",
-        "dbname": "gis"
-      },
-      "extent": [
-        -180,
-        -85.05112877980659,
-        180,
-        85.05112877980659
-      ],
-      "properties": {
-        "minzoom": 13
-      },
-      "advanced": {}
-    },
-    {
-      "name": "water-barriers-poly",
-      "srs-name": "900913",
-      "geometry": "polygon",
-      "class": "",
-      "id": "water-barriers-poly",
-      "srs": "+proj=merc +a=6378137 +b=6378137 +lat_ts=0.0 +lon_0=0.0 +x_0=0.0 +y_0=0.0 +k=1.0 +units=m +nadgrids=@null +wktext +no_defs +over",
-      "Datasource": {
-        "extent": "-20037508,-20037508,20037508,20037508",
-        "table": "(SELECT\n    way,\n    waterway,\n    name\n  FROM planet_osm_polygon\n  WHERE waterway IN ('dam', 'weir', 'lock_gate')\n) AS water_barriers_poly",
-        "geometry_field": "way",
-        "type": "postgis",
-        "key_field": "",
-        "dbname": "gis"
-      },
-      "extent": [
-        -180,
-        -85.05112877980659,
-        180,
-        85.05112877980659
-      ],
-      "properties": {
-        "minzoom": 13
-      },
-      "advanced": {}
-    },
-    {
-      "name": "marinas-area",
-      "srs-name": "900913",
-      "geometry": "polygon",
-      "class": "",
-      "id": "marinas-area",
-      "srs": "+proj=merc +a=6378137 +b=6378137 +lat_ts=0.0 +lon_0=0.0 +x_0=0.0 +y_0=0.0 +k=1.0 +units=m +nadgrids=@null +wktext +no_defs +over",
-      "Datasource": {
-        "extent": "-20037508,-20037508,20037508,20037508",
-        "table": "(SELECT\n    way\n  FROM planet_osm_polygon\n  WHERE leisure = 'marina'\n) AS marinas_area",
-        "geometry_field": "way",
-        "type": "postgis",
-        "key_field": "",
-        "dbname": "gis"
-      },
-      "extent": [
-        -180,
-        -85.05112877980659,
-        180,
-        85.05112877980659
-      ],
-      "properties": {
-        "minzoom": 14
-      },
-      "advanced": {}
-    },
-    {
-      "name": "piers-poly",
-      "srs-name": "900913",
-      "geometry": "polygon",
-      "class": "",
-      "id": "piers-poly",
-      "srs": "+proj=merc +a=6378137 +b=6378137 +lat_ts=0.0 +lon_0=0.0 +x_0=0.0 +y_0=0.0 +k=1.0 +units=m +nadgrids=@null +wktext +no_defs +over",
-      "Datasource": {
-        "extent": "-20037508,-20037508,20037508,20037508",
-        "table": "(SELECT\n    way, man_made\n  FROM planet_osm_polygon\n  WHERE man_made IN ('pier', 'breakwater', 'groyne')\n) AS piers_poly",
-        "geometry_field": "way",
-        "type": "postgis",
-        "key_field": "",
-        "dbname": "gis"
-      },
-      "extent": [
-        -180,
-        -85.05112877980659,
-        180,
-        85.05112877980659
-      ],
-      "properties": {
-        "minzoom": 12
-      },
-      "advanced": {}
-    },
-    {
-      "name": "piers-line",
-      "srs-name": "900913",
-      "geometry": "linestring",
-      "class": "",
-      "id": "piers-line",
-      "srs": "+proj=merc +a=6378137 +b=6378137 +lat_ts=0.0 +lon_0=0.0 +x_0=0.0 +y_0=0.0 +k=1.0 +units=m +nadgrids=@null +wktext +no_defs +over",
-      "Datasource": {
-        "extent": "-20037508,-20037508,20037508,20037508",
-        "table": "(SELECT\n    way, man_made\n  FROM planet_osm_line\n  WHERE man_made IN ('pier', 'breakwater', 'groyne')\n) AS piers_line",
-        "geometry_field": "way",
-        "type": "postgis",
-        "key_field": "",
-        "dbname": "gis"
-      },
-      "extent": [
-        -180,
-        -85.05112877980659,
-        180,
-        85.05112877980659
-      ],
-      "properties": {
-        "minzoom": 12
-      },
-      "advanced": {}
-    },
-    {
-      "name": "water-barriers-point",
-      "srs-name": "900913",
-      "geometry": "point",
-      "class": "",
-      "id": "water-barriers-point",
-      "srs": "+proj=merc +a=6378137 +b=6378137 +lat_ts=0.0 +lon_0=0.0 +x_0=0.0 +y_0=0.0 +k=1.0 +units=m +nadgrids=@null +wktext +no_defs +over",
-      "Datasource": {
-        "extent": "-20037508,-20037508,20037508,20037508",
-        "table": "(SELECT\n    way, waterway\n  FROM planet_osm_point\n  WHERE waterway IN ('dam', 'weir', 'lock_gate')\n) AS water_barriers_points",
-        "geometry_field": "way",
-        "type": "postgis",
-        "key_field": "",
-        "dbname": "gis"
-      },
-      "extent": [
-        -180,
-        -85.05112877980659,
-        180,
-        85.05112877980659
-      ],
-      "properties": {
-        "minzoom": 17
-      },
-      "advanced": {}
-    },
-    {
-      "name": "bridge",
-      "srs-name": "900913",
-      "geometry": "polygon",
-      "class": "",
-      "id": "bridge",
-      "srs": "+proj=merc +a=6378137 +b=6378137 +lat_ts=0.0 +lon_0=0.0 +x_0=0.0 +y_0=0.0 +k=1.0 +units=m +nadgrids=@null +wktext +no_defs +over",
-      "Datasource": {
-        "extent": "-20037508,-20037508,20037508,20037508",
-        "table": "(SELECT\n    way,\n    way_area/NULLIF(!pixel_width!::real*!pixel_height!::real,0) AS way_pixels,\n    man_made,\n    name\n  FROM planet_osm_polygon\n  WHERE man_made = 'bridge'\n) AS bridge",
-        "geometry_field": "way",
-        "type": "postgis",
-        "key_field": "",
-        "dbname": "gis"
-      },
-      "extent": [
-        -180,
-        -85.05112877980659,
-        180,
-        85.05112877980659
-      ],
-      "properties": {
-        "minzoom": 12
-      },
-      "advanced": {}
-    },
-    {
-      "name": "buildings",
-      "srs-name": "900913",
-      "geometry": "polygon",
-      "class": "",
-      "id": "buildings",
-      "srs": "+proj=merc +a=6378137 +b=6378137 +lat_ts=0.0 +lon_0=0.0 +x_0=0.0 +y_0=0.0 +k=1.0 +units=m +nadgrids=@null +wktext +no_defs +over",
-      "Datasource": {
-        "extent": "-20037508,-20037508,20037508,20037508",
-        "table": "(SELECT\n    way,\n    building\n  FROM planet_osm_polygon\n  WHERE building IS NOT NULL\n    AND building != 'no'\n    AND way_area > 0.01*!pixel_width!::real*!pixel_height!::real\n  ORDER BY COALESCE(layer,0), way_area DESC\n) AS buildings",
-        "geometry_field": "way",
-        "type": "postgis",
-        "key_field": "",
-        "dbname": "gis"
-      },
-      "extent": [
-        -180,
-        -85.05112877980659,
-        180,
-        85.05112877980659
-      ],
-      "properties": {
-        "minzoom": 13
-      },
-      "advanced": {}
-    },
-    {
-      "name": "buildings-major",
-      "srs-name": "900913",
-      "geometry": "polygon",
-      "class": "",
-      "id": "buildings-major",
-      "srs": "+proj=merc +a=6378137 +b=6378137 +lat_ts=0.0 +lon_0=0.0 +x_0=0.0 +y_0=0.0 +k=1.0 +units=m +nadgrids=@null +wktext +no_defs +over",
-      "Datasource": {
-        "extent": "-20037508,-20037508,20037508,20037508",
-        "table": "(SELECT\n    way,\n    building,\n    amenity,\n    aeroway\n  FROM planet_osm_polygon\n  WHERE building IS NOT NULL\n    AND building != 'no'\n    AND (aeroway = 'terminal' OR amenity = 'place_of_worship' OR building = 'train_station')\n    AND way_area > 0.01*!pixel_width!::real*!pixel_height!::real\n  ORDER BY COALESCE(layer,0), way_area DESC)\nAS buildings_major",
-        "geometry_field": "way",
-        "type": "postgis",
-        "key_field": "",
-        "dbname": "gis"
-      },
-      "extent": [
-        -180,
-        -85.05112877980659,
-        180,
-        85.05112877980659
-      ],
-      "properties": {
-        "minzoom": 13
-      },
-      "advanced": {}
-    },
-    {
-      "name": "tunnels",
-      "srs-name": "900913",
-      "geometry": "linestring",
-      "class": "tunnels-fill tunnels-casing access",
-      "id": "tunnels",
-      "srs": "+proj=merc +a=6378137 +b=6378137 +lat_ts=0.0 +lon_0=0.0 +x_0=0.0 +y_0=0.0 +k=1.0 +units=m +nadgrids=@null +wktext +no_defs +over",
-      "Datasource": {
-        "extent": "-20037508,-20037508,20037508,20037508",
-        "table": "(SELECT\n    way,\n    (CASE WHEN substr(feature, length(feature)-3, 4) = 'link' THEN substr(feature, 0, length(feature)-4) ELSE feature END) AS feature,\n    horse,\n    foot,\n    bicycle,\n    tracktype,\n    int_surface,\n    access,\n    construction,\n    service,\n    link,\n    layernotnull\n  FROM ( -- subselect that contains both roads and rail/aero\n    SELECT\n        way,\n        ('highway_' || highway) AS feature, --only motorway to tertiary links are accepted later on\n        horse,\n        foot,\n        bicycle,\n        tracktype,\n        CASE WHEN surface IN ('unpaved', 'compacted', 'dirt', 'earth', 'fine_gravel', 'grass', 'grass_paver', 'gravel', 'ground',\n                              'mud', 'pebblestone', 'salt', 'sand', 'woodchips', 'clay') THEN 'unpaved'\n          WHEN surface IN ('paved', 'asphalt', 'cobblestone', 'cobblestone:flattened', 'sett', 'concrete', 'concrete:lanes',\n                              'concrete:plates', 'paving_stones', 'metal', 'wood') THEN 'paved'\n          ELSE NULL\n        END AS int_surface,\n        CASE WHEN access IN ('destination') THEN 'destination'::text\n          WHEN access IN ('no', 'private') THEN 'no'::text\n          ELSE NULL\n        END AS access,\n        construction,\n        CASE\n          WHEN service IN ('parking_aisle', 'drive-through', 'driveway') THEN 'INT-minor'::text\n          ELSE 'INT-normal'::text\n        END AS service,\n        CASE\n          WHEN substr(highway, length(highway)-3, 4) = 'link' THEN 'yes'\n          ELSE 'no'\n        END AS link,\n        COALESCE(layer,0) AS layernotnull\n      FROM planet_osm_line\n      WHERE (tunnel = 'yes' OR tunnel = 'building_passage' OR covered = 'yes')\n        AND highway IS NOT NULL -- end of road select\n    UNION ALL\n    SELECT\n        way,\n        COALESCE(\n          ('railway_' || (CASE WHEN railway = 'preserved' AND service IN ('spur', 'siding', 'yard') THEN 'INT-preserved-ssy'::text \n                               WHEN (railway = 'rail' AND service IN ('spur', 'siding', 'yard')) THEN 'INT-spur-siding-yard'  \n                               WHEN (railway = 'tram' AND service IN ('spur', 'siding', 'yard')) THEN 'tram-service' ELSE railway END)),\n          ('aeroway_' || aeroway)\n        ) AS feature,\n        horse,\n        foot,\n        bicycle,\n        tracktype,\n        'null',\n        CASE\n          WHEN access IN ('destination') THEN 'destination'::text\n          WHEN access IN ('no', 'private') THEN 'no'::text\n          ELSE NULL\n        END AS access,\n        construction,\n        CASE WHEN service IN ('parking_aisle', 'drive-through', 'driveway') THEN 'INT-minor'::text ELSE 'INT-normal'::text END AS service,\n        'no' AS link,\n        COALESCE(layer,0) AS layernotnull\n      FROM planet_osm_line\n      WHERE (tunnel = 'yes' OR tunnel = 'building_passage' OR covered = 'yes')\n        AND (railway IS NOT NULL OR aeroway IS NOT NULL) -- end of rail/aero select\n    ) AS features\n  JOIN (VALUES -- this join is also putting a condition on what is selected. features not matching it do not make it into the results.\n      ('railway_rail', 440),\n      ('railway_INT-preserved-ssy', 430),\n      ('railway_INT-spur-siding-yard', 430),\n      ('railway_subway', 420),\n      ('railway_narrow_gauge', 420),\n      ('railway_light_rail', 420),\n      ('railway_preserved', 420),\n      ('railway_funicular', 420),\n      ('railway_monorail', 420),\n      ('railway_miniature', 420),\n      ('railway_turntable', 420),\n      ('railway_tram', 410),\n      ('railway_tram-service', 405),\n      ('railway_disused', 400),\n      ('railway_construction', 400),\n      ('highway_motorway', 380),\n      ('highway_trunk', 370),\n      ('highway_primary', 360),\n      ('highway_secondary', 350),\n      ('highway_tertiary', 340),\n      ('highway_residential', 330),\n      ('highway_unclassified', 330),\n      ('highway_road', 330),\n      ('highway_living_street', 320),\n      ('highway_pedestrian', 310),\n      ('highway_raceway', 300),\n      ('highway_motorway_link', 240),\n      ('highway_trunk_link', 230),\n      ('highway_primary_link', 220),\n      ('highway_secondary_link', 210),\n      ('highway_tertiary_link', 200),\n      ('highway_service', 150),\n      ('highway_track', 110),\n      ('highway_path', 100),\n      ('highway_footway', 100),\n      ('highway_bridleway', 100),\n      ('highway_cycleway', 100),\n      ('highway_steps', 100),\n      ('highway_platform', 90),\n      ('railway_platform', 90),\n      ('aeroway_runway', 60),\n      ('aeroway_taxiway', 50),\n      ('highway_construction', 10)\n    ) AS ordertable (feature, prio)\n    USING (feature)\n  ORDER BY\n    layernotnull,\n    prio,\n    CASE WHEN access IN ('no', 'private') THEN 0 WHEN access IN ('destination') THEN 1 ELSE 2 END,\n    CASE WHEN int_surface IN ('unpaved') THEN 0 ELSE 2 END\n) AS tunnels",
-        "geometry_field": "way",
-        "type": "postgis",
-        "key_field": "",
-        "dbname": "gis"
-      },
-      "extent": [
-        -180,
-        -85.05112877980659,
-        180,
-        85.05112877980659
-      ],
-      "properties": {
-        "group-by": "layernotnull",
-        "minzoom": 9
-      },
-      "advanced": {}
-    },
-    {
-      "name": "landuse-overlay",
-      "srs-name": "900913",
-      "geometry": "polygon",
-      "class": "",
-      "id": "landuse-overlay",
-      "srs": "+proj=merc +a=6378137 +b=6378137 +lat_ts=0.0 +lon_0=0.0 +x_0=0.0 +y_0=0.0 +k=1.0 +units=m +nadgrids=@null +wktext +no_defs +over",
-      "Datasource": {
-        "extent": "-20037508,-20037508,20037508,20037508",
-        "table": "(SELECT\n    way,\n    landuse,\n    way_area/NULLIF(!pixel_width!::real*!pixel_height!::real,0) AS way_pixels\n  FROM planet_osm_polygon\n  WHERE landuse = 'military'\n    AND building IS NULL\n) AS landuse_overlay",
-        "geometry_field": "way",
-        "type": "postgis",
-        "key_field": "",
-        "dbname": "gis"
-      },
-      "extent": [
-        -180,
-        -85.05112877980659,
-        180,
-        85.05112877980659
-      ],
-      "properties": {
-        "minzoom": 7
-      },
-      "advanced": {}
-    },
-    {
-      "name": "line-barriers",
-      "srs-name": "900913",
-      "geometry": "linestring",
-      "class": "barriers",
-      "id": "line-barriers",
-      "srs": "+proj=merc +a=6378137 +b=6378137 +lat_ts=0.0 +lon_0=0.0 +x_0=0.0 +y_0=0.0 +k=1.0 +units=m +nadgrids=@null +wktext +no_defs +over",
-      "Datasource": {
-        "extent": "-20037508,-20037508,20037508,20037508",
-        "table": "(SELECT\n    way, COALESCE(historic, barrier) AS feature\n  FROM (SELECT way,\n    ('barrier_' || (CASE WHEN barrier IN ('chain', 'city_wall', 'embankment', 'ditch', 'fence', 'guard_rail',\n          'handrail', 'hedge', 'kerb', 'retaining_wall', 'wall') THEN barrier ELSE NULL END)) AS barrier,\n    ('historic_' || (CASE WHEN historic = 'citywalls' THEN historic ELSE NULL END)) AS historic\n    FROM planet_osm_line\n    WHERE barrier IN ('chain', 'city_wall', 'embankment', 'ditch', 'fence', 'guard_rail',\n          'handrail', 'hedge', 'kerb', 'retaining_wall', 'wall')\n      OR historic = 'citywalls'\n      AND (waterway IS NULL OR waterway NOT IN ('river', 'canal', 'derelict_canal', 'stream', 'drain', 'ditch', 'wadi'))\n  ) AS features\n) AS line_barriers",
-        "geometry_field": "way",
-        "type": "postgis",
-        "key_field": "",
-        "dbname": "gis"
-      },
-      "extent": [
-        -180,
-        -85.05112877980659,
-        180,
-        85.05112877980659
-      ],
-      "properties": {
-        "minzoom": 14
-      },
-      "advanced": {}
-    },
-    {
-      "name": "cliffs",
-      "srs-name": "900913",
-      "geometry": "linestring",
-      "class": "",
-      "id": "cliffs",
-      "srs": "+proj=merc +a=6378137 +b=6378137 +lat_ts=0.0 +lon_0=0.0 +x_0=0.0 +y_0=0.0 +k=1.0 +units=m +nadgrids=@null +wktext +no_defs +over",
-      "Datasource": {
-        "extent": "-20037508,-20037508,20037508,20037508",
-        "table": "(SELECT\n    way, \"natural\", man_made\n  FROM planet_osm_line\n  WHERE \"natural\" = 'cliff' OR man_made = 'embankment'\n) AS cliffs",
-        "geometry_field": "way",
-        "type": "postgis",
-        "key_field": "",
-        "dbname": "gis"
-      },
-      "extent": [
-        -180,
-        -85.05112877980659,
-        180,
-        85.05112877980659
-      ],
-      "properties": {
-        "minzoom": 13
-      },
-      "advanced": {}
-    },
-    {
-      "name": "area-barriers",
-      "srs-name": "900913",
-      "geometry": "polygon",
-      "class": "barriers",
-      "id": "area-barriers",
-      "srs": "+proj=merc +a=6378137 +b=6378137 +lat_ts=0.0 +lon_0=0.0 +x_0=0.0 +y_0=0.0 +k=1.0 +units=m +nadgrids=@null +wktext +no_defs +over",
-      "Datasource": {
-        "extent": "-20037508,-20037508,20037508,20037508",
-        "table": "(SELECT\n    way, barrier AS feature\n  FROM (SELECT way,\n    ('barrier_' || barrier) AS barrier\n    FROM planet_osm_polygon\n    WHERE barrier IS NOT NULL\n  ) AS features\n) AS area_barriers",
-        "geometry_field": "way",
-        "type": "postgis",
-        "key_field": "",
-        "dbname": "gis"
-      },
-      "extent": [
-        -180,
-        -85.05112877980659,
-        180,
-        85.05112877980659
-      ],
-      "properties": {
-        "minzoom": 16
-      },
-      "advanced": {}
-    },
-    {
-      "name": "ferry-routes",
-      "srs-name": "900913",
-      "geometry": "linestring",
-      "class": "",
-      "id": "ferry-routes",
-      "srs": "+proj=merc +a=6378137 +b=6378137 +lat_ts=0.0 +lon_0=0.0 +x_0=0.0 +y_0=0.0 +k=1.0 +units=m +nadgrids=@null +wktext +no_defs +over",
-      "Datasource": {
-        "extent": "-20037508,-20037508,20037508,20037508",
-        "table": "(SELECT\n    way\n  FROM planet_osm_line\n  WHERE route = 'ferry'\n) AS ferry_routes",
-        "geometry_field": "way",
-        "type": "postgis",
-        "key_field": "",
-        "dbname": "gis"
-      },
-      "extent": [
-        -180,
-        -85.05112877980659,
-        180,
-        85.05112877980659
-      ],
-      "properties": {
-        "minzoom": 7
-      },
-      "advanced": {}
-    },
-    {
-      "name": "turning-circle-casing",
-      "srs-name": "900913",
-      "geometry": "point",
-      "class": "",
-      "id": "turning-circle-casing",
-      "srs": "+proj=merc +a=6378137 +b=6378137 +lat_ts=0.0 +lon_0=0.0 +x_0=0.0 +y_0=0.0 +k=1.0 +units=m +nadgrids=@null +wktext +no_defs +over",
-      "Datasource": {
-        "extent": "-20037508,-20037508,20037508,20037508",
-        "table": "(SELECT DISTINCT ON (p.way)\n    p.way AS way, l.highway AS int_tc_type,\n    CASE WHEN l.service IN ('parking_aisle', 'drive-through', 'driveway')\n      THEN 'INT-minor'::text\n      ELSE 'INT-normal'::text\n    END AS int_tc_service\n  FROM planet_osm_point p\n    JOIN planet_osm_line l ON ST_DWithin(p.way, l.way, 0.1) -- Assumes Mercator\n    JOIN (VALUES\n      ('tertiary', 1),\n      ('unclassified', 2),\n      ('residential', 3),\n      ('living_street', 4),\n      ('service', 5)\n      ) AS v (highway, prio)\n      ON v.highway=l.highway\n  WHERE p.highway = 'turning_circle'\n    OR p.highway = 'turning_loop'\n  ORDER BY p.way, v.prio\n) AS turning_circle_casing",
-        "geometry_field": "way",
-        "type": "postgis",
-        "key_field": "",
-        "dbname": "gis"
-      },
-      "extent": [
-        -180,
-        -85.05112877980659,
-        180,
-        85.05112877980659
-      ],
-      "properties": {
-        "minzoom": 15
-      },
-      "advanced": {}
-    },
-    {
-      "name": "highway-area-casing",
-      "srs-name": "900913",
-      "geometry": "polygon",
-      "class": "",
-      "id": "highway-area-casing",
-      "srs": "+proj=merc +a=6378137 +b=6378137 +lat_ts=0.0 +lon_0=0.0 +x_0=0.0 +y_0=0.0 +k=1.0 +units=m +nadgrids=@null +wktext +no_defs +over",
-      "Datasource": {
-        "extent": "-20037508,-20037508,20037508,20037508",
-        "table": "(SELECT\n    way,\n    COALESCE((\n      'highway_' || (CASE WHEN highway IN ('residential', 'unclassified', 'pedestrian', 'service', 'footway', 'cycleway', 'track', 'path', 'platform') THEN highway ELSE NULL END)),\n      ('railway_' || (CASE WHEN railway IN ('platform') THEN railway ELSE NULL END))\n    ) AS feature\n  FROM planet_osm_polygon\n  WHERE highway IN ('residential', 'unclassified', 'pedestrian', 'service', 'footway', 'track', 'path', 'platform')\n    OR railway IN ('platform')\n  ORDER BY COALESCE(layer,0), way_area DESC\n) AS highway_area_casing",
-        "geometry_field": "way",
-        "type": "postgis",
-        "key_field": "",
-        "dbname": "gis"
-      },
-      "extent": [
-        -180,
-        -85.05112877980659,
-        180,
-        85.05112877980659
-      ],
-      "properties": {
-        "minzoom": 14
-      },
-      "advanced": {}
-    },
-    {
-      "name": "roads-casing",
-      "srs-name": "900913",
-      "geometry": "linestring",
-      "class": "roads-casing",
-      "srs": "+proj=merc +a=6378137 +b=6378137 +lat_ts=0.0 +lon_0=0.0 +x_0=0.0 +y_0=0.0 +k=1.0 +units=m +nadgrids=@null +wktext +no_defs +over",
-      "Datasource": {
-        "extent": "-20037508,-20037508,20037508,20037508",
-        "table": "(SELECT\n    way,\n    (CASE WHEN substr(feature, length(feature)-3, 4) = 'link' THEN substr(feature, 0, length(feature)-4) ELSE feature END) AS feature,\n    horse,\n    foot,\n    bicycle,\n    tracktype,\n    int_surface,\n    access,\n    construction,\n    service,\n    link,\n    layernotnull\n  FROM ( -- subselect that contains both roads and rail/aero\n    SELECT\n        way,\n        ('highway_' || highway) AS feature, --only motorway to tertiary links are accepted later on\n        horse,\n        foot,\n        bicycle,\n        tracktype,\n        CASE WHEN surface IN ('unpaved', 'compacted', 'dirt', 'earth', 'fine_gravel', 'grass', 'grass_paver', 'gravel', 'ground',\n                              'mud', 'pebblestone', 'salt', 'sand', 'woodchips', 'clay') THEN 'unpaved'\n          WHEN surface IN ('paved', 'asphalt', 'cobblestone', 'cobblestone:flattened', 'sett', 'concrete', 'concrete:lanes',\n                              'concrete:plates', 'paving_stones', 'metal', 'wood') THEN 'paved'\n          ELSE NULL\n        END AS int_surface,\n        CASE WHEN access IN ('destination') THEN 'destination'::text\n          WHEN access IN ('no', 'private') THEN 'no'::text\n          ELSE NULL\n        END AS access,\n        construction,\n        CASE\n          WHEN service IN ('parking_aisle', 'drive-through', 'driveway') THEN 'INT-minor'::text\n          ELSE 'INT-normal'::text\n        END AS service,\n        CASE\n          WHEN substr(highway, length(highway)-3, 4) = 'link' THEN 'yes'\n          ELSE 'no'\n        END AS link,\n        COALESCE(layer,0) AS layernotnull\n      FROM planet_osm_line\n      WHERE (tunnel IS NULL OR NOT tunnel IN ('yes', 'building_passage'))\n        AND (covered IS NULL OR NOT covered = 'yes')\n        AND (bridge IS NULL OR NOT bridge IN ('yes', 'boardwalk', 'cantilever', 'covered', 'low_water_crossing', 'movable', 'trestle', 'viaduct'))\n        AND highway IS NOT NULL -- end of road select\n    UNION ALL\n    SELECT\n        way,\n        COALESCE(\n          ('railway_' || (CASE WHEN railway = 'preserved' AND service IN ('spur', 'siding', 'yard') THEN 'INT-preserved-ssy'::text \n                               WHEN (railway = 'rail' AND service IN ('spur', 'siding', 'yard')) THEN 'INT-spur-siding-yard'  \n                               WHEN (railway = 'tram' AND service IN ('spur', 'siding', 'yard')) THEN 'tram-service' ELSE railway END)),\n          ('aeroway_' || aeroway)\n        ) AS feature,\n        horse,\n        foot,\n        bicycle,\n        tracktype,\n        'null',\n        CASE\n          WHEN access IN ('destination') THEN 'destination'::text\n          WHEN access IN ('no', 'private') THEN 'no'::text\n          ELSE NULL\n        END AS access,\n        construction,\n        CASE WHEN service IN ('parking_aisle', 'drive-through', 'driveway') THEN 'INT-minor'::text ELSE 'INT-normal'::text END AS service,\n        'no' AS link,\n        COALESCE(layer,0) AS layernotnull\n      FROM planet_osm_line\n      WHERE (tunnel IS NULL OR NOT tunnel IN ('yes', 'building_passage'))\n        AND (covered IS NULL OR NOT covered = 'yes')\n        AND (bridge IS NULL OR NOT bridge IN ('yes', 'boardwalk', 'cantilever', 'covered', 'low_water_crossing', 'movable', 'trestle', 'viaduct'))\n        AND (railway IS NOT NULL OR aeroway IS NOT NULL) -- end of rail/aero select\n    ) AS features\n  JOIN (VALUES -- this join is also putting a condition on what is selected. features not matching it do not make it into the results.\n      ('railway_rail', 440),\n      ('railway_INT-preserved-ssy', 430),\n      ('railway_INT-spur-siding-yard', 430),\n      ('railway_subway', 420),\n      ('railway_narrow_gauge', 420),\n      ('railway_light_rail', 420),\n      ('railway_preserved', 420),\n      ('railway_funicular', 420),\n      ('railway_monorail', 420),\n      ('railway_miniature', 420),\n      ('railway_turntable', 420),\n      ('railway_tram', 410),\n      ('railway_tram-service', 405),\n      ('railway_disused', 400),\n      ('railway_construction', 400),\n      ('highway_motorway', 380),\n      ('highway_trunk', 370),\n      ('highway_primary', 360),\n      ('highway_secondary', 350),\n      ('highway_tertiary', 340),\n      ('highway_residential', 330),\n      ('highway_unclassified', 330),\n      ('highway_road', 330),\n      ('highway_living_street', 320),\n      ('highway_pedestrian', 310),\n      ('highway_raceway', 300),\n      ('highway_motorway_link', 240),\n      ('highway_trunk_link', 230),\n      ('highway_primary_link', 220),\n      ('highway_secondary_link', 210),\n      ('highway_tertiary_link', 200),\n      ('highway_service', 150),\n      ('highway_track', 110),\n      ('highway_path', 100),\n      ('highway_footway', 100),\n      ('highway_bridleway', 100),\n      ('highway_cycleway', 100),\n      ('highway_steps', 100),\n      ('highway_platform', 90),\n      ('railway_platform', 90),\n      ('aeroway_runway', 60),\n      ('aeroway_taxiway', 50),\n      ('highway_construction', 10)\n    ) AS ordertable (feature, prio)\n    USING (feature)\n  ORDER BY\n    layernotnull,\n    prio,\n    CASE WHEN access IN ('no', 'private') THEN 0 WHEN access IN ('destination') THEN 1 ELSE 2 END,\n    CASE WHEN int_surface IN ('unpaved') THEN 0 ELSE 2 END\n) AS roads_casing",
-        "geometry_field": "way",
-        "type": "postgis",
-        "key_field": "",
-        "dbname": "gis"
-      },
-      "extent": [
-        -180,
-        -85.05112877980659,
-        180,
-        85.05112877980659
-      ],
-      "id": "roads-casing",
-      "properties": {
-        "minzoom": 9
-      },
-      "advanced": {}
-    },
-    {
-      "name": "highway-area-fill",
-      "srs-name": "900913",
-      "class": "",
-      "id": "highway-area-fill",
-      "srs": "+proj=merc +a=6378137 +b=6378137 +lat_ts=0.0 +lon_0=0.0 +x_0=0.0 +y_0=0.0 +k=1.0 +units=m +nadgrids=@null +wktext +no_defs +over",
-      "Datasource": {
-        "extent": "-20037508,-20037508,20037508,20037508",
-        "table": "(SELECT\n    way,\n    COALESCE(\n      ('highway_' || (CASE WHEN highway IN ('residential', 'unclassified', 'pedestrian', 'service', 'footway', 'cycleway', 'living_street', \n                                            'track', 'path', 'platform', 'services') THEN highway ELSE NULL END)),\n      ('railway_' || (CASE WHEN railway IN ('platform') THEN railway ELSE NULL END)),\n      (('aeroway_' || CASE WHEN aeroway IN ('runway', 'taxiway', 'helipad') THEN aeroway ELSE NULL END))\n    ) AS feature\n  FROM planet_osm_polygon\n  WHERE highway IN ('residential', 'unclassified', 'pedestrian', 'service', 'footway', 'living_street', 'track', 'path', 'platform', 'services')\n    OR railway IN ('platform')\n    OR aeroway IN ('runway', 'taxiway', 'helipad')\n  ORDER BY COALESCE(layer,0), way_area desc\n) AS highway_area_fill",
-        "geometry_field": "way",
-        "type": "postgis",
-        "key_field": "",
-        "dbname": "gis"
-      },
-      "extent": [
-        -180,
-        -85.05112877980659,
-        180,
-        85.05112877980659
-      ],
-      "properties": {
-        "minzoom": 14
-      },
-      "advanced": {}
-    },
-    {
-      "name": "roads-fill",
-      "srs-name": "900913",
-      "geometry": "linestring",
-      "class": "roads-fill access",
-      "id": "roads-fill",
-      "srs": "+proj=merc +a=6378137 +b=6378137 +lat_ts=0.0 +lon_0=0.0 +x_0=0.0 +y_0=0.0 +k=1.0 +units=m +nadgrids=@null +wktext +no_defs +over",
-      "Datasource": {
-        "extent": "-20037508,-20037508,20037508,20037508",
-        "table": "(SELECT\n    way,\n    (CASE WHEN substr(feature, length(feature)-3, 4) = 'link' THEN substr(feature, 0, length(feature)-4) ELSE feature END) AS feature,\n    horse,\n    foot,\n    bicycle,\n    tracktype,\n    int_surface,\n    access,\n    construction,\n    service,\n    link,\n    layernotnull\n  FROM ( -- begin \"features\" subselect that contains both roads and rail/aero\n    SELECT\n        way,\n        ('highway_' || highway) AS feature, -- only motorway to tertiary links are accepted later on\n        horse,\n        foot,\n        bicycle,\n        tracktype,\n        CASE WHEN surface IN ('unpaved', 'compacted', 'dirt', 'earth', 'fine_gravel', 'grass', 'grass_paver', 'gravel', 'ground',\n                              'mud', 'pebblestone', 'salt', 'sand', 'woodchips', 'clay') THEN 'unpaved'\n          WHEN surface IN ('paved', 'asphalt', 'cobblestone', 'cobblestone:flattened', 'sett', 'concrete', 'concrete:lanes',\n                              'concrete:plates', 'paving_stones', 'metal', 'wood') THEN 'paved'\n          ELSE NULL\n        END AS int_surface,\n        CASE WHEN access IN ('destination') THEN 'destination'::text\n          WHEN access IN ('no', 'private') THEN 'no'::text\n          ELSE NULL\n        END AS access,\n        construction,\n        CASE\n          WHEN service IN ('parking_aisle', 'drive-through', 'driveway') THEN 'INT-minor'::text\n          ELSE 'INT-normal'::text\n        END AS service,\n        CASE\n          WHEN substr(highway, length(highway)-3, 4) = 'link' THEN 'yes'\n          ELSE 'no'\n        END AS link,\n        COALESCE(layer,0) AS layernotnull\n      FROM planet_osm_line\n      WHERE (tunnel IS NULL OR NOT tunnel IN ('yes', 'building_passage'))\n        AND (covered IS NULL OR NOT covered = 'yes')\n        AND (bridge IS NULL OR NOT bridge IN ('yes', 'boardwalk', 'cantilever', 'covered', 'low_water_crossing', 'movable', 'trestle', 'viaduct'))\n        AND highway IS NOT NULL -- end of road select\n    UNION ALL\n    SELECT\n        way,\n        COALESCE(\n          ('railway_' || (CASE WHEN railway = 'preserved' AND service IN ('spur', 'siding', 'yard') THEN 'INT-preserved-ssy'::text \n                               WHEN (railway = 'rail' AND service IN ('spur', 'siding', 'yard')) THEN 'INT-spur-siding-yard'  \n                               WHEN (railway = 'tram' AND service IN ('spur', 'siding', 'yard')) THEN 'tram-service' ELSE railway END)),\n          ('aeroway_' || aeroway)\n        ) AS feature,\n        horse,\n        foot,\n        bicycle,\n        tracktype,\n        'null' AS surface, -- Should be a SQL NULL?\n        CASE\n          WHEN access IN ('destination') THEN 'destination'::text\n          WHEN access IN ('no', 'private') THEN 'no'::text\n          ELSE NULL\n        END AS access,\n        construction,\n        CASE WHEN service IN ('parking_aisle', 'drive-through', 'driveway') THEN 'INT-minor'::text ELSE 'INT-normal'::text END AS service,\n        'no' AS link,\n        COALESCE(layer,0) AS layernotnull\n      FROM planet_osm_line\n      WHERE (tunnel IS NULL OR NOT tunnel IN ('yes', 'building_passage'))\n        AND (covered IS NULL OR NOT covered = 'yes')\n        AND (bridge IS NULL OR NOT bridge IN ('yes', 'boardwalk', 'cantilever', 'covered', 'low_water_crossing', 'movable', 'trestle', 'viaduct'))\n        AND (railway IS NOT NULL OR aeroway IS NOT NULL) -- end of rail/aero select\n    ) AS features\n  JOIN (VALUES -- this join is also putting a condition on what is selected. features not matching it do not make it into the results.\n      ('railway_rail', 440),\n      ('railway_INT-preserved-ssy', 430),\n      ('railway_INT-spur-siding-yard', 430),\n      ('railway_subway', 420),\n      ('railway_narrow_gauge', 420),\n      ('railway_light_rail', 420),\n      ('railway_preserved', 420),\n      ('railway_funicular', 420),\n      ('railway_monorail', 420),\n      ('railway_miniature', 420),\n      ('railway_turntable', 420),\n      ('railway_tram', 410),\n      ('railway_tram-service', 405),\n      ('railway_disused', 400),\n      ('railway_construction', 400),\n      ('highway_motorway', 380),\n      ('highway_trunk', 370),\n      ('highway_primary', 360),\n      ('highway_secondary', 350),\n      ('highway_tertiary', 340),\n      ('highway_residential', 330),\n      ('highway_unclassified', 330),\n      ('highway_road', 330),\n      ('highway_living_street', 320),\n      ('highway_pedestrian', 310),\n      ('highway_raceway', 300),\n      ('highway_motorway_link', 240),\n      ('highway_trunk_link', 230),\n      ('highway_primary_link', 220),\n      ('highway_secondary_link', 210),\n      ('highway_tertiary_link', 200),\n      ('highway_service', 150),\n      ('highway_track', 110),\n      ('highway_path', 100),\n      ('highway_footway', 100),\n      ('highway_bridleway', 100),\n      ('highway_cycleway', 100),\n      ('highway_steps', 100),\n      ('highway_platform', 90),\n      ('railway_platform', 90),\n      ('aeroway_runway', 60),\n      ('aeroway_taxiway', 50),\n      ('highway_construction', 10)\n    ) AS ordertable (feature, prio)\n    USING (feature)\n  ORDER BY\n    layernotnull,\n    prio,\n    CASE WHEN access IN ('no', 'private') THEN 0 WHEN access IN ('destination') THEN 1 ELSE 2 END,\n    CASE WHEN int_surface IN ('unpaved') THEN 0 ELSE 2 END\n) AS roads_fill",
-        "geometry_field": "way",
-        "type": "postgis",
-        "key_field": "",
-        "dbname": "gis"
-      },
-      "extent": [
-        -180,
-        -85.05112877980659,
-        180,
-        85.05112877980659
-      ],
-      "properties": {
-        "minzoom": 10
-      },
-      "advanced": {}
-    },
-    {
-      "name": "turning-circle-fill",
-      "srs-name": "900913",
-      "geometry": "point",
-      "class": "",
-      "id": "turning-circle-fill",
-      "srs": "+proj=merc +a=6378137 +b=6378137 +lat_ts=0.0 +lon_0=0.0 +x_0=0.0 +y_0=0.0 +k=1.0 +units=m +nadgrids=@null +wktext +no_defs +over",
-      "Datasource": {
-        "extent": "-20037508,-20037508,20037508,20037508",
-        "table": "(SELECT\n    DISTINCT on (p.way)\n    p.way AS way, l.highway AS int_tc_type,\n    CASE WHEN l.service IN ('parking_aisle', 'drive-through', 'driveway') THEN 'INT-minor'::text\n      ELSE 'INT-normal'::text END AS int_tc_service\n  FROM planet_osm_point p\n    JOIN planet_osm_line l\n      ON ST_DWithin(p.way, l.way, 0.1)\n    JOIN (VALUES\n      ('tertiary', 1),\n      ('unclassified', 2),\n      ('residential', 3),\n      ('living_street', 4),\n      ('service', 5),\n      ('track', 6)\n    ) AS v (highway, prio)\n      ON v.highway=l.highway\n  WHERE p.highway = 'turning_circle' OR p.highway = 'turning_loop'\n  ORDER BY p.way, v.prio\n) AS turning_circle_fill",
-        "geometry_field": "way",
-        "type": "postgis",
-        "key_field": "",
-        "dbname": "gis"
-      },
-      "extent": [
-        -180,
-        -85.05112877980659,
-        180,
-        85.05112877980659
-      ],
-      "properties": {
-        "minzoom": 15
-      },
-      "advanced": {}
-    },
-    {
-      "name": "aerialways",
-      "srs-name": "900913",
-      "geometry": "linestring",
-      "class": "",
-      "id": "aerialways",
-      "srs": "+proj=merc +a=6378137 +b=6378137 +lat_ts=0.0 +lon_0=0.0 +x_0=0.0 +y_0=0.0 +k=1.0 +units=m +nadgrids=@null +wktext +no_defs +over",
-      "Datasource": {
-        "extent": "-20037508,-20037508,20037508,20037508",
-        "table": "(SELECT\n    way,\n    aerialway\n  FROM planet_osm_line\n  WHERE aerialway IS NOT NULL\n) AS aerialways",
-        "geometry_field": "way",
-        "type": "postgis",
-        "key_field": "",
-        "dbname": "gis"
-      },
-      "extent": [
-        -180,
-        -85.05112877980659,
-        180,
-        85.05112877980659
-      ],
-      "properties": {
-        "minzoom": 12
-      },
-      "advanced": {}
-    },
-    {
-      "name": "roads-low-zoom",
-      "srs-name": "900913",
-      "geometry": "linestring",
-      "class": "",
-      "id": "roads-low-zoom",
-      "srs": "+proj=merc +a=6378137 +b=6378137 +lat_ts=0.0 +lon_0=0.0 +x_0=0.0 +y_0=0.0 +k=1.0 +units=m +nadgrids=@null +wktext +no_defs +over",
-      "Datasource": {
-        "extent": "-20037508,-20037508,20037508,20037508",
-        "table": "(SELECT\n    way,\n    COALESCE(\n      ('highway_' || (CASE WHEN substr(highway, length(highway)-3, 4) = 'link' THEN substr(highway, 0, length(highway)-4) ELSE highway end)),\n      ('railway_' || (CASE WHEN (railway = 'rail' AND service IN ('spur', 'siding', 'yard')) THEN 'INT-spur-siding-yard' \n                           WHEN railway IN ('rail', 'tram', 'light_rail', 'funicular', 'narrow_gauge') THEN railway ELSE NULL END))\n    ) AS feature,\n    CASE WHEN tunnel = 'yes' OR tunnel = 'building_passage' OR covered = 'yes' THEN 'yes' ELSE 'no' END AS int_tunnel,\n    CASE WHEN substr(highway, length(highway)-3, 4) = 'link' THEN 'yes' ELSE 'no' END AS link,\n    CASE WHEN surface IN ('unpaved', 'compacted', 'dirt', 'earth', 'fine_gravel', 'grass', 'grass_paver', 'gravel', 'ground',\n                          'mud', 'pebblestone', 'salt', 'sand', 'woodchips', 'clay') THEN 'unpaved'\n      WHEN surface IN ('paved', 'asphalt', 'cobblestone', 'cobblestone:flattened', 'sett', 'concrete', 'concrete:lanes',\n                          'concrete:plates', 'paving_stones', 'metal', 'wood') THEN 'paved'\n      ELSE NULL\n    END AS int_surface\n  FROM planet_osm_roads\n  WHERE highway IS NOT NULL\n    OR (railway IS NOT NULL AND railway != 'preserved'\n      AND (service IS NULL OR service NOT IN ('spur', 'siding', 'yard')))\n  ORDER BY COALESCE(layer,0)\n) AS roads_low_zoom",
-        "geometry_field": "way",
-        "type": "postgis",
-        "key_field": "",
-        "dbname": "gis"
-      },
-      "extent": [
-        -180,
-        -85.05112877980659,
-        180,
-        85.05112877980659
-      ],
-      "properties": {
-        "maxzoom": 9,
-        "minzoom": 5
-      },
-      "advanced": {}
-    },
-    {
-      "name": "waterway-bridges",
-      "srs-name": "900913",
-      "geometry": "linestring",
-      "class": "water-lines",
-      "id": "waterway-bridges",
-      "srs": "+proj=merc +a=6378137 +b=6378137 +lat_ts=0.0 +lon_0=0.0 +x_0=0.0 +y_0=0.0 +k=1.0 +units=m +nadgrids=@null +wktext +no_defs +over",
-      "Datasource": {
-        "extent": "-20037508,-20037508,20037508,20037508",
-        "table": "(SELECT\n    way,\n    waterway,\n    name,\n    tags->'intermittent' as intermittent,\n    CASE WHEN tunnel IN ('yes', 'culvert') THEN 'yes' ELSE 'no' END AS int_tunnel,\n    'yes' AS bridge\n  FROM planet_osm_line\n  WHERE waterway IN ('river', 'canal', 'derelict_canal', 'stream', 'drain', 'ditch', 'wadi')\n    AND bridge IN ('yes', 'aqueduct')\n  ORDER BY COALESCE(layer,0)\n) AS waterway_bridges",
-        "geometry_field": "way",
-        "type": "postgis",
-        "key_field": "",
-        "dbname": "gis"
-      },
-      "extent": [
-        -180,
-        -85.05112877980659,
-        180,
-        85.05112877980659
-      ],
-      "properties": {
-        "minzoom": 15
-      },
-      "advanced": {}
-    },
-    {
-      "name": "bridges",
-      "srs-name": "900913",
-      "geometry": "linestring",
-      "class": "bridges-fill bridges-casing access",
-      "id": "bridges",
-      "srs": "+proj=merc +a=6378137 +b=6378137 +lat_ts=0.0 +lon_0=0.0 +x_0=0.0 +y_0=0.0 +k=1.0 +units=m +nadgrids=@null +wktext +no_defs +over",
-      "Datasource": {
-        "extent": "-20037508,-20037508,20037508,20037508",
-        "table": "(SELECT\n    way,\n    (CASE WHEN substr(feature, length(feature)-3, 4) = 'link' THEN substr(feature, 0, length(feature)-4) ELSE feature END) AS feature,\n    horse,\n    foot,\n    bicycle,\n    tracktype,\n    int_surface,\n    access,\n    construction,\n    service,\n    link,\n    layernotnull\n  FROM ( -- subselect that contains both roads and rail/aero\n    SELECT\n        way,\n        ('highway_' || highway) AS feature, --only motorway to tertiary links are accepted later on\n        horse,\n        foot,\n        bicycle,\n        tracktype,\n        CASE WHEN surface IN ('unpaved', 'compacted', 'dirt', 'earth', 'fine_gravel', 'grass', 'grass_paver', 'gravel', 'ground',\n                              'mud', 'pebblestone', 'salt', 'sand', 'woodchips', 'clay') THEN 'unpaved'\n          WHEN surface IN ('paved', 'asphalt', 'cobblestone', 'cobblestone:flattened', 'sett', 'concrete', 'concrete:lanes',\n                              'concrete:plates', 'paving_stones', 'metal', 'wood') THEN 'paved'\n          ELSE NULL\n        END AS int_surface,\n        CASE WHEN access IN ('destination') THEN 'destination'::text\n          WHEN access IN ('no', 'private') THEN 'no'::text\n          ELSE NULL\n        END AS access,\n        construction,\n        CASE\n          WHEN service IN ('parking_aisle', 'drive-through', 'driveway') THEN 'INT-minor'::text\n          ELSE 'INT-normal'::text\n        END AS service,\n        CASE\n          WHEN substr(highway, length(highway)-3, 4) = 'link' THEN 'yes'\n          ELSE 'no'\n        END AS link,\n        COALESCE(layer,0) AS layernotnull\n      FROM planet_osm_line\n      WHERE bridge IN ('yes', 'boardwalk', 'cantilever', 'covered', 'low_water_crossing', 'movable', 'trestle', 'viaduct')\n        AND highway IS NOT NULL -- end of road select\n    UNION ALL\n    SELECT\n        way,\n        COALESCE(\n          ('railway_' || (CASE WHEN railway = 'preserved' AND service IN ('spur', 'siding', 'yard') THEN 'INT-preserved-ssy'::text \n                               WHEN (railway = 'rail' AND service IN ('spur', 'siding', 'yard')) THEN 'INT-spur-siding-yard' \n                               WHEN (railway = 'tram' AND service IN ('spur', 'siding', 'yard')) THEN 'tram-service' ELSE railway END)),\n          ('aeroway_' || aeroway)\n        ) AS feature,\n        horse,\n        foot,\n        bicycle,\n        tracktype,\n        'null',\n        CASE\n          WHEN access IN ('destination') THEN 'destination'::text\n          WHEN access IN ('no', 'private') THEN 'no'::text\n          ELSE NULL\n        END AS access,\n        construction,\n        CASE WHEN service IN ('parking_aisle', 'drive-through', 'driveway') THEN 'INT-minor'::text ELSE 'INT-normal'::text END AS service,\n        'no' AS link,\n        COALESCE(layer,0) AS layernotnull\n      FROM planet_osm_line\n      WHERE bridge IN ('yes', 'boardwalk', 'cantilever', 'covered', 'low_water_crossing', 'movable', 'trestle', 'viaduct')\n        AND (railway IS NOT NULL OR aeroway IS NOT NULL) -- end of rail/aero select\n    ) AS features\n  JOIN (VALUES -- this join is also putting a condition on what is selected. features not matching it do not make it into the results.\n      ('railway_rail', 440),\n      ('railway_INT-preserved-ssy', 430),\n      ('railway_INT-spur-siding-yard', 430),\n      ('railway_subway', 420),\n      ('railway_narrow_gauge', 420),\n      ('railway_light_rail', 420),\n      ('railway_preserved', 420),\n      ('railway_funicular', 420),\n      ('railway_monorail', 420),\n      ('railway_miniature', 420),\n      ('railway_turntable', 420),\n      ('railway_tram', 410),\n      ('railway_tram-service', 405),\n      ('railway_disused', 400),\n      ('railway_construction', 400),\n      ('highway_motorway', 380),\n      ('highway_trunk', 370),\n      ('highway_primary', 360),\n      ('highway_secondary', 350),\n      ('highway_tertiary', 340),\n      ('highway_residential', 330),\n      ('highway_unclassified', 330),\n      ('highway_road', 330),\n      ('highway_living_street', 320),\n      ('highway_pedestrian', 310),\n      ('highway_raceway', 300),\n      ('highway_motorway_link', 240),\n      ('highway_trunk_link', 230),\n      ('highway_primary_link', 220),\n      ('highway_secondary_link', 210),\n      ('highway_tertiary_link', 200),\n      ('highway_service', 150),\n      ('highway_track', 110),\n      ('highway_path', 100),\n      ('highway_footway', 100),\n      ('highway_bridleway', 100),\n      ('highway_cycleway', 100),\n      ('highway_steps', 100),\n      ('highway_platform', 90),\n      ('railway_platform', 90),\n      ('aeroway_runway', 60),\n      ('aeroway_taxiway', 50),\n      ('highway_construction', 10)\n    ) AS ordertable (feature, prio)\n    USING (feature)\n  ORDER BY\n    layernotnull,\n    prio,\n    CASE WHEN access IN ('no', 'private') THEN 0 WHEN access IN ('destination') THEN 1 ELSE 2 END,\n    CASE WHEN int_surface IN ('unpaved') THEN 0 ELSE 2 END\n) AS bridges",
-        "geometry_field": "way",
-        "type": "postgis",
-        "key_field": "",
-        "dbname": "gis"
-      },
-      "extent": [
-        -180,
-        -85.05112877980659,
-        180,
-        85.05112877980659
-      ],
-      "properties": {
-        "group-by": "layernotnull",
-        "minzoom": 9
-      },
-      "advanced": {}
-    },
-    {
-      "name": "guideways",
-      "srs-name": "900913",
-      "geometry": "linestring",
-      "class": "",
-      "id": "guideways",
-      "srs": "+proj=merc +a=6378137 +b=6378137 +lat_ts=0.0 +lon_0=0.0 +x_0=0.0 +y_0=0.0 +k=1.0 +units=m +nadgrids=@null +wktext +no_defs +over",
-      "Datasource": {
-        "extent": "-20037508,-20037508,20037508,20037508",
-        "table": "(SELECT\n    way\n  FROM planet_osm_line\n  WHERE highway = 'bus_guideway'\n) AS guideways",
-        "geometry_field": "way",
-        "type": "postgis",
-        "key_field": "",
-        "dbname": "gis"
-      },
-      "extent": [
-        -180,
-        -85.05112877980659,
-        180,
-        85.05112877980659
-      ],
-      "properties": {
-        "minzoom": 13
-      },
-      "advanced": {}
-    },
-    {
-      "name": "admin-low-zoom",
-      "srs-name": "900913",
-      "geometry": "linestring",
-      "class": "",
-      "srs": "+proj=merc +a=6378137 +b=6378137 +lat_ts=0.0 +lon_0=0.0 +x_0=0.0 +y_0=0.0 +k=1.0 +units=m +nadgrids=@null +wktext +no_defs +over",
-      "Datasource": {
-        "extent": "-20037508,-20037508,20037508,20037508",
-        "table": "(SELECT\n    way,\n    admin_level\n  FROM planet_osm_roads\n  WHERE boundary = 'administrative'\n    AND admin_level IN ('0', '1', '2', '3', '4')\n    AND osm_id < 0\n  ORDER BY admin_level DESC\n) AS admin_low_zoom",
-        "geometry_field": "way",
-        "type": "postgis",
-        "key_field": "",
-        "dbname": "gis"
-      },
-      "extent": [
-        -180,
-        -85.05112877980659,
-        180,
-        85.05112877980659
-      ],
-      "id": "admin-low-zoom",
-      "properties": {
-        "maxzoom": 10,
-        "minzoom": 4
-      },
-      "advanced": {}
-    },
-    {
-      "name": "admin-mid-zoom",
-      "srs-name": "900913",
-      "geometry": "linestring",
-      "class": "",
-      "id": "admin-mid-zoom",
-      "srs": "+proj=merc +a=6378137 +b=6378137 +lat_ts=0.0 +lon_0=0.0 +x_0=0.0 +y_0=0.0 +k=1.0 +units=m +nadgrids=@null +wktext +no_defs +over",
-      "Datasource": {
-        "extent": "-20037508,-20037508,20037508,20037508",
-        "table": "(SELECT\n    way,\n    admin_level\n  FROM planet_osm_roads\n  WHERE boundary = 'administrative'\n    AND admin_level IN ('0', '1', '2', '3', '4', '5', '6', '7', '8')\n    AND osm_id < 0\n  ORDER BY admin_level DESC\n) AS admin_mid_zoom",
-        "geometry_field": "way",
-        "type": "postgis",
-        "key_field": "",
-        "dbname": "gis"
-      },
-      "extent": [
-        -180,
-        -85.05112877980659,
-        180,
-        85.05112877980659
-      ],
-      "properties": {
-        "maxzoom": 12,
-        "minzoom": 11
-      },
-      "advanced": {}
-    },
-    {
-      "name": "admin-high-zoom",
-      "srs-name": "900913",
-      "geometry": "linestring",
-      "class": "",
-      "id": "admin-high-zoom",
-      "srs": "+proj=merc +a=6378137 +b=6378137 +lat_ts=0.0 +lon_0=0.0 +x_0=0.0 +y_0=0.0 +k=1.0 +units=m +nadgrids=@null +wktext +no_defs +over",
-      "Datasource": {
-        "extent": "-20037508,-20037508,20037508,20037508",
-        "table": "(SELECT\n    way,\n    admin_level\n  FROM planet_osm_roads\n  WHERE boundary = 'administrative'\n    AND admin_level IN ('0', '1', '2', '3', '4', '5', '6', '7', '8', '9', '10')\n    AND osm_id < 0\n  ORDER BY admin_level::integer DESC -- With 10 as a valid value, we need to do a numeric ordering, not a text ordering\n) AS admin_high_zoom",
-        "geometry_field": "way",
-        "type": "postgis",
-        "key_field": "",
-        "dbname": "gis"
-      },
-      "extent": [
-        -180,
-        -85.05112877980659,
-        180,
-        85.05112877980659
-      ],
-      "properties": {
-        "minzoom": 13
-      },
-      "advanced": {}
-    },
-    {
-      "name": "power-minorline",
-      "srs-name": "900913",
-      "geometry": "linestring",
-      "class": "",
-      "id": "power-minorline",
-      "srs": "+proj=merc +a=6378137 +b=6378137 +lat_ts=0.0 +lon_0=0.0 +x_0=0.0 +y_0=0.0 +k=1.0 +units=m +nadgrids=@null +wktext +no_defs +over",
-      "Datasource": {
-        "extent": "-20037508,-20037508,20037508,20037508",
-        "table": "(SELECT\n    way\n  FROM planet_osm_line\n  WHERE power = 'minor_line'\n) AS power_minorline",
-        "geometry_field": "way",
-        "type": "postgis",
-        "key_field": "",
-        "dbname": "gis"
-      },
-      "extent": [
-        -180,
-        -85.05112877980659,
-        180,
-        85.05112877980659
-      ],
-      "properties": {
-        "minzoom": 16
-      },
-      "advanced": {}
-    },
-    {
-      "name": "power-line",
-      "srs-name": "900913",
-      "geometry": "linestring",
-      "class": "",
-      "id": "power-line",
-      "srs": "+proj=merc +a=6378137 +b=6378137 +lat_ts=0.0 +lon_0=0.0 +x_0=0.0 +y_0=0.0 +k=1.0 +units=m +nadgrids=@null +wktext +no_defs +over",
-      "Datasource": {
-        "extent": "-20037508,-20037508,20037508,20037508",
-        "table": "(SELECT\n    way\n  FROM planet_osm_line\n  WHERE power = 'line'\n) AS power_line",
-        "geometry_field": "way",
-        "type": "postgis",
-        "key_field": "",
-        "dbname": "gis"
-      },
-      "extent": [
-        -180,
-        -85.05112877980659,
-        180,
-        85.05112877980659
-      ],
-      "properties": {
-        "minzoom": 14
-      },
-      "advanced": {}
-    },
-    {
-      "name": "nature-reserve-boundaries",
-      "srs-name": "900913",
-      "geometry": "polygon",
-      "class": "",
-      "id": "nature-reserve-boundaries",
-      "srs": "+proj=merc +a=6378137 +b=6378137 +lat_ts=0.0 +lon_0=0.0 +x_0=0.0 +y_0=0.0 +k=1.0 +units=m +nadgrids=@null +wktext +no_defs +over",
-      "Datasource": {
-        "extent": "-20037508,-20037508,20037508,20037508",
-        "table": "(SELECT\n    way,\n    name,\n    boundary,\n    way_area/NULLIF(!pixel_width!::real*!pixel_height!::real,0) AS way_pixels\n  FROM planet_osm_polygon\n  WHERE (boundary = 'national_park' OR leisure = 'nature_reserve')\n    AND building IS NULL\n    AND way_area > 0.01*!pixel_width!::real*!pixel_height!::real\n) AS national_park_boundaries",
-        "geometry_field": "way",
-        "type": "postgis",
-        "key_field": "",
-        "dbname": "gis"
-      },
-      "extent": [
-        -180,
-        -85.05112877980659,
-        180,
-        85.05112877980659
-      ],
-      "properties": {
-        "minzoom": 7
-      },
-      "advanced": {}
-    },
-    {
-      "name": "tourism-boundary",
-      "srs-name": "900913",
-      "geometry": "polygon",
-      "class": "",
-      "id": "tourism-boundary",
-      "srs": "+proj=merc +a=6378137 +b=6378137 +lat_ts=0.0 +lon_0=0.0 +x_0=0.0 +y_0=0.0 +k=1.0 +units=m +nadgrids=@null +wktext +no_defs +over",
-      "Datasource": {
-        "extent": "-20037508,-20037508,20037508,20037508",
-        "table": "(SELECT\n    way,\n    way_area/NULLIF(!pixel_width!::real*!pixel_height!::real,0) AS way_pixels,\n    name,\n    tourism\n  FROM planet_osm_polygon\n  WHERE tourism = 'theme_park'\n    OR tourism = 'zoo'\n) AS tourism_boundary",
-        "geometry_field": "way",
-        "type": "postgis",
-        "key_field": "",
-        "dbname": "gis"
-      },
-      "extent": [
-        -180,
-        -85.05112877980659,
-        180,
-        85.05112877980659
-      ],
-      "properties": {
-        "minzoom": 10
-      },
-      "advanced": {}
-    },
-    {
-      "name": "trees",
-      "srs-name": "900913",
-      "geometry": "polygon",
-      "class": "",
-      "id": "trees",
-      "srs": "+proj=merc +a=6378137 +b=6378137 +lat_ts=0.0 +lon_0=0.0 +x_0=0.0 +y_0=0.0 +k=1.0 +units=m +nadgrids=@null +wktext +no_defs +over",
-      "Datasource": {
-        "extent": "-20037508,-20037508,20037508,20037508",
-        "table": "(SELECT\n    way, \"natural\"\n  FROM planet_osm_point\n  WHERE \"natural\" = 'tree'\nUNION ALL\nSELECT\n    way, \"natural\"\n  FROM planet_osm_line\n  WHERE \"natural\" = 'tree_row'\n) AS trees",
-        "geometry_field": "way",
-        "type": "postgis",
-        "key_field": "",
-        "dbname": "gis"
-      },
-      "extent": [
-        -180,
-        -85.05112877980659,
-        180,
-        85.05112877980659
-      ],
-      "properties": {
-        "minzoom": 16
-      },
-      "advanced": {}
-    },
-    {
-      "name": "country-names",
-      "srs-name": "900913",
-      "geometry": "point",
-      "class": "country",
-      "id": "country-names",
-      "srs": "+proj=merc +a=6378137 +b=6378137 +lat_ts=0.0 +lon_0=0.0 +x_0=0.0 +y_0=0.0 +k=1.0 +units=m +nadgrids=@null +wktext +no_defs +over",
-      "Datasource": {
-        "extent": "-20037508,-20037508,20037508,20037508",
-        "table": "(SELECT\n    way,\n    way_area/NULLIF(!pixel_width!::real*!pixel_height!::real,0) AS way_pixels,\n    name\n  FROM planet_osm_polygon\n  WHERE boundary = 'administrative'\n    AND admin_level = '2'\n    AND name IS NOT NULL\n    AND way_area > 100*!pixel_width!::real*!pixel_height!::real\n  ORDER BY way_area DESC\n) AS country_names",
-        "geometry_field": "way",
-        "type": "postgis",
-        "key_field": "",
-        "dbname": "gis"
-      },
-      "extent": [
-        -180,
-        -85.05112877980659,
-        180,
-        85.05112877980659
-      ],
-      "properties": {
-        "minzoom": 2
-      }
-    },
-    {
-      "name": "capital-names",
-      "srs-name": "900913",
-      "geometry": "point",
-      "class": "",
-      "id": "capital-names",
-      "srs": "+proj=merc +a=6378137 +b=6378137 +lat_ts=0.0 +lon_0=0.0 +x_0=0.0 +y_0=0.0 +k=1.0 +units=m +nadgrids=@null +wktext +no_defs +over",
-      "Datasource": {
-        "extent": "-20037508,-20037508,20037508,20037508",
-        "table": "(SELECT\n    way,\n    name,\n    CASE\n      WHEN (tags->'population' ~ '^[0-9]{1,8}$') THEN (tags->'population')::INTEGER ELSE 0\n    END as population,\n    round(ascii(md5(osm_id::text)) / 55) AS dir -- base direction factor on geometry to be consistent across metatiles\n  FROM planet_osm_point\n  WHERE place IN ('city', 'town')\n    AND name IS NOT NULL\n    AND tags @> 'capital=>yes'\n    AND admin_level = '2'\n  ORDER BY population DESC\n) AS capital_names",
-        "geometry_field": "way",
-        "type": "postgis",
-        "key_field": "",
-        "dbname": "gis"
-      },
-      "extent": [
-        -180,
-        -85.05112877980659,
-        180,
-        85.05112877980659
-      ],
-      "properties": {
-        "maxzoom": 15,
-        "minzoom": 3
-      },
-      "advanced": {}
-    },
-    {
-      "name": "state-names",
-      "srs-name": "900913",
-      "geometry": "point",
-      "class": "state",
-      "id": "state-names",
-      "srs": "+proj=merc +a=6378137 +b=6378137 +lat_ts=0.0 +lon_0=0.0 +x_0=0.0 +y_0=0.0 +k=1.0 +units=m +nadgrids=@null +wktext +no_defs +over",
-      "Datasource": {
-        "extent": "-20037508,-20037508,20037508,20037508",
-        "table": "(SELECT\n    way,\n    way_area/NULLIF(!pixel_width!::real*!pixel_height!::real,0) AS way_pixels,\n    name,\n    ref\n  FROM planet_osm_polygon\n  WHERE boundary = 'administrative'\n    AND admin_level = '4'\n    AND name IS NOT NULL\n    AND way_area > 100*!pixel_width!::real*!pixel_height!::real\n  ORDER BY way_area DESC\n) AS state_names",
-        "geometry_field": "way",
-        "type": "postgis",
-        "key_field": "",
-        "dbname": "gis"
-      },
-      "extent": [
-        -180,
-        -85.05112877980659,
-        180,
-        85.05112877980659
-      ],
-      "properties": {
-        "minzoom": 4
-      },
-      "advanced": {}
-    },
-    {
-      "name": "placenames-medium",
-      "srs-name": "900913",
-      "geometry": "point",
-      "class": "",
-      "id": "placenames-medium",
-      "srs": "+proj=merc +a=6378137 +b=6378137 +lat_ts=0.0 +lon_0=0.0 +x_0=0.0 +y_0=0.0 +k=1.0 +units=m +nadgrids=@null +wktext +no_defs +over",
-      "Datasource": {
-        "extent": "-20037508,-20037508,20037508,20037508",
-        "table": "(SELECT\n    way,\n    name,\n    score,\n    CASE\n      WHEN (place = 'city') THEN 1\n      ELSE 2\n    END as category,\n    round(ascii(md5(osm_id::text)) / 55) AS dir -- base direction factor on geometry to be consistent across metatiles\n  FROM \n    (SELECT\n        osm_id,\n        way,\n        place,\n        name,\n        (\n          (CASE\n            WHEN (tags->'population' ~ '^[0-9]{1,8}$') THEN (tags->'population')::INTEGER\n            WHEN (place = 'city') THEN 100000\n            WHEN (place = 'town') THEN 1000\n            ELSE 1\n          END)\n          *\n          (CASE\n            WHEN (tags @> 'capital=>4' OR (tags @> 'capital=>yes' AND admin_level = '4')) THEN 2\n            ELSE 1\n          END)\n        ) AS score\n      FROM planet_osm_point\n      WHERE place IN ('city', 'town')\n        AND name IS NOT NULL\n        AND NOT (tags @> 'capital=>yes' AND admin_level = '2')\n    ) as p\n  ORDER BY score DESC, length(name) DESC, name\n) AS placenames_medium",
-        "geometry_field": "way",
-        "type": "postgis",
-        "key_field": "",
-        "dbname": "gis"
-      },
-      "extent": [
-        -180,
-        -85.05112877980659,
-        180,
-        85.05112877980659
-      ],
-      "properties": {
-        "maxzoom": 15,
-        "minzoom": 4
-      },
-      "advanced": {}
-    },
-    {
-      "name": "placenames-small",
-      "srs-name": "900913",
-      "geometry": "point",
-      "class": "",
-      "id": "placenames-small",
-      "srs": "+proj=merc +a=6378137 +b=6378137 +lat_ts=0.0 +lon_0=0.0 +x_0=0.0 +y_0=0.0 +k=1.0 +units=m +nadgrids=@null +wktext +no_defs +over",
-      "Datasource": {
-        "extent": "-20037508,-20037508,20037508,20037508",
-        "table": "(SELECT\n    way,\n    place,\n    name\n  FROM planet_osm_point\n  WHERE place IN ('suburb', 'village', 'hamlet', 'neighbourhood', 'locality', 'isolated_dwelling', 'farm')\n    AND name IS NOT NULL\n  ORDER BY CASE\n      WHEN place = 'suburb' THEN 3\n      WHEN place = 'village' THEN 4\n      WHEN place = 'hamlet' THEN 5\n      WHEN place = 'neighbourhood' THEN 6\n      WHEN place = 'locality' THEN 7\n      WHEN place = 'isolated_dwelling' THEN 8\n      WHEN place = 'farm' THEN 9\n    END ASC, length(name) DESC, name\n) AS placenames_small",
-        "geometry_field": "way",
-        "type": "postgis",
-        "key_field": "",
-        "dbname": "gis"
-      },
-      "extent": [
-        -180,
-        -85.05112877980659,
-        180,
-        85.05112877980659
-      ],
-      "properties": {
-        "minzoom": 12
-      },
-      "advanced": {}
-    },
-    {
-      "name": "stations",
-      "srs-name": "900913",
-      "geometry": "point",
-      "class": "stations",
-      "id": "stations",
-      "srs": "+proj=merc +a=6378137 +b=6378137 +lat_ts=0.0 +lon_0=0.0 +x_0=0.0 +y_0=0.0 +k=1.0 +units=m +nadgrids=@null +wktext +no_defs +over",
-      "Datasource": {
-        "extent": "-20037508,-20037508,20037508,20037508",
-        "table": "(SELECT\n    way,\n    name,\n    railway,\n    aerialway,\n    CASE railway \n      WHEN 'station' THEN 1 \n      WHEN 'subway_entrance' THEN 3\n      ELSE 2\n    END\n      AS prio\n  FROM planet_osm_point\n  WHERE railway IN ('station', 'halt', 'tram_stop', 'subway_entrance')\n    OR aerialway = 'station'\n  ORDER BY prio\n) AS stations",
-        "geometry_field": "way",
-        "type": "postgis",
-        "key_field": "",
-        "dbname": "gis"
-      },
-      "extent": [
-        -180,
-        -85.05112877980659,
-        180,
-        85.05112877980659
-      ],
-      "properties": {
-        "minzoom": 12
-      },
-      "advanced": {}
-    },
-    {
-      "name": "stations-poly",
-      "srs-name": "900913",
-      "geometry": "polygon",
-      "class": "stations",
-      "id": "stations-poly",
-      "srs": "+proj=merc +a=6378137 +b=6378137 +lat_ts=0.0 +lon_0=0.0 +x_0=0.0 +y_0=0.0 +k=1.0 +units=m +nadgrids=@null +wktext +no_defs +over",
-      "Datasource": {
-        "extent": "-20037508,-20037508,20037508,20037508",
-        "table": "(SELECT\n    way,\n    name,\n    railway,\n    aerialway\nFROM planet_osm_polygon\nWHERE railway IN ('station', 'halt', 'tram_stop')\n  OR aerialway = 'station'\n) AS stations_poly",
-        "geometry_field": "way",
-        "type": "postgis",
-        "key_field": "",
-        "dbname": "gis"
-      },
-      "extent": [
-        -180,
-        -85.05112877980659,
-        180,
-        85.05112877980659
-      ],
-      "properties": {
-        "minzoom": 12
-      },
-      "advanced": {}
-    },
-    {
-      "name": "amenity-points-poly",
-      "srs-name": "900913",
-      "geometry": "polygon",
-      "class": "points",
-      "id": "amenity-points-poly",
-      "srs": "+proj=merc +a=6378137 +b=6378137 +lat_ts=0.0 +lon_0=0.0 +x_0=0.0 +y_0=0.0 +k=1.0 +units=m +nadgrids=@null +wktext +no_defs +over",
-      "Datasource": {
-        "extent": "-20037508,-20037508,20037508,20037508",
-        "table": "(SELECT\n    way,\n    COALESCE(\n      'aeroway_' || CASE WHEN aeroway IN ('helipad', 'aerodrome') THEN aeroway ELSE NULL END,\n      'tourism_' || CASE WHEN tourism IN ('artwork', 'alpine_hut', 'camp_site', 'caravan_site', 'chalet', 'guest_house', \n                                          'hostel', 'hotel', 'motel', 'information', 'museum', 'picnic_site') THEN tourism ELSE NULL END,\n      'amenity_' || CASE WHEN amenity IN ('shelter', 'atm', 'bank', 'bar', 'bicycle_rental', 'bus_station', 'cafe', \n                                          'car_rental', 'car_wash', 'cinema', 'clinic', 'community_centre', 'fire_station', 'fountain',\n                                          'fuel', 'hospital', 'ice_cream', 'embassy', 'library', 'courthouse', 'townhall', 'parking', \n                                          'bicycle_parking', 'motorcycle_parking', 'pharmacy', 'doctors', 'dentist', 'place_of_worship', \n                                          'police', 'post_box', 'post_office', 'pub', 'biergarten', 'recycling', 'restaurant', 'food_court', \n                                          'fast_food', 'telephone', 'emergency_phone', 'taxi', 'theatre', 'toilets', 'drinking_water', \n                                          'prison', 'hunting_stand', 'nightclub', 'veterinary', 'social_facility',\n                                          'charging_station') THEN amenity ELSE NULL END,\n      'shop_' || CASE WHEN shop IN ('supermarket', 'bag', 'bakery', 'beauty', 'books', 'butcher', 'clothes', 'computer', \n                                    'confectionery', 'fashion', 'convenience', 'department_store', 'doityourself', 'hardware', 'fishmonger', 'florist', \n                                    'garden_centre', 'hairdresser', 'hifi', 'ice_cream', 'car', 'car_repair', 'bicycle', 'mall', 'pet', \n                                    'photo', 'photo_studio', 'photography', 'seafood', 'shoes', 'alcohol', 'gift', 'furniture', 'kiosk', \n                                    'mobile_phone', 'motorcycle', 'musical_instrument', 'newsagent', 'optician', 'jewelry', 'jewellery', \n                                    'electronics', 'chemist', 'toys', 'travel_agency', 'car_parts', 'greengrocer', 'farm', 'stationery', \n                                    'laundry', 'dry_cleaning', 'beverages', 'perfumery', 'cosmetics', 'variety_store', 'wine', 'outdoor', \n                                    'copyshop', 'sports', 'deli', 'tobacco', 'art', 'tea') THEN shop \n                      WHEN shop IN ('no', 'vacant', 'closed', 'disused', 'empty') OR shop IS NULL THEN NULL ELSE 'other' END,\n      'leisure_' || CASE WHEN leisure IN ('water_park', 'playground', 'miniature_golf', 'golf_course', 'picnic_table') THEN leisure ELSE NULL END,\n      'man_made_' || CASE WHEN man_made IN ('mast', 'water_tower', 'lighthouse', 'windmill', 'obelisk') THEN man_made ELSE NULL END,\n      'natural_' || CASE WHEN \"natural\" IN ('spring') THEN \"natural\" ELSE NULL END,\n      'historic_' || CASE WHEN historic IN ('memorial', 'monument', 'archaeological_site') THEN historic ELSE NULL END,\n      'highway_'|| CASE WHEN highway IN ('bus_stop', 'elevator', 'traffic_signals') THEN highway ELSE NULL END,\n      'power_' || CASE WHEN power IN ('generator') THEN power ELSE NULL END,\n      'tourism_' || CASE WHEN tourism IN ('viewpoint') THEN tourism ELSE NULL END\n    ) AS feature,\n    access,\n    religion,\n    tags->'denomination' as denomination,\n    tags->'generator:source' as \"generator:source\",\n    tags->'power_source' as power_source,\n    way_area/NULLIF(!pixel_width!::real*!pixel_height!::real,0) AS way_pixels\n  FROM planet_osm_polygon\n  -- The upcoming where clause is needed for performance only, as the CASE statements would end up doing the equivalent filtering\n  WHERE aeroway IN ('helipad', 'aerodrome')\n    OR tourism IN ('artwork', 'alpine_hut', 'camp_site', 'caravan_site', 'chalet', 'guest_house', 'hostel', \n                   'hotel', 'motel', 'information', 'museum', 'viewpoint', 'picnic_site')\n    OR amenity IN ('shelter', 'atm', 'bank', 'bar', 'bicycle_rental', 'bus_station', 'cafe', \n                   'car_rental', 'car_wash', 'cinema', 'clinic', 'community_centre',\n                   'fire_station', 'fountain', 'fuel', 'hospital', 'ice_cream', 'embassy', 'library', 'courthouse', \n                   'townhall', 'parking', 'bicycle_parking', 'motorcycle_parking', 'pharmacy', 'doctors', \n                   'dentist', 'place_of_worship', 'police', 'post_box', 'post_office', 'pub', 'biergarten', \n                   'recycling', 'restaurant', 'food_court', 'fast_food', 'telephone', 'emergency_phone', 'taxi', \n                   'theatre', 'toilets', 'drinking_water', 'prison', 'hunting_stand', 'nightclub', 'veterinary',\n                   'social_facility', 'charging_station')\n    OR shop IS NOT NULL -- skip checking a huge list and use a null check\n    OR leisure IN ('water_park', 'playground', 'miniature_golf', 'golf_course', 'picnic_table')\n    OR man_made IN ('mast', 'water_tower', 'lighthouse', 'windmill', 'obelisk')\n    OR \"natural\" IN ('spring')\n    OR historic IN ('memorial', 'monument', 'archaeological_site')\n    OR highway IN ('bus_stop', 'elevator', 'traffic_signals')\n    OR (power = 'generator' AND (tags @> '\"generator:source\"=>wind' OR tags @> 'power_source=>wind'))\n  ORDER BY way_area desc\n) AS amenity_points_poly",
-        "geometry_field": "way",
-        "type": "postgis",
-        "key_field": "",
-        "dbname": "gis"
-      },
-      "extent": [
-        -180,
-        -85.05112877980659,
-        180,
-        85.05112877980659
-      ],
-      "properties": {
-        "minzoom": 10
-      },
-      "advanced": {}
-    },
-    {
-      "name": "amenity-points",
-      "srs-name": "900913",
-      "geometry": "point",
-      "class": "points",
-      "id": "amenity-points",
-      "srs": "+proj=merc +a=6378137 +b=6378137 +lat_ts=0.0 +lon_0=0.0 +x_0=0.0 +y_0=0.0 +k=1.0 +units=m +nadgrids=@null +wktext +no_defs +over",
-      "Datasource": {
-        "extent": "-20037508,-20037508,20037508,20037508",
-        "table": "(SELECT\n    way,\n    COALESCE(\n      'aeroway_' || CASE WHEN aeroway IN ('helipad', 'aerodrome') THEN aeroway ELSE NULL END,\n      'tourism_' || CASE WHEN tourism IN ('artwork', 'alpine_hut', 'camp_site', 'caravan_site', 'chalet', 'guest_house', 'hostel', \n                                          'hotel', 'motel', 'information', 'museum', 'picnic_site') THEN tourism ELSE NULL END,\n      'amenity_' || CASE WHEN amenity IN ('shelter', 'atm', 'bank', 'bar', 'bicycle_rental', 'bus_station', 'cafe', \n                                          'car_rental', 'car_wash', 'cinema', 'clinic', 'community_centre', 'fire_station', 'fountain',\n                                          'fuel', 'hospital', 'ice_cream', 'embassy', 'library', 'courthouse', 'townhall', 'parking', \n                                          'bicycle_parking', 'motorcycle_parking', 'pharmacy', 'doctors', 'dentist', 'place_of_worship', \n                                          'police', 'post_box', 'post_office', 'pub', 'biergarten', 'recycling', 'restaurant', 'food_court', \n                                          'fast_food', 'telephone', 'emergency_phone', 'taxi', 'theatre', 'toilets', 'drinking_water', \n                                          'prison', 'hunting_stand', 'nightclub', 'veterinary', 'social_facility',\n                                          'charging_station') THEN amenity ELSE NULL END,\n      'shop_' || CASE WHEN shop IN ('supermarket', 'bag', 'bakery', 'beauty', 'books', 'butcher', 'clothes', 'computer', 'confectionery', \n                                    'fashion', 'convenience', 'department_store', 'doityourself', 'hardware', 'fishmonger', 'florist', 'garden_centre', \n                                    'hairdresser', 'hifi', 'ice_cream', 'car', 'car_repair', 'bicycle', 'mall', 'pet', 'photo', 'photo_studio', \n                                    'photography', 'seafood', 'shoes', 'alcohol', 'gift', 'furniture', 'kiosk', 'mobile_phone', 'motorcycle', \n                                    'musical_instrument', 'newsagent', 'optician', 'jewelry', 'jewellery', 'electronics', 'chemist', 'toys', \n                                    'travel_agency', 'car_parts', 'greengrocer', 'farm', 'stationery', 'laundry', 'dry_cleaning', 'beverages', \n                                    'perfumery', 'cosmetics', 'variety_store', 'wine', 'outdoor', 'copyshop', 'sports', 'deli', 'tobacco', 'art', 'tea') THEN shop \n                      WHEN shop IN ('no', 'vacant', 'closed', 'disused', 'empty') OR shop IS NULL THEN NULL ELSE 'other' END,\n      'leisure_' || CASE WHEN leisure IN ('water_park', 'playground', 'miniature_golf', 'golf_course', 'picnic_table', 'slipway',\n                                          'dog_park') THEN leisure ELSE NULL END,\n      'man_made_' || CASE WHEN man_made IN ('mast', 'water_tower', 'lighthouse', 'windmill', 'obelisk') THEN man_made ELSE NULL END,\n      'natural_' || CASE WHEN \"natural\" IN ('peak', 'volcano', 'saddle', 'spring', 'cave_entrance') THEN \"natural\" ELSE NULL END,\n      'historic_' || CASE WHEN historic IN ('memorial', 'monument', 'archaeological_site') THEN historic ELSE NULL END,\n      'highway_'|| CASE WHEN highway IN ('bus_stop', 'elevator', 'traffic_signals', 'ford') THEN highway ELSE NULL END,\n      'power_' || CASE WHEN power IN ('generator') THEN power ELSE NULL END,\n      'tourism_' || CASE WHEN tourism IN ('viewpoint') THEN tourism ELSE NULL END,\n      'man_made_' || CASE WHEN man_made IN ('cross') THEN man_made ELSE NULL END,\n      'historic_' || CASE WHEN historic IN ('wayside_cross') THEN historic ELSE NULL END\n    ) AS feature,\n    access,\n    CASE\n      WHEN \"natural\" IN ('peak', 'volcano', 'saddle') THEN\n        CASE\n          WHEN tags->'ele' ~ '^-?\\d{1,4}(\\.\\d+)?$' THEN (tags->'ele')::NUMERIC\n          ELSE NULL\n        END\n      ELSE NULL\n    END AS score,\n    religion,\n    tags->'denomination' as denomination,\n    tags->'generator:source' as \"generator:source\",\n    tags->'power_source' as power_source,\n    NULL AS way_pixels\n  FROM planet_osm_point\n  -- The upcoming where clause is needed for performance only, as the CASE statements would end up doing the equivalent filtering\n  WHERE aeroway IN ('helipad', 'aerodrome')\n    OR tourism IN ('artwork', 'alpine_hut', 'camp_site', 'caravan_site', 'chalet', 'guest_house', 'hostel', \n                   'hotel', 'motel', 'information', 'museum', 'viewpoint', 'picnic_site')\n    OR amenity IN ('shelter', 'atm', 'bank', 'bar', 'bicycle_rental', 'bus_station', 'cafe', \n                   'car_rental',  'car_wash', 'cinema', 'clinic', 'community_centre',\n                   'fire_station', 'fountain', 'fuel', 'hospital', 'ice_cream', 'embassy', 'library', 'courthouse', \n                   'townhall', 'parking', 'bicycle_parking', 'motorcycle_parking', 'pharmacy', 'doctors', \n                   'dentist', 'place_of_worship', 'police', 'post_box', 'post_office', 'pub', 'biergarten', \n                   'recycling', 'restaurant', 'food_court', 'fast_food', 'telephone', 'emergency_phone', \n                   'taxi', 'theatre', 'toilets', 'drinking_water', 'prison', 'hunting_stand', 'nightclub', \n                   'veterinary', 'social_facility', 'charging_station')\n    OR shop IS NOT NULL -- skip checking a huge list and use a null check\n    OR leisure IN ('water_park', 'playground', 'miniature_golf', 'golf_course', 'picnic_table', 'slipway',\n                   'dog_park')\n    OR man_made IN ('mast', 'water_tower', 'lighthouse', 'windmill', 'cross', 'obelisk')\n    OR \"natural\" IN ('peak', 'volcano', 'saddle', 'spring', 'cave_entrance')\n    OR historic IN ('memorial', 'monument', 'archaeological_site', 'wayside_cross')\n    OR highway IN ('bus_stop', 'elevator', 'traffic_signals', 'ford')\n    OR (power = 'generator' AND (tags @> '\"generator:source\"=>wind' OR tags @> 'power_source=>wind'))\n  ORDER BY score DESC NULLS LAST\n  ) AS amenity_points",
-        "geometry_field": "way",
-        "type": "postgis",
-        "key_field": "",
-        "dbname": "gis"
-      },
-      "extent": [
-        -180,
-        -85.05112877980659,
-        180,
-        85.05112877980659
-      ],
-      "properties": {
-        "minzoom": 10
-      },
-      "advanced": {}
-    },
-    {
-      "name": "power-towers",
-      "srs-name": "900913",
-      "geometry": "point",
-      "class": "",
-      "id": "power-towers",
-      "srs": "+proj=merc +a=6378137 +b=6378137 +lat_ts=0.0 +lon_0=0.0 +x_0=0.0 +y_0=0.0 +k=1.0 +units=m +nadgrids=@null +wktext +no_defs +over",
-      "Datasource": {
-        "extent": "-20037508,-20037508,20037508,20037508",
-        "table": "(SELECT\n    way\n  FROM planet_osm_point\n  WHERE power = 'tower'\n) AS power_towers",
-        "geometry_field": "way",
-        "type": "postgis",
-        "key_field": "",
-        "dbname": "gis"
-      },
-      "extent": [
-        -180,
-        -85.05112877980659,
-        180,
-        85.05112877980659
-      ],
-      "properties": {
-        "minzoom": 14
-      },
-      "advanced": {}
-    },
-    {
-      "name": "power-poles",
-      "srs-name": "900913",
-      "geometry": "point",
-      "class": "",
-      "id": "power-poles",
-      "srs": "+proj=merc +a=6378137 +b=6378137 +lat_ts=0.0 +lon_0=0.0 +x_0=0.0 +y_0=0.0 +k=1.0 +units=m +nadgrids=@null +wktext +no_defs +over",
-      "Datasource": {
-        "extent": "-20037508,-20037508,20037508,20037508",
-        "table": "(SELECT\n    way\n  FROM planet_osm_point\n  WHERE power = 'pole'\n) AS power_poles",
-        "geometry_field": "way",
-        "type": "postgis",
-        "key_field": "",
-        "dbname": "gis"
-      },
-      "extent": [
-        -180,
-        -85.05112877980659,
-        180,
-        85.05112877980659
-      ],
-      "properties": {
-        "minzoom": 16
-      },
-      "advanced": {}
-    },
-    {
-      "name": "roads-text-ref-low-zoom",
-      "srs-name": "900913",
-      "geometry": "linestring",
-      "class": "",
-      "id": "roads-text-ref-low-zoom",
-      "srs": "+proj=merc +a=6378137 +b=6378137 +lat_ts=0.0 +lon_0=0.0 +x_0=0.0 +y_0=0.0 +k=1.0 +units=m +nadgrids=@null +wktext +no_defs +over",
-      "Datasource": {
-        "extent": "-20037508,-20037508,20037508,20037508",
-        "table": "(SELECT\n    way,\n    highway,\n    height,\n    width,\n    refs\n  FROM (\n    SELECT\n        way, highway,\n        array_length(refs,1) AS height,\n        (SELECT MAX(char_length(ref)) FROM unnest(refs) AS u(ref)) AS width,\n        array_to_string(refs, E'\\n') AS refs\n      FROM (\n        SELECT\n            way,\n            highway,\n            string_to_array(ref, ';') AS refs\n        FROM planet_osm_roads\n          WHERE highway IN ('motorway', 'trunk', 'primary', 'secondary')\n          AND ref IS NOT NULL\n      ) AS p) AS q\n  WHERE height <= 4 AND width <= 11) AS roads_text_ref_low_zoom",
-        "geometry_field": "way",
-        "type": "postgis",
-        "key_field": "",
-        "dbname": "gis"
-      },
-      "extent": [
-        -180,
-        -85.05112877980659,
-        180,
-        85.05112877980659
-      ],
-      "properties": {
-        "maxzoom": 12,
-        "minzoom": 10
-      },
-      "advanced": {}
-    },
-    {
-      "name": "junctions",
-      "srs-name": "900913",
-      "geometry": "point",
-      "class": "",
-      "id": "junctions",
-      "srs": "+proj=merc +a=6378137 +b=6378137 +lat_ts=0.0 +lon_0=0.0 +x_0=0.0 +y_0=0.0 +k=1.0 +units=m +nadgrids=@null +wktext +no_defs +over",
-      "Datasource": {
-        "extent": "-20037508,-20037508,20037508,20037508",
-        "table": "(SELECT\n    way,\n    highway,\n    junction,\n    ref,\n    name\n  FROM planet_osm_point\n  WHERE highway = 'motorway_junction' OR highway = 'traffic_signals' OR junction = 'yes'\n) AS junctions",
-        "geometry_field": "way",
-        "type": "postgis",
-        "key_field": "",
-        "dbname": "gis"
-      },
-      "extent": [
-        -180,
-        -85.05112877980659,
-        180,
-        85.05112877980659
-      ],
-      "properties": {
-        "minzoom": 11
-      },
-      "advanced": {}
-    },
-    {
-      "name": "bridge-text",
-      "srs-name": "900913",
-      "geometry": "polygon",
-      "class": "",
-      "id": "bridge-text",
-      "srs": "+proj=merc +a=6378137 +b=6378137 +lat_ts=0.0 +lon_0=0.0 +x_0=0.0 +y_0=0.0 +k=1.0 +units=m +nadgrids=@null +wktext +no_defs +over",
-      "Datasource": {
-        "extent": "-20037508,-20037508,20037508,20037508",
-        "table": "(SELECT\n    way,\n    way_area/NULLIF(!pixel_width!::real*!pixel_height!::real,0) AS way_pixels,\n    man_made,\n    name\n  FROM planet_osm_polygon\n  WHERE man_made = 'bridge'\n) AS bridge_text",
-        "geometry_field": "way",
-        "type": "postgis",
-        "key_field": "",
-        "dbname": "gis"
-      },
-      "extent": [
-        -180,
-        -85.05112877980659,
-        180,
-        85.05112877980659
-      ],
-      "properties": {
-        "minzoom": 11
-      },
-      "advanced": {}
-    },
-    {
-      "name": "roads-text-ref",
-      "srs-name": "900913",
-      "geometry": "linestring",
-      "class": "",
-      "id": "roads-text-ref",
-      "srs": "+proj=merc +a=6378137 +b=6378137 +lat_ts=0.0 +lon_0=0.0 +x_0=0.0 +y_0=0.0 +k=1.0 +units=m +nadgrids=@null +wktext +no_defs +over",
-      "Datasource": {
-        "extent": "-20037508,-20037508,20037508,20037508",
-        "table": "(SELECT\n    way,\n    highway,\n    height,\n    width,\n    refs\n  FROM (\n    SELECT\n        way, highway,\n        array_length(refs,1) AS height,\n        (SELECT MAX(char_length(ref)) FROM unnest(refs) AS u(ref)) AS width,\n        array_to_string(refs, E'\\n') AS refs\n      FROM (\n        SELECT\n            way,\n            COALESCE(\n              CASE WHEN highway IN ('motorway', 'trunk', 'primary', 'secondary', 'tertiary', 'unclassified', 'residential') THEN highway ELSE NULL END,\n              CASE WHEN aeroway IN ('runway', 'taxiway') THEN aeroway ELSE NULL END\n            ) AS highway,\n            string_to_array(ref, ';') AS refs\n          FROM planet_osm_line\n            WHERE (highway IN ('motorway', 'trunk', 'primary', 'secondary', 'tertiary', 'unclassified', 'residential') OR aeroway IN ('runway', 'taxiway'))\n              AND ref IS NOT NULL\n      ) AS p) AS q\n  WHERE height <= 4 AND width <= 11) AS roads_text_ref",
-        "geometry_field": "way",
-        "type": "postgis",
-        "key_field": "",
-        "dbname": "gis"
-      },
-      "extent": [
-        -180,
-        -85.05112877980659,
-        180,
-        85.05112877980659
-      ],
-      "properties": {
-        "minzoom": 13
-      },
-      "advanced": {}
-    },
-    {
-      "name": "roads-area-text-name",
-      "srs-name": "900913",
-      "geometry": "polygon",
-      "class": "",
-      "id": "roads-area-text-name",
-      "srs": "+proj=merc +a=6378137 +b=6378137 +lat_ts=0.0 +lon_0=0.0 +x_0=0.0 +y_0=0.0 +k=1.0 +units=m +nadgrids=@null +wktext +no_defs +over",
-      "Datasource": {
-        "extent": "-20037508,-20037508,20037508,20037508",
-        "table": "(SELECT\n    way,\n    way_area/NULLIF(!pixel_width!::real*!pixel_height!::real,0) AS way_pixels,\n    highway,\n    name\n  FROM planet_osm_polygon\n  WHERE highway IN ('residential', 'unclassified', 'pedestrian', 'service', 'footway', 'cycleway', 'living_street', 'track', 'path', 'platform')\n    OR railway IN ('platform')\n    AND name IS NOT NULL\n) AS roads_area_text_name",
-        "geometry_field": "way",
-        "type": "postgis",
-        "key_field": "",
-        "dbname": "gis"
-      },
-      "extent": [
-        -180,
-        -85.05112877980659,
-        180,
-        85.05112877980659
-      ],
-      "properties": {
-        "minzoom": 15
-      },
-      "advanced": {}
-    },
-    {
-      "name": "roads-text-name",
-      "srs-name": "900913",
-      "geometry": "linestring",
-      "class": "directions",
-      "id": "roads-text-name",
-      "srs": "+proj=merc +a=6378137 +b=6378137 +lat_ts=0.0 +lon_0=0.0 +x_0=0.0 +y_0=0.0 +k=1.0 +units=m +nadgrids=@null +wktext +no_defs +over",
-      "Datasource": {
-        "extent": "-20037508,-20037508,20037508,20037508",
-        "table": "(SELECT\n    way,\n    CASE WHEN substr(highway, length(highway)-3, 4) = 'link' THEN substr(highway, 0, length(highway)-4) ELSE highway END,\n    CASE WHEN (tunnel = 'yes' OR tunnel = 'building_passage' OR covered = 'yes') THEN 'yes' ELSE 'no' END AS tunnel,\n    CASE WHEN construction IN ('service', 'footway', 'cycleway', 'bridleway', 'path', 'track') THEN 'yes' ELSE 'no' END AS int_construction_minor,\n    name,\n    CASE\n      WHEN oneway IN ('yes', '-1') THEN oneway\n      WHEN junction IN ('roundabout') AND (oneway IS NULL OR NOT oneway IN ('no', 'reversible')) THEN 'yes'\n      ELSE NULL\n    END AS oneway,\n    horse, bicycle\n  FROM planet_osm_line\n  WHERE highway IN ('motorway', 'motorway_link', 'trunk', 'trunk_link', 'primary', 'primary_link', 'secondary', 'secondary_link', 'tertiary', \n                    'tertiary_link', 'residential', 'unclassified', 'road', 'service', 'pedestrian', 'raceway', 'living_street', 'construction')\n    AND (name IS NOT NULL\n      OR oneway IN ('yes', '-1')\n      OR junction IN ('roundabout'))\n) AS roads_text_name",
-        "geometry_field": "way",
-        "type": "postgis",
-        "key_field": "",
-        "dbname": "gis"
-      },
-      "extent": [
-        -180,
-        -85.05112877980659,
-        180,
-        85.05112877980659
-      ],
-      "properties": {
-        "minzoom": 13
-      },
-      "advanced": {}
-    },
-    {
-      "name": "paths-text-name",
-      "srs-name": "900913",
-      "geometry": "linestring",
-      "class": "",
-      "id": "paths-text-name",
-      "srs": "+proj=merc +a=6378137 +b=6378137 +lat_ts=0.0 +lon_0=0.0 +x_0=0.0 +y_0=0.0 +k=1.0 +units=m +nadgrids=@null +wktext +no_defs +over",
-      "Datasource": {
-        "extent": "-20037508,-20037508,20037508,20037508",
-        "table": "(SELECT\n    way,\n    highway,\n    name\n  FROM planet_osm_line\n  WHERE highway IN ('bridleway', 'footway', 'cycleway', 'path', 'track', 'steps')\n    AND name IS NOT NULL\n) AS paths_text_name",
-        "geometry_field": "way",
-        "type": "postgis",
-        "key_field": "",
-        "dbname": "gis"
-      },
-      "extent": [
-        -180,
-        -85.05112877980659,
-        180,
-        85.05112877980659
-      ],
-      "properties": {
-        "minzoom": 15
-      },
-      "advanced": {}
-    },
-    {
-      "name": "text-poly-low-zoom",
-      "srs-name": "900913",
-      "geometry": "polygon",
-      "class": "text-low-zoom",
-      "id": "text-poly-low-zoom",
-      "srs": "+proj=merc +a=6378137 +b=6378137 +lat_ts=0.0 +lon_0=0.0 +x_0=0.0 +y_0=0.0 +k=1.0 +units=m +nadgrids=@null +wktext +no_defs +over",
-      "Datasource": {
-        "extent": "-20037508,-20037508,20037508,20037508",
-        "table": "(SELECT\n    way,\n    way_area/NULLIF(!pixel_width!::real*!pixel_height!::real,0) AS way_pixels,\n    COALESCE(\n      'landuse_' || CASE WHEN landuse IN ('forest', 'military') THEN landuse ELSE NULL END,\n      'natural_' || CASE WHEN \"natural\" IN ('wood', 'glacier', 'sand', 'scree', 'shingle', 'bare_rock') THEN \"natural\" ELSE NULL END,\n      'place_' || CASE WHEN place IN ('island') THEN place ELSE NULL END,\n      'boundary_' || CASE WHEN boundary IN ('national_park') THEN boundary ELSE NULL END,\n      'leisure_' || CASE WHEN leisure IN ('nature_reserve') THEN leisure ELSE NULL END\n    ) AS feature,\n    name,\n    CASE WHEN building = 'no' OR building IS NULL THEN 'no' ELSE 'yes' END AS is_building -- always no with the where conditions\n  FROM planet_osm_polygon\n  WHERE (landuse IN ('forest', 'military')\n      OR \"natural\" IN ('wood', 'glacier', 'sand', 'scree', 'shingle', 'bare_rock')\n      OR \"place\" IN ('island')\n      OR boundary IN ('national_park')\n      OR leisure IN ('nature_reserve'))\n    AND building IS NULL\n    AND name IS NOT NULL\n  ORDER BY way_area DESC\n) AS text_poly_low_zoom",
-        "geometry_field": "way",
-        "type": "postgis",
-        "key_field": "",
-        "dbname": "gis"
-      },
-      "extent": [
-        -180,
-        -85.05112877980659,
-        180,
-        85.05112877980659
-      ],
-      "properties": {
-        "maxzoom": 9,
-        "minzoom": 7
-      },
-      "advanced": {}
-    },
-    {
-      "name": "text-poly",
-      "srs-name": "900913",
-      "geometry": "polygon",
-      "class": "text",
-      "id": "text-poly",
-      "srs": "+proj=merc +a=6378137 +b=6378137 +lat_ts=0.0 +lon_0=0.0 +x_0=0.0 +y_0=0.0 +k=1.0 +units=m +nadgrids=@null +wktext +no_defs +over",
-      "Datasource": {
-        "extent": "-20037508,-20037508,20037508,20037508",
-        "table": "(SELECT\n    way,\n    way_area/NULLIF(!pixel_width!::real*!pixel_height!::real,0) AS way_pixels,\n    COALESCE(\n      'aeroway_' || CASE WHEN aeroway IN ('gate', 'apron', 'helipad', 'aerodrome') THEN aeroway ELSE NULL END,\n      'tourism_' || CASE WHEN tourism IN ('artwork', 'alpine_hut', 'hotel', 'motel', 'hostel', 'chalet', 'guest_house', 'camp_site', 'caravan_site', \n                                          'theme_park', 'museum', 'zoo', 'information', 'picnic_site') THEN tourism ELSE NULL END,\n      'amenity_' || CASE WHEN amenity IN ('pub', 'restaurant', 'food_court', 'cafe', 'fast_food', 'biergarten', 'bar', 'library', \n                                          'theatre', 'courthouse', 'townhall', 'cinema', 'clinic', 'community_centre', 'parking', \n                                          'bicycle_parking', 'motorcycle_parking', 'police', 'fire_station', 'fountain', 'place_of_worship', \n                                          'grave_yard', 'shelter', 'bank', 'embassy', 'fuel', 'bus_station', 'prison', 'university', \n                                          'school', 'college', 'kindergarten', 'hospital', 'ice_cream', 'pharmacy', 'doctors', 'dentist', \n                                          'atm', 'bicycle_rental', 'car_rental', 'car_wash', 'post_box', 'post_office',\n                                          'recycling', 'telephone', 'emergency_phone', 'toilets', 'taxi', 'drinking_water', 'hunting_stand', \n                                          'nightclub', 'veterinary', 'social_facility', 'charging_station') THEN amenity ELSE NULL END,\n      'shop_' || CASE WHEN shop IN ('supermarket', 'bag', 'bakery', 'beauty', 'books', 'butcher', 'clothes', 'computer', 'confectionery', \n                                    'fashion', 'convenience', 'department_store', 'doityourself', 'hardware', 'fishmonger', 'florist', 'garden_centre', \n                                    'hairdresser', 'hifi', 'ice_cream', 'car', 'car_repair', 'bicycle', 'mall', 'pet', 'photo', 'photo_studio', \n                                    'photography', 'seafood', 'shoes', 'alcohol', 'gift', 'furniture', 'kiosk', 'mobile_phone', 'motorcycle', \n                                    'musical_instrument', 'newsagent', 'optician', 'jewelry', 'jewellery', 'electronics', 'chemist', 'toys', \n                                    'travel_agency', 'car_parts', 'greengrocer', 'farm', 'stationery', 'laundry', 'dry_cleaning', 'beverages', \n                                    'perfumery', 'cosmetics', 'variety_store', 'wine', 'outdoor', 'copyshop', 'sports', 'deli', 'tobacco', 'art', 'tea') THEN shop \n                      WHEN shop IN ('no', 'vacant', 'closed', 'disused', 'empty') OR shop IS NULL THEN NULL ELSE 'other' END,\n      'leisure_' || CASE WHEN leisure IN ('swimming_pool', 'water_park', 'miniature_golf', 'golf_course', 'sports_centre', 'stadium', 'track', \n                                          'pitch', 'playground', 'park', 'recreation_ground', 'common', 'garden', 'nature_reserve', 'marina', \n                                          'picnic_table', 'dog_park') THEN leisure ELSE NULL END,\n      'power_' || CASE WHEN power IN ('plant', 'station', 'generator', 'sub_station', 'substation') THEN power ELSE NULL END,\n      'landuse_' || CASE WHEN landuse IN ('reservoir', 'basin', 'recreation_ground', 'village_green', 'quarry', 'vineyard', 'orchard', 'cemetery', \n                                          'residential', 'garages', 'meadow', 'grass', 'allotments', 'forest', 'farmyard', 'farm', 'farmland', \n                                          'greenhouse_horticulture', 'retail', 'industrial', 'railway', 'commercial', 'brownfield', 'landfill', \n                                          'construction', 'military') THEN landuse ELSE NULL END,\n      'man_made_' || CASE WHEN man_made IN ('lighthouse', 'windmill', 'mast', 'water_tower', 'pier', 'breakwater', 'groyne', 'obelisk') THEN man_made ELSE NULL END,\n      'natural_' || CASE WHEN \"natural\" IN ('wood', 'water', 'mud', 'wetland', 'marsh', 'bay', 'spring', 'scree', 'shingle', 'bare_rock', 'sand', 'heath', \n                                            'grassland', 'scrub', 'beach', 'shoal', 'reef', 'glacier') THEN \"natural\" ELSE NULL END,\n      'place_' || CASE WHEN place IN ('island', 'islet') THEN place ELSE NULL END,\n      'military_' || CASE WHEN military IN ('danger_area') THEN military ELSE NULL END,\n      'historic_' || CASE WHEN historic IN ('memorial', 'monument', 'archaeological_site') THEN historic ELSE NULL END,\n      'highway_' || CASE WHEN highway IN ('services', 'rest_area', 'bus_stop', 'elevator', 'ford') THEN highway ELSE NULL END,\n      'boundary_' || CASE WHEN boundary IN ('national_park') THEN boundary ELSE NULL END,\n      'waterway_' || CASE WHEN waterway IN ('dam') THEN waterway ELSE NULL END,\n      'tourism_' || CASE WHEN tourism IN ('viewpoint', 'attraction') THEN tourism ELSE NULL END\n    ) AS feature,\n    access,\n    name,\n    tags->'operator' as operator,\n    ref,\n    way_area,\n    CASE WHEN building = 'no' OR building IS NULL THEN 'no' ELSE 'yes' END AS is_building\n  FROM planet_osm_polygon\n  -- The upcoming where clause is needed for performance only, as the CASE statements would end up doing the equivalent filtering\n  WHERE (aeroway IN ('gate', 'apron', 'helipad', 'aerodrome')\n      OR tourism IN ('artwork', 'alpine_hut', 'hotel', 'motel', 'hostel', 'chalet', 'guest_house', 'camp_site', 'caravan_site', 'theme_park', \n                     'museum', 'viewpoint', 'attraction', 'zoo', 'information', 'picnic_site')\n      OR amenity IS NOT NULL -- skip checking a huge list and use a null check\n      OR shop IS NOT NULL\n      OR leisure IS NOT NULL\n      OR landuse IS NOT NULL\n      OR man_made IN ('lighthouse', 'windmill', 'mast', 'water_tower', 'pier', 'breakwater', 'groyne', 'obelisk')\n      OR \"natural\" IS NOT NULL\n      OR place IN ('island', 'islet')\n      OR military IN ('danger_area')\n      OR historic IN ('memorial', 'monument', 'archaeological_site')\n      OR highway IN ('services', 'rest_area', 'bus_stop', 'elevator', 'ford')\n      OR power IN ('plant', 'station', 'generator', 'sub_station', 'substation')\n      OR boundary IN ('national_park')\n      OR waterway = 'dam')\n    AND (name IS NOT NULL\n         OR (ref IS NOT NULL AND aeroway IN ('gate'))\n        )\n  ORDER BY way_area DESC\n) AS text_poly",
-        "geometry_field": "way",
-        "type": "postgis",
-        "key_field": "",
-        "dbname": "gis"
-      },
-      "extent": [
-        -180,
-        -85.05112877980659,
-        180,
-        85.05112877980659
-      ],
-      "properties": {
-        "minzoom": 10
-      },
-      "advanced": {}
-    },
-    {
-      "name": "text-line",
-      "srs-name": "900913",
-      "geometry": "linestring",
-      "class": "",
-      "id": "text-line",
-      "srs": "+proj=merc +a=6378137 +b=6378137 +lat_ts=0.0 +lon_0=0.0 +x_0=0.0 +y_0=0.0 +k=1.0 +units=m +nadgrids=@null +wktext +no_defs +over",
-      "Datasource": {
-        "extent": "-20037508,-20037508,20037508,20037508",
-        "table": "(SELECT\n  way,\n    NULL as way_pixels,\n    COALESCE('man_made_' || man_made, 'waterway_' || waterway, 'natural_' || \"natural\") AS feature,\n    access,\n    name,\n    tags->'operator' as operator,\n    ref,\n    NULL AS way_area,\n    CASE WHEN building = 'no' OR building IS NULL THEN 'no' ELSE 'yes' END AS is_building\n  FROM planet_osm_line\n  WHERE (man_made IN ('pier', 'breakwater', 'groyne', 'embankment')\n      OR waterway IN ('dam', 'weir')\n      OR \"natural\" IN ('cliff'))\n    AND name IS NOT NULL\n) AS text_line",
-        "geometry_field": "way",
-        "type": "postgis",
-        "key_field": "",
-        "dbname": "gis"
-      },
-      "extent": [
-        -180,
-        -85.05112877980659,
-        180,
-        85.05112877980659
-      ],
-      "properties": {
-        "minzoom": 10
-      },
-      "advanced": {}
-    },
-    {
-      "name": "text-point",
-      "srs-name": "900913",
-      "geometry": "point",
-      "class": "text",
-      "id": "text-point",
-      "srs": "+proj=merc +a=6378137 +b=6378137 +lat_ts=0.0 +lon_0=0.0 +x_0=0.0 +y_0=0.0 +k=1.0 +units=m +nadgrids=@null +wktext +no_defs +over",
-      "Datasource": {
-        "extent": "-20037508,-20037508,20037508,20037508",
-        "table": "(SELECT\n    way,\n    way_pixels,\n    feature,\n    access,\n    CONCAT(\n        name,\n        CASE WHEN name IS NOT NULL AND elevation IS NOT NULL THEN E'\\n' ELSE NULL END,\n        CASE WHEN elevation IS NOT NULL THEN CONCAT(REPLACE(ROUND(elevation)::TEXT, '-', U&'\\2212'), U&'\\00A0', 'm') ELSE NULL END\n    ) AS name,\n    CASE\n      WHEN \"natural\" IN ('peak', 'volcano', 'saddle') THEN elevation\n      ELSE NULL\n    END AS score,\n    operator,\n    ref,\n    way_area,\n    is_building\n  FROM\n    (SELECT\n        way,\n        NULL AS way_pixels,\n        COALESCE(\n          'aeroway_' || CASE WHEN aeroway IN ('gate', 'apron', 'helipad', 'aerodrome') THEN aeroway ELSE NULL END,\n          'tourism_' || CASE WHEN tourism IN ('artwork', 'alpine_hut', 'hotel', 'motel', 'hostel', 'chalet', 'guest_house', 'camp_site', 'caravan_site', \n                                              'theme_park', 'museum', 'zoo', 'information', 'picnic_site') THEN tourism ELSE NULL END,\n          'amenity_' || CASE WHEN amenity IN ('pub', 'restaurant', 'food_court', 'cafe', 'fast_food', 'biergarten', 'bar', 'library', 'theatre', \n                                              'courthouse', 'townhall', 'cinema', 'clinic', 'community_centre', 'parking', 'bicycle_parking', \n                                              'motorcycle_parking', 'police', 'fire_station', 'fountain', 'place_of_worship', 'grave_yard', 'shelter', 'bank', \n                                              'embassy', 'fuel', 'bus_station', 'prison', 'university', 'school', 'college', 'kindergarten', 'hospital', \n                                              'ice_cream', 'pharmacy', 'doctors', 'dentist', 'atm', 'bicycle_rental', 'car_rental',\n                                              'car_wash', 'post_box', 'post_office', 'recycling', 'telephone', 'emergency_phone', 'toilets', 'taxi', \n                                              'drinking_water', 'hunting_stand', 'nightclub', 'veterinary', 'social_facility',\n                                              'charging_station') THEN amenity ELSE NULL END,\n          'shop_' || CASE WHEN shop IN ('supermarket', 'bag','bakery', 'beauty', 'books', 'butcher', 'clothes', 'computer', 'confectionery', 'fashion', \n                                        'convenience', 'department_store', 'doityourself', 'hardware', 'fishmonger', 'florist', 'garden_centre', 'hairdresser', \n                                        'hifi', 'ice_cream', 'car', 'car_repair', 'bicycle', 'mall', 'pet', 'photo', 'photo_studio', 'photography', \n                                        'seafood', 'shoes', 'alcohol', 'gift', 'furniture', 'kiosk', 'mobile_phone', 'motorcycle', 'musical_instrument', \n                                        'newsagent', 'optician', 'jewelry', 'jewellery', 'electronics', 'chemist', 'toys', 'travel_agency', 'car_parts', \n                                        'greengrocer', 'farm', 'stationery', 'laundry', 'dry_cleaning', 'beverages', 'perfumery', 'cosmetics', \n                                        'variety_store', 'wine', 'outdoor', 'copyshop', 'sports', 'deli', 'tobacco', 'art', 'tea') THEN shop \n                          WHEN shop IN ('no', 'vacant', 'closed', 'disused', 'empty') OR shop IS NULL THEN NULL ELSE 'other' END,\n          'leisure_' || CASE WHEN leisure IN ('swimming_pool', 'water_park', 'miniature_golf', 'golf_course', 'sports_centre', 'stadium', 'track',  \n                                              'pitch','playground', 'park', 'recreation_ground', 'common', 'garden', 'nature_reserve', 'marina',  \n                                              'slipway', 'picnic_table', 'dog_park') THEN leisure ELSE NULL END,\n          'power_' || CASE WHEN power IN ('plant', 'station', 'generator', 'sub_station', 'substation') THEN power ELSE NULL END,\n          'landuse_' || CASE WHEN landuse IN ('reservoir', 'basin', 'recreation_ground', 'village_green', 'quarry', 'vineyard', 'orchard', 'cemetery', \n                                              'residential', 'garages', 'meadow', 'grass', 'allotments', 'forest', 'farmyard', 'farm', 'farmland', \n                                              'greenhouse_horticulture', 'retail', 'industrial', 'railway', 'commercial', 'brownfield', 'landfill', \n                                              'construction', 'military') THEN landuse ELSE NULL END,\n          'man_made_' || CASE WHEN man_made IN ('lighthouse', 'windmill', 'mast', 'water_tower', 'obelisk') THEN man_made ELSE NULL END,\n          'natural_' || CASE WHEN \"natural\" IN ('wood', 'peak', 'volcano', 'saddle', 'cave_entrance', 'water', 'mud', 'wetland', 'marsh', 'bay', 'spring', \n                                                'scree', 'shingle', 'bare_rock', 'sand', 'heath', 'grassland', 'scrub', 'beach', 'glacier', 'tree') \n                                                THEN \"natural\" ELSE NULL END,\n          'place_' || CASE WHEN place IN ('island', 'islet') THEN place ELSE NULL END,\n          'military_' || CASE WHEN military IN ('danger_area') THEN military ELSE NULL END,\n          'historic_' || CASE WHEN historic IN ('memorial', 'monument', 'archaeological_site') THEN historic ELSE NULL END,\n          'highway_' || CASE WHEN highway IN ('services', 'rest_area', 'bus_stop', 'elevator', 'ford') THEN highway ELSE NULL END,\n          'boundary_' || CASE WHEN boundary IN ('national_park') THEN boundary ELSE NULL END,\n          'waterway_' || CASE WHEN waterway IN ('dam', 'weir') THEN waterway ELSE NULL END,\n          'tourism_' || CASE WHEN tourism IN ('viewpoint', 'attraction') THEN tourism ELSE NULL END,\n          'man_made_' || CASE WHEN man_made IN ('cross') THEN man_made ELSE NULL END,\n          'historic_' || CASE WHEN historic IN ('wayside_cross') THEN historic ELSE NULL END\n        ) AS feature,\n        access,\n        name,\n        CASE\n          WHEN \"natural\" IN ('peak', 'volcano', 'saddle') OR tourism = 'alpine_hut' OR amenity = 'shelter' THEN\n            CASE\n              WHEN tags->'ele' ~ '^-?\\d{1,4}(\\.\\d+)?$' THEN (tags->'ele')::NUMERIC\n              ELSE NULL\n            END\n          ELSE NULL\n        END AS elevation,\n        \"natural\",\n        tags->'operator' as operator,\n        ref,\n        NULL AS way_area,\n        CASE WHEN building = 'no' OR building IS NULL THEN 'no' ELSE 'yes' END AS is_building\n      FROM planet_osm_point\n      -- The upcoming where clause is needed for performance only, as the CASE statements would end up doing the equivalent filtering\n      WHERE (aeroway IN ('gate', 'apron', 'helipad', 'aerodrome')\n          OR tourism IN ('artwork', 'alpine_hut', 'hotel', 'motel', 'hostel', 'chalet', 'guest_house', 'camp_site', 'caravan_site', 'theme_park', \n                         'museum', 'viewpoint', 'attraction', 'zoo', 'information', 'picnic_site')\n          OR amenity IS NOT NULL -- skip checking a huge list and use a null check\n          OR shop IS NOT NULL\n          OR leisure IS NOT NULL\n          OR landuse IN ('reservoir', 'basin', 'recreation_ground', 'village_green', 'quarry', 'vineyard', 'orchard', 'cemetery', 'residential', \n                         'garages', 'meadow', 'grass', 'allotments', 'forest', 'farmyard', 'farm', 'farmland', 'greenhouse_horticulture', \n                         'retail', 'industrial', 'railway', 'commercial', 'brownfield', 'landfill', 'construction', 'military')\n          OR man_made IN ('lighthouse', 'windmill', 'mast', 'water_tower', 'cross', 'obelisk')\n          OR \"natural\" IS NOT NULL\n          OR place IN ('island', 'islet')\n          OR military IN ('danger_area')\n          OR historic IN ('memorial', 'monument', 'archaeological_site', 'wayside_cross')\n          OR highway IN ('bus_stop', 'services', 'rest_area', 'elevator', 'ford')\n          OR power IN ('plant', 'station', 'generator', 'sub_station', 'substation')\n          OR boundary IN ('national_park')\n          OR waterway IN ('dam', 'weir'))\n        AND (name IS NOT NULL\n             OR (tags?'ele' AND (\"natural\" IN ('peak', 'volcano', 'saddle') OR tourism = 'alpine_hut' OR amenity = 'shelter'))\n             OR (ref IS NOT NULL AND aeroway IN ('gate'))\n            )\n      ) AS p\n  ORDER BY score DESC NULLS LAST\n  ) AS text",
-        "geometry_field": "way",
-        "type": "postgis",
-        "key_field": "",
-        "dbname": "gis"
-      },
-      "extent": [
-        -180,
-        -85.05112877980659,
-        180,
-        85.05112877980659
-      ],
-      "properties": {
-        "minzoom": 10
-      },
-      "advanced": {}
-    },
-    {
-      "name": "building-text",
-      "srs-name": "900913",
-      "geometry": "polygon",
-      "class": "",
-      "id": "building-text",
-      "srs": "+proj=merc +a=6378137 +b=6378137 +lat_ts=0.0 +lon_0=0.0 +x_0=0.0 +y_0=0.0 +k=1.0 +units=m +nadgrids=@null +wktext +no_defs +over",
-      "Datasource": {
-        "extent": "-20037508,-20037508,20037508,20037508",
-        "table": "(SELECT\n    name,\n    way,\n    way_area/NULLIF(!pixel_width!::real*!pixel_height!::real,0) AS way_pixels\n  FROM planet_osm_polygon\n  WHERE building IS NOT NULL\n    AND building NOT IN ('no')\n    AND name IS NOT NULL\n  ORDER BY way_area DESC\n) AS building_text",
-        "geometry_field": "way",
-        "type": "postgis",
-        "key_field": "",
-        "dbname": "gis"
-      },
-      "extent": [
-        -180,
-        -85.05112877980659,
-        180,
-        85.05112877980659
-      ],
-      "properties": {
-        "minzoom": 14
-      },
-      "advanced": {}
-    },
-    {
-      "name": "interpolation",
-      "srs-name": "900913",
-      "geometry": "linestring",
-      "class": "",
-      "id": "interpolation",
-      "srs": "+proj=merc +a=6378137 +b=6378137 +lat_ts=0.0 +lon_0=0.0 +x_0=0.0 +y_0=0.0 +k=1.0 +units=m +nadgrids=@null +wktext +no_defs +over",
-      "Datasource": {
-        "extent": "-20037508,-20037508,20037508,20037508",
-        "table": "(SELECT\n    way\n  FROM planet_osm_line\n  WHERE \"addr:interpolation\" IS NOT NULL\n) AS interpolation",
-        "geometry_field": "way",
-        "type": "postgis",
-        "key_field": "",
-        "dbname": "gis"
-      },
-      "extent": [
-        -180,
-        -85.05112877980659,
-        180,
-        85.05112877980659
-      ],
-      "properties": {
-        "minzoom": 17
-      },
-      "advanced": {}
-    },
-    {
-      "name": "addresses",
-      "srs-name": "900913",
-      "geometry": "point",
-      "class": "",
-      "id": "addresses",
-      "srs": "+proj=merc +a=6378137 +b=6378137 +lat_ts=0.0 +lon_0=0.0 +x_0=0.0 +y_0=0.0 +k=1.0 +units=m +nadgrids=@null +wktext +no_defs +over",
-      "Datasource": {
-        "extent": "-20037508,-20037508,20037508,20037508",
-        "table": "(SELECT\n    way,\n    \"addr:housenumber\" AS addr_housenumber,\n    \"addr:housename\" AS addr_housename,\n    way_area/NULLIF(!pixel_width!::real*!pixel_height!::real,0) AS way_pixels\n  FROM planet_osm_polygon\n  WHERE ((\"addr:housenumber\" IS NOT NULL) OR (\"addr:housename\" IS NOT NULL))\n    AND building IS NOT NULL\nUNION ALL\nSELECT\n    way,\n    \"addr:housenumber\" AS addr_housenumber,\n    \"addr:housename\" AS addr_housename,\n    NULL AS way_pixels\n  FROM planet_osm_point\n  WHERE (\"addr:housenumber\" IS NOT NULL) OR (\"addr:housename\" IS NOT NULL)\n  ORDER BY way_pixels DESC NULLS LAST\n) AS addresses",
-        "geometry_field": "way",
-        "type": "postgis",
-        "key_field": "",
-        "dbname": "gis"
-      },
-      "extent": [
-        -180,
-        -85.05112877980659,
-        180,
-        85.05112877980659
-      ],
-      "properties": {
-        "minzoom": 17
-      },
-      "advanced": {}
-    },
-    {
-      "name": "water-lines-text",
-      "srs-name": "900913",
-      "geometry": "linestring",
-      "class": "",
-      "id": "water-lines-text",
-      "srs": "+proj=merc +a=6378137 +b=6378137 +lat_ts=0.0 +lon_0=0.0 +x_0=0.0 +y_0=0.0 +k=1.0 +units=m +nadgrids=@null +wktext +no_defs +over",
-      "Datasource": {
-        "extent": "-20037508,-20037508,20037508,20037508",
-        "table": "(SELECT\n    way,\n    waterway,\n    lock,\n    name,\n    tags->'intermittent' as intermittent,\n    CASE WHEN tunnel IN ('yes', 'culvert') THEN 'yes' ELSE 'no' END AS int_tunnel\n  FROM planet_osm_line\n  WHERE waterway IN ('river', 'canal', 'derelict_canal', 'stream', 'drain', 'ditch', 'wadi')\n    AND (tunnel IS NULL or tunnel != 'culvert')\n    AND name IS NOT NULL\n  ORDER BY COALESCE(layer,0)\n) AS water_lines_text",
-        "geometry_field": "way",
-        "type": "postgis",
-        "key_field": "",
-        "dbname": "gis"
-      },
-      "extent": [
-        -180,
-        -85.05112877980659,
-        180,
-        85.05112877980659
-      ],
-      "properties": {
-        "minzoom": 13
-      },
-      "advanced": {}
-    },
-    {
-      "name": "ferry-routes-text",
-      "srs-name": "900913",
-      "geometry": "linestring",
-      "class": "",
-      "id": "ferry-routes-text",
-      "srs": "+proj=merc +a=6378137 +b=6378137 +lat_ts=0.0 +lon_0=0.0 +x_0=0.0 +y_0=0.0 +k=1.0 +units=m +nadgrids=@null +wktext +no_defs +over",
-      "Datasource": {
-        "extent": "-20037508,-20037508,20037508,20037508",
-        "table": "(SELECT\n    way,\n    name\n  FROM planet_osm_line\n  WHERE route = 'ferry'\n    AND name IS NOT NULL\n) AS ferry_routes_text",
-        "geometry_field": "way",
-        "type": "postgis",
-        "key_field": "",
-        "dbname": "gis"
-      },
-      "extent": [
-        -180,
-        -85.05112877980659,
-        180,
-        85.05112877980659
-      ],
-      "properties": {
-        "minzoom": 13
-      },
-      "advanced": {}
-    },
-    {
-      "name": "admin-text",
-      "srs-name": "900913",
-      "geometry": "linestring",
-      "class": "",
-      "id": "admin-text",
-      "srs": "+proj=merc +a=6378137 +b=6378137 +lat_ts=0.0 +lon_0=0.0 +x_0=0.0 +y_0=0.0 +k=1.0 +units=m +nadgrids=@null +wktext +no_defs +over",
-      "Datasource": {
-        "extent": "-20037508,-20037508,20037508,20037508",
-        "table": "(SELECT\n    way,\n    name,\n    admin_level\n  FROM planet_osm_polygon\n  WHERE boundary = 'administrative'\n    AND admin_level IN ('0', '1', '2', '3', '4', '5', '6', '7', '8', '9', '10')\n    AND name IS NOT NULL\n  ORDER BY admin_level::integer ASC, way_area DESC\n) AS admin_text",
-        "geometry_field": "way",
-        "type": "postgis",
-        "key_field": "",
-        "dbname": "gis"
-      },
-      "extent": [
-        -180,
-        -85.05112877980659,
-        180,
-        85.05112877980659
-      ],
-      "properties": {
-        "minzoom": 16
-      },
-      "advanced": {}
-    },
-    {
-      "name": "nature-reserve-text",
-      "srs-name": "900913",
-      "geometry": "linestring",
-      "class": "",
-      "id": "nature-reserve-text",
-      "srs": "+proj=merc +a=6378137 +b=6378137 +lat_ts=0.0 +lon_0=0.0 +x_0=0.0 +y_0=0.0 +k=1.0 +units=m +nadgrids=@null +wktext +no_defs +over",
-      "Datasource": {
-        "extent": "-20037508,-20037508,20037508,20037508",
-        "table": "(SELECT\n    way,\n    name,\n    way_area/NULLIF(!pixel_width!::real*!pixel_height!::real,0) AS way_pixels\n  FROM planet_osm_polygon\n  WHERE (boundary = 'national_park' OR leisure = 'nature_reserve')\n    AND name IS NOT NULL\n) AS nature_reserve_text",
-        "geometry_field": "way",
-        "type": "postgis",
-        "key_field": "",
-        "dbname": "gis"
-      },
-      "extent": [
-        -180,
-        -85.05112877980659,
-        180,
-        85.05112877980659
-      ],
-      "properties": {
-        "minzoom": 13
-      },
-      "advanced": {}
-    },
-    {
-      "name": "amenity-low-priority",
-      "srs-name": "900913",
-      "geometry": "point",
-      "class": "amenity-low-priority",
-      "id": "amenity-low-priority",
-      "srs": "+proj=merc +a=6378137 +b=6378137 +lat_ts=0.0 +lon_0=0.0 +x_0=0.0 +y_0=0.0 +k=1.0 +units=m +nadgrids=@null +wktext +no_defs +over",
-      "Datasource": {
-        "extent": "-20037508,-20037508,20037508,20037508",
-        "table": "(SELECT\n    way,\n    COALESCE(\n      'highway_' || CASE WHEN highway IN ('mini_roundabout') THEN highway ELSE NULL END,\n      'railway_' || CASE WHEN railway IN ('level_crossing', 'crossing') THEN railway ELSE NULL END,\n      'amenity_' || CASE WHEN amenity IN ('parking', 'bicycle_parking', 'motorcycle_parking', 'bench', 'waste_basket') THEN amenity ELSE NULL END,\n      'historic_' || CASE WHEN historic IN ('wayside_cross') THEN historic ELSE NULL END,\n      'man_made_' || CASE WHEN man_made IN ('cross') THEN man_made ELSE NULL END,\n      'barrier_' || CASE WHEN barrier IN ('bollard', 'gate', 'lift_gate', 'swing_gate', 'block') THEN barrier ELSE NULL END\n    )  AS feature,\n    access,\n    CASE WHEN amenity='waste_basket' THEN 2 ELSE 1 END AS prio\n  FROM planet_osm_point p\n  WHERE highway IN ('mini_roundabout')\n     OR railway IN ('level_crossing', 'crossing')\n     OR amenity IN ('parking', 'bicycle_parking', 'motorcycle_parking', 'bench', 'waste_basket')\n     OR historic IN ('wayside_cross')\n     OR man_made IN ('cross')\n     OR barrier IN ('bollard', 'gate', 'lift_gate', 'swing_gate', 'block')\n  ORDER BY prio\n  ) AS amenity_low_priority",
-        "geometry_field": "way",
-        "type": "postgis",
-        "key_field": "",
-        "dbname": "gis"
-      },
-      "extent": [
-        -180,
-        -85.05112877980659,
-        180,
-        85.05112877980659
-      ],
-      "properties": {
-        "minzoom": 14
-      },
-      "advanced": {}
-    },
-    {
-      "name": "amenity-low-priority-poly",
-      "srs-name": "900913",
-      "geometry": "polygon",
-      "class": "amenity-low-priority",
-      "id": "amenity-low-priority-poly",
-      "srs": "+proj=merc +a=6378137 +b=6378137 +lat_ts=0.0 +lon_0=0.0 +x_0=0.0 +y_0=0.0 +k=1.0 +units=m +nadgrids=@null +wktext +no_defs +over",
-      "Datasource": {
-        "extent": "-20037508,-20037508,20037508,20037508",
-        "table": "(SELECT\n    way,\n    COALESCE(\n      'amenity_' || CASE WHEN amenity IN ('parking', 'bicycle_parking', 'motorcycle_parking') THEN amenity ELSE NULL END,\n      'barrier_' || CASE WHEN barrier IN ('bollard', 'gate', 'lift_gate', 'swing_gate', 'block') THEN barrier ELSE NULL END\n    )  AS feature,\n    access\n  FROM planet_osm_polygon p\n  WHERE amenity IN ('parking', 'bicycle_parking', 'motorcycle_parking')\n     OR barrier IN ('bollard', 'gate', 'lift_gate', 'swing_gate', 'block')\n  ) AS amenity_low_priority_poly",
-        "geometry_field": "way",
-        "type": "postgis",
-        "key_field": "",
-        "dbname": "gis"
-      },
-      "extent": [
-        -180,
-        -85.05112877980659,
-        180,
-        85.05112877980659
-      ],
-      "properties": {
-        "minzoom": 14
-      },
-      "advanced": {}
-    }
-  ],
-  "scale": 1,
-  "center": [
-    0,
-    0,
-    4
-  ],
-  "format": "png",
-  "_parts": {
-    "extents": {
-      "srs": "+proj=merc +a=6378137 +b=6378137 +lat_ts=0.0 +lon_0=0.0 +x_0=0.0 +y_0=0.0 +k=1.0 +units=m +nadgrids=@null +wktext +no_defs +over",
-      "extent": [
-        -180,
-        -85.05112877980659,
-        180,
-        85.05112877980659
-      ],
-      "srs-name": "900913"
-    },
-    "osm2pgsql": {
-      "geometry_field": "way",
-      "type": "postgis",
-      "dbname": "gis",
-      "extent": "-20037508,-20037508,20037508,20037508",
-      "key_field": ""
-    },
-    "extents84": {
-      "srs": "+proj=longlat +ellps=WGS84 +datum=WGS84 +no_defs",
-      "extent": [
-        -180,
-        -85.05112877980659,
-        180,
-        85.05112877980659
-      ],
-      "srs-name": "WGS84"
-    }
-  },
-  "metatile": 2,
-  "bounds": [
-    -180,
-    -85.05112877980659,
-    180,
-    85.05112877980659
-  ],
-  "name": "OpenStreetMap Carto",
-  "srs": "+proj=merc +a=6378137 +b=6378137 +lat_ts=0.0 +lon_0=0.0 +x_0=0.0 +y_0=0.0 +k=1.0 +units=m +nadgrids=@null +wktext +no_defs +over",
-  "Stylesheet": [
-    "style.mss",
-    "shapefiles.mss",
-    "landcover.mss",
-    "water.mss",
-    "water-features.mss",
-    "road-colors-generated.mss",
-    "roads.mss",
-    "power.mss",
-    "placenames.mss",
-    "buildings.mss",
-    "stations.mss",
-    "amenity-points.mss",
-    "ferry-routes.mss",
-    "aerialways.mss",
-    "admin.mss",
-    "addressing.mss"
-  ],
-  "minzoom": 0,
-  "maxzoom": 22,
-  "description": "A general-purpose OpenStreetMap mapnik style, in CartoCSS"
-}
-=======
 scale: 1
 metatile: 2
 name: "OpenStreetMap Carto"
@@ -2230,14 +116,14 @@
               way, COALESCE(name, '') AS name,
               ('landuse_' || (CASE WHEN landuse IN ('forest', 'military') THEN landuse ELSE NULL END)) AS landuse,
               ('natural_' || (CASE WHEN "natural" IN ('wood', 'sand', 'scree', 'shingle', 'bare_rock') THEN "natural" ELSE NULL END)) AS "natural",
-              ('wetland_' || (CASE WHEN "natural" IN ('wetland', 'mud') THEN (CASE WHEN "natural" IN ('mud') THEN "natural" ELSE wetland END) ELSE NULL END)) AS wetland,
+              ('wetland_' || (CASE WHEN "natural" IN ('wetland', 'mud') THEN (CASE WHEN "natural" IN ('mud') THEN "natural" ELSE tags->'wetland' END) ELSE NULL END)) AS wetland,
               way_area/NULLIF(!pixel_width!::real*!pixel_height!::real,0) AS way_pixels
             FROM planet_osm_polygon
             WHERE (landuse IN ('forest', 'military')
               OR "natural" IN ('wood', 'wetland', 'mud', 'sand', 'scree', 'shingle', 'bare_rock'))
               AND way_area > 0.01*!pixel_width!::real*!pixel_height!::real
               AND building IS NULL
-            ORDER BY CASE WHEN layer~E'^-?\\d+$' AND length(layer)<10 THEN layer::integer ELSE 0 END, way_area DESC
+            ORDER BY COALESCE(layer,0), way_area DESC
           ) AS features
         ) AS landcover_low_zoom
     properties:
@@ -2270,7 +156,7 @@
                                                     'track', 'dog_park') THEN leisure ELSE NULL END)) AS leisure,
               ('military_' || (CASE WHEN military IN ('danger_area') THEN military ELSE NULL END)) AS military,
               ('natural_' || (CASE WHEN "natural" IN ('beach', 'shoal', 'heath', 'grassland', 'wood', 'sand', 'scree', 'shingle', 'bare_rock', 'scrub') THEN "natural" ELSE NULL END)) AS "natural",
-              ('wetland_' || (CASE WHEN "natural" IN ('wetland', 'marsh', 'mud') THEN (CASE WHEN "natural" IN ('marsh', 'mud') THEN "natural" ELSE wetland END) ELSE NULL END)) AS wetland,
+              ('wetland_' || (CASE WHEN "natural" IN ('wetland', 'marsh', 'mud') THEN (CASE WHEN "natural" IN ('marsh', 'mud') THEN "natural" ELSE tags->'wetland' END) ELSE NULL END)) AS wetland,
               ('power_' || (CASE WHEN power IN ('station', 'sub_station', 'substation', 'generator') THEN power ELSE NULL END)) AS power,
               ('tourism_' || (CASE WHEN tourism IN ('attraction', 'camp_site', 'caravan_site', 'picnic_site') THEN tourism ELSE NULL END)) AS tourism,
               ('highway_' || (CASE WHEN highway IN ('services', 'rest_area') THEN highway ELSE NULL END)) AS highway,
@@ -2290,7 +176,7 @@
               OR highway IN ('services', 'rest_area')
               OR railway = 'station')
               AND way_area > 0.01*!pixel_width!::real*!pixel_height!::real
-            ORDER BY CASE WHEN layer~E'^-?\\d+$' AND length(layer)<10 THEN layer::integer ELSE 0 END, way_area DESC
+            ORDER BY COALESCE(layer,0), way_area DESC
           ) AS landcover
         ) AS features
     properties:
@@ -2321,7 +207,7 @@
       <<: *osm2pgsql
       table: |-
         (SELECT
-            way, waterway, intermittent,
+            way, waterway, tags->'intermittent' as intermittent,
             CASE WHEN tunnel IN ('yes', 'culvert') THEN 'yes' ELSE 'no' END AS int_tunnel
           FROM planet_osm_line
           WHERE waterway IN ('stream', 'drain', 'ditch')
@@ -2340,7 +226,7 @@
         (SELECT
             way,
             waterway,
-            intermittent
+            tags->'intermittent' as intermittent
           FROM planet_osm_line
           WHERE waterway = 'river'
         ) AS water_lines_low_zoom
@@ -2381,7 +267,7 @@
               OR "natural" IN ('water', 'glacier'))
             AND building IS NULL
             AND way_area > 0.01*!pixel_width!::real*!pixel_height!::real
-          ORDER BY z_order, way_area DESC
+          ORDER BY COALESCE(layer,0), way_area DESC
         ) AS water_areas
     properties:
       minzoom: 4
@@ -2399,10 +285,10 @@
             COALESCE(CASE WHEN landuse = 'forest' THEN 'wood' ELSE NULL END, "natural") AS "natural",
             CASE WHEN "natural" IN ('marsh', 'mud') 
                 THEN "natural" 
-                ELSE CASE WHEN ("natural" = 'wetland' AND wetland IS NULL) 
+                ELSE CASE WHEN ("natural" = 'wetland' AND NOT tags ? 'wetland') 
                   THEN 'wetland' 
                   ELSE CASE WHEN ("natural" = 'wetland')
-                    THEN wetland
+                    THEN tags->'wetland'
                     ELSE NULL
                     END 
                 END
@@ -2411,7 +297,7 @@
           WHERE ("natural" IN ('marsh', 'mud', 'wetland', 'wood', 'beach', 'shoal', 'reef', 'scrub') OR landuse = 'forest')
             AND building IS NULL
             AND way_area > 0.01*!pixel_width!::real*!pixel_height!::real
-          ORDER BY z_order, way_area DESC
+          ORDER BY COALESCE(layer,0), way_area DESC
         ) AS landcover_area_symbols
     properties:
       minzoom: 10
@@ -2436,13 +322,13 @@
       <<: *osm2pgsql
       table: |-
         (SELECT
-            way, waterway, name, intermittent,
+            way, waterway, name, tags->'intermittent' as intermittent,
             CASE WHEN tunnel IN ('yes', 'culvert') THEN 'yes' ELSE 'no' END AS int_tunnel,
             'no' AS bridge
           FROM planet_osm_line
           WHERE waterway IN ('river', 'canal', 'derelict_canal', 'stream', 'drain', 'ditch', 'wadi')
             AND (bridge IS NULL OR bridge NOT IN ('yes', 'aqueduct'))
-          ORDER BY z_order
+          ORDER BY COALESCE(layer,0)
         ) AS water_lines
     properties:
       minzoom: 12
@@ -2581,7 +467,7 @@
           WHERE building IS NOT NULL
             AND building != 'no'
             AND way_area > 0.01*!pixel_width!::real*!pixel_height!::real
-          ORDER BY z_order, way_area DESC
+          ORDER BY COALESCE(layer,0), way_area DESC
         ) AS buildings
     properties:
       minzoom: 13
@@ -2604,7 +490,7 @@
             AND building != 'no'
             AND (aeroway = 'terminal' OR amenity = 'place_of_worship' OR building = 'train_station')
             AND way_area > 0.01*!pixel_width!::real*!pixel_height!::real
-          ORDER BY z_order, way_area DESC)
+          ORDER BY COALESCE(layer,0), way_area DESC)
         AS buildings_major
     properties:
       minzoom: 13
@@ -2661,7 +547,7 @@
                   WHEN substr(highway, length(highway)-3, 4) = 'link' THEN 'yes'
                   ELSE 'no'
                 END AS link,
-                CASE WHEN layer~E'^-?\\d+$' AND length(layer)<10 THEN layer::integer ELSE 0 END AS layernotnull
+                COALESCE(layer,0) AS layernotnull
               FROM planet_osm_line
               WHERE (tunnel = 'yes' OR tunnel = 'building_passage' OR covered = 'yes')
                 AND highway IS NOT NULL -- end of road select
@@ -2687,7 +573,7 @@
                 construction,
                 CASE WHEN service IN ('parking_aisle', 'drive-through', 'driveway') THEN 'INT-minor'::text ELSE 'INT-normal'::text END AS service,
                 'no' AS link,
-                CASE WHEN layer~E'^-?\\d+$' AND length(layer)<10 THEN layer::integer ELSE 0 END AS layernotnull
+                COALESCE(layer,0) AS layernotnull
               FROM planet_osm_line
               WHERE (tunnel = 'yes' OR tunnel = 'building_passage' OR covered = 'yes')
                 AND (railway IS NOT NULL OR aeroway IS NOT NULL) -- end of rail/aero select
@@ -2890,7 +776,7 @@
           FROM planet_osm_polygon
           WHERE highway IN ('residential', 'unclassified', 'pedestrian', 'service', 'footway', 'track', 'path', 'platform')
             OR railway IN ('platform')
-          ORDER BY z_order, way_area DESC
+          ORDER BY COALESCE(layer,0), way_area DESC
         ) AS highway_area_casing
     properties:
       minzoom: 14
@@ -2943,7 +829,7 @@
                   WHEN substr(highway, length(highway)-3, 4) = 'link' THEN 'yes'
                   ELSE 'no'
                 END AS link,
-                CASE WHEN layer~E'^-?\\d+$' AND length(layer)<10 THEN layer::integer ELSE 0 END AS layernotnull
+                COALESCE(layer,0) AS layernotnull
               FROM planet_osm_line
               WHERE (tunnel IS NULL OR NOT tunnel IN ('yes', 'building_passage'))
                 AND (covered IS NULL OR NOT covered = 'yes')
@@ -2971,7 +857,7 @@
                 construction,
                 CASE WHEN service IN ('parking_aisle', 'drive-through', 'driveway') THEN 'INT-minor'::text ELSE 'INT-normal'::text END AS service,
                 'no' AS link,
-                CASE WHEN layer~E'^-?\\d+$' AND length(layer)<10 THEN layer::integer ELSE 0 END AS layernotnull
+                COALESCE(layer,0) AS layernotnull
               FROM planet_osm_line
               WHERE (tunnel IS NULL OR NOT tunnel IN ('yes', 'building_passage'))
                 AND (covered IS NULL OR NOT covered = 'yes')
@@ -3053,7 +939,7 @@
           WHERE highway IN ('residential', 'unclassified', 'pedestrian', 'service', 'footway', 'living_street', 'track', 'path', 'platform', 'services')
             OR railway IN ('platform')
             OR aeroway IN ('runway', 'taxiway', 'helipad')
-          ORDER BY z_order, way_area desc
+          ORDER BY COALESCE(layer,0), way_area desc
         ) AS highway_area_fill
     properties:
       minzoom: 14
@@ -3111,7 +997,7 @@
                   WHEN substr(highway, length(highway)-3, 4) = 'link' THEN 'yes'
                   ELSE 'no'
                 END AS link,
-                CASE WHEN layer~E'^-?\\d+$' AND length(layer)<10 THEN layer::integer ELSE 0 END AS layernotnull
+                COALESCE(layer,0) AS layernotnull
               FROM planet_osm_line
               WHERE (tunnel IS NULL OR NOT tunnel IN ('yes', 'building_passage'))
                 AND (covered IS NULL OR NOT covered = 'yes')
@@ -3139,7 +1025,7 @@
                 construction,
                 CASE WHEN service IN ('parking_aisle', 'drive-through', 'driveway') THEN 'INT-minor'::text ELSE 'INT-normal'::text END AS service,
                 'no' AS link,
-                CASE WHEN layer~E'^-?\\d+$' AND length(layer)<10 THEN layer::integer ELSE 0 END AS layernotnull
+                COALESCE(layer,0) AS layernotnull
               FROM planet_osm_line
               WHERE (tunnel IS NULL OR NOT tunnel IN ('yes', 'building_passage'))
                 AND (covered IS NULL OR NOT covered = 'yes')
@@ -3276,7 +1162,7 @@
           WHERE highway IS NOT NULL
             OR (railway IS NOT NULL AND railway != 'preserved'
               AND (service IS NULL OR service NOT IN ('spur', 'siding', 'yard')))
-          ORDER BY z_order
+          ORDER BY COALESCE(layer,0)
         ) AS roads_low_zoom
     properties:
       minzoom: 5
@@ -3294,13 +1180,13 @@
             way,
             waterway,
             name,
-            intermittent,
+            tags->'intermittent' as intermittent,
             CASE WHEN tunnel IN ('yes', 'culvert') THEN 'yes' ELSE 'no' END AS int_tunnel,
             'yes' AS bridge
           FROM planet_osm_line
           WHERE waterway IN ('river', 'canal', 'derelict_canal', 'stream', 'drain', 'ditch', 'wadi')
             AND bridge IN ('yes', 'aqueduct')
-          ORDER BY z_order
+          ORDER BY COALESCE(layer,0)
         ) AS waterway_bridges
     properties:
       minzoom: 15
@@ -3353,7 +1239,7 @@
                   WHEN substr(highway, length(highway)-3, 4) = 'link' THEN 'yes'
                   ELSE 'no'
                 END AS link,
-                CASE WHEN layer~E'^-?\\d+$' AND length(layer)<10 THEN layer::integer ELSE 0 END AS layernotnull
+                COALESCE(layer,0) AS layernotnull
               FROM planet_osm_line
               WHERE bridge IN ('yes', 'boardwalk', 'cantilever', 'covered', 'low_water_crossing', 'movable', 'trestle', 'viaduct')
                 AND highway IS NOT NULL -- end of road select
@@ -3379,7 +1265,7 @@
                 construction,
                 CASE WHEN service IN ('parking_aisle', 'drive-through', 'driveway') THEN 'INT-minor'::text ELSE 'INT-normal'::text END AS service,
                 'no' AS link,
-                CASE WHEN layer~E'^-?\\d+$' AND length(layer)<10 THEN layer::integer ELSE 0 END AS layernotnull
+                COALESCE(layer,0) AS layernotnull
               FROM planet_osm_line
               WHERE bridge IN ('yes', 'boardwalk', 'cantilever', 'covered', 'low_water_crossing', 'movable', 'trestle', 'viaduct')
                 AND (railway IS NOT NULL OR aeroway IS NOT NULL) -- end of rail/aero select
@@ -3645,13 +1531,13 @@
             way,
             name,
             CASE
-              WHEN (population ~ '^[0-9]{1,8}$') THEN population::INTEGER ELSE 0
+              WHEN (tags->'population' ~ '^[0-9]{1,8}$') THEN (tags->'population')::INTEGER ELSE 0
             END as population,
             round(ascii(md5(osm_id::text)) / 55) AS dir -- base direction factor on geometry to be consistent across metatiles
           FROM planet_osm_point
           WHERE place IN ('city', 'town')
             AND name IS NOT NULL
-            AND capital = 'yes'
+            AND tags @> 'capital=>yes'
             AND admin_level = '2'
           ORDER BY population DESC
         ) AS capital_names
@@ -3707,21 +1593,21 @@
                 name,
                 (
                   (CASE
-                    WHEN (population ~ '^[0-9]{1,8}$') THEN population::INTEGER
+                    WHEN (tags->'population' ~ '^[0-9]{1,8}$') THEN (tags->'population')::INTEGER
                     WHEN (place = 'city') THEN 100000
                     WHEN (place = 'town') THEN 1000
                     ELSE 1
                   END)
                   *
                   (CASE
-                    WHEN (capital = '4' OR (capital = 'yes' AND admin_level = '4')) THEN 2
+                    WHEN (tags @> 'capital=>4' OR (tags @> 'capital=>yes' AND admin_level = '4')) THEN 2
                     ELSE 1
                   END)
                 ) AS score
               FROM planet_osm_point
               WHERE place IN ('city', 'town')
                 AND name IS NOT NULL
-                AND (capital IS NULL OR capital != 'yes' OR (capital = 'yes' AND (admin_level IS NULL OR admin_level != '2')))
+                AND NOT (tags @> 'capital=>yes' AND admin_level = '2')
             ) as p
           ORDER BY score DESC, length(name) DESC, name
         ) AS placenames_medium
@@ -3816,7 +1702,7 @@
             way,
             COALESCE(
               'aeroway_' || CASE WHEN aeroway IN ('helipad', 'aerodrome') THEN aeroway ELSE NULL END,
-              'tourism_' || CASE WHEN tourism IN ('artwork', 'alpine_hut', 'camp_site', 'caravan_site', 'chalet', 'wilderness_hut', 'guest_house',
+              'tourism_' || CASE WHEN tourism IN ('artwork', 'alpine_hut', 'camp_site', 'caravan_site', 'chalet', 'guest_house', 
                                                   'hostel', 'hotel', 'motel', 'information', 'museum', 'picnic_site') THEN tourism ELSE NULL END,
               'amenity_' || CASE WHEN amenity IN ('shelter', 'atm', 'bank', 'bar', 'bicycle_rental', 'bus_station', 'cafe', 
                                                   'car_rental', 'car_wash', 'cinema', 'clinic', 'community_centre', 'fire_station', 'fountain',
@@ -3845,14 +1731,14 @@
             ) AS feature,
             access,
             religion,
-            denomination,
-            "generator:source",
-            power_source,
+            tags->'denomination' as denomination,
+            tags->'generator:source' as "generator:source",
+            tags->'power_source' as power_source,
             way_area/NULLIF(!pixel_width!::real*!pixel_height!::real,0) AS way_pixels
           FROM planet_osm_polygon
           -- The upcoming where clause is needed for performance only, as the CASE statements would end up doing the equivalent filtering
           WHERE aeroway IN ('helipad', 'aerodrome')
-            OR tourism IN ('artwork', 'alpine_hut', 'camp_site', 'caravan_site', 'chalet', 'wilderness_hut', 'guest_house', 'hostel',
+            OR tourism IN ('artwork', 'alpine_hut', 'camp_site', 'caravan_site', 'chalet', 'guest_house', 'hostel', 
                            'hotel', 'motel', 'information', 'museum', 'viewpoint', 'picnic_site')
             OR amenity IN ('shelter', 'atm', 'bank', 'bar', 'bicycle_rental', 'bus_station', 'cafe', 
                            'car_rental', 'car_wash', 'cinema', 'clinic', 'community_centre',
@@ -3868,7 +1754,7 @@
             OR "natural" IN ('spring')
             OR historic IN ('memorial', 'monument', 'archaeological_site')
             OR highway IN ('bus_stop', 'elevator', 'traffic_signals')
-            OR (power = 'generator' AND ("generator:source" = 'wind' OR power_source = 'wind'))
+            OR (power = 'generator' AND (tags @> '"generator:source"=>wind' OR tags @> 'power_source=>wind'))
           ORDER BY way_area desc
         ) AS amenity_points_poly
     properties:
@@ -3886,7 +1772,7 @@
             way,
             COALESCE(
               'aeroway_' || CASE WHEN aeroway IN ('helipad', 'aerodrome') THEN aeroway ELSE NULL END,
-              'tourism_' || CASE WHEN tourism IN ('artwork', 'alpine_hut', 'camp_site', 'caravan_site', 'chalet', 'wilderness_hut', 'guest_house', 'hostel',
+              'tourism_' || CASE WHEN tourism IN ('artwork', 'alpine_hut', 'camp_site', 'caravan_site', 'chalet', 'guest_house', 'hostel', 
                                                   'hotel', 'motel', 'information', 'museum', 'picnic_site') THEN tourism ELSE NULL END,
               'amenity_' || CASE WHEN amenity IN ('shelter', 'atm', 'bank', 'bar', 'bicycle_rental', 'bus_station', 'cafe', 
                                                   'car_rental', 'car_wash', 'cinema', 'clinic', 'community_centre', 'fire_station', 'fountain',
@@ -3919,20 +1805,20 @@
             CASE
               WHEN "natural" IN ('peak', 'volcano', 'saddle') THEN
                 CASE
-                  WHEN ele ~ '^-?\d{1,4}(\.\d+)?$' THEN ele::NUMERIC
+                  WHEN tags->'ele' ~ '^-?\d{1,4}(\.\d+)?$' THEN (tags->'ele')::NUMERIC
                   ELSE NULL
                 END
               ELSE NULL
             END AS score,
             religion,
-            denomination,
-            "generator:source",
-            power_source,
+            tags->'denomination' as denomination,
+            tags->'generator:source' as "generator:source",
+            tags->'power_source' as power_source,
             NULL AS way_pixels
           FROM planet_osm_point
           -- The upcoming where clause is needed for performance only, as the CASE statements would end up doing the equivalent filtering
           WHERE aeroway IN ('helipad', 'aerodrome')
-            OR tourism IN ('artwork', 'alpine_hut', 'camp_site', 'caravan_site', 'chalet', 'wilderness_hut', 'guest_house', 'hostel',
+            OR tourism IN ('artwork', 'alpine_hut', 'camp_site', 'caravan_site', 'chalet', 'guest_house', 'hostel', 
                            'hotel', 'motel', 'information', 'museum', 'viewpoint', 'picnic_site')
             OR amenity IN ('shelter', 'atm', 'bank', 'bar', 'bicycle_rental', 'bus_station', 'cafe', 
                            'car_rental',  'car_wash', 'cinema', 'clinic', 'community_centre',
@@ -3949,7 +1835,7 @@
             OR "natural" IN ('peak', 'volcano', 'saddle', 'spring', 'cave_entrance')
             OR historic IN ('memorial', 'monument', 'archaeological_site', 'wayside_cross')
             OR highway IN ('bus_stop', 'elevator', 'traffic_signals', 'ford')
-            OR (power = 'generator' AND ("generator:source" = 'wind' OR power_source = 'wind'))
+            OR (power = 'generator' AND (tags @> '"generator:source"=>wind' OR tags @> 'power_source=>wind'))
           ORDER BY score DESC NULLS LAST
           ) AS amenity_points
     properties:
@@ -4215,7 +2101,7 @@
             way_area/NULLIF(!pixel_width!::real*!pixel_height!::real,0) AS way_pixels,
             COALESCE(
               'aeroway_' || CASE WHEN aeroway IN ('gate', 'apron', 'helipad', 'aerodrome') THEN aeroway ELSE NULL END,
-              'tourism_' || CASE WHEN tourism IN ('artwork', 'alpine_hut', 'hotel', 'motel', 'hostel', 'chalet', 'wilderness_hut', 'guest_house', 'camp_site', 'caravan_site',
+              'tourism_' || CASE WHEN tourism IN ('artwork', 'alpine_hut', 'hotel', 'motel', 'hostel', 'chalet', 'guest_house', 'camp_site', 'caravan_site', 
                                                   'theme_park', 'museum', 'zoo', 'information', 'picnic_site') THEN tourism ELSE NULL END,
               'amenity_' || CASE WHEN amenity IN ('pub', 'restaurant', 'food_court', 'cafe', 'fast_food', 'biergarten', 'bar', 'library', 
                                                   'theatre', 'courthouse', 'townhall', 'cinema', 'clinic', 'community_centre', 'parking', 
@@ -4254,14 +2140,14 @@
             ) AS feature,
             access,
             name,
-            operator,
+            tags->'operator' as operator,
             ref,
             way_area,
             CASE WHEN building = 'no' OR building IS NULL THEN 'no' ELSE 'yes' END AS is_building
           FROM planet_osm_polygon
           -- The upcoming where clause is needed for performance only, as the CASE statements would end up doing the equivalent filtering
           WHERE (aeroway IN ('gate', 'apron', 'helipad', 'aerodrome')
-              OR tourism IN ('artwork', 'alpine_hut', 'hotel', 'motel', 'hostel', 'chalet', 'wilderness_hut', 'guest_house', 'camp_site', 'caravan_site', 'theme_park',
+              OR tourism IN ('artwork', 'alpine_hut', 'hotel', 'motel', 'hostel', 'chalet', 'guest_house', 'camp_site', 'caravan_site', 'theme_park', 
                              'museum', 'viewpoint', 'attraction', 'zoo', 'information', 'picnic_site')
               OR amenity IS NOT NULL -- skip checking a huge list and use a null check
               OR shop IS NOT NULL
@@ -4298,7 +2184,7 @@
             COALESCE('man_made_' || man_made, 'waterway_' || waterway, 'natural_' || "natural") AS feature,
             access,
             name,
-            operator,
+            tags->'operator' as operator,
             ref,
             NULL AS way_area,
             CASE WHEN building = 'no' OR building IS NULL THEN 'no' ELSE 'yes' END AS is_building
@@ -4345,7 +2231,7 @@
                 NULL AS way_pixels,
                 COALESCE(
                   'aeroway_' || CASE WHEN aeroway IN ('gate', 'apron', 'helipad', 'aerodrome') THEN aeroway ELSE NULL END,
-                  'tourism_' || CASE WHEN tourism IN ('artwork', 'alpine_hut', 'hotel', 'motel', 'hostel', 'chalet', 'wilderness_hut', 'guest_house', 'camp_site', 'caravan_site', 
+                  'tourism_' || CASE WHEN tourism IN ('artwork', 'alpine_hut', 'hotel', 'motel', 'hostel', 'chalet', 'guest_house', 'camp_site', 'caravan_site', 
                                                       'theme_park', 'museum', 'zoo', 'information', 'picnic_site') THEN tourism ELSE NULL END,
                   'amenity_' || CASE WHEN amenity IN ('pub', 'restaurant', 'food_court', 'cafe', 'fast_food', 'biergarten', 'bar', 'library', 'theatre', 
                                                       'courthouse', 'townhall', 'cinema', 'clinic', 'community_centre', 'parking', 'bicycle_parking', 
@@ -4390,20 +2276,20 @@
                 CASE
                   WHEN "natural" IN ('peak', 'volcano', 'saddle') OR tourism = 'alpine_hut' OR amenity = 'shelter' THEN
                     CASE
-                      WHEN ele ~ '^-?\d{1,4}(\.\d+)?$' THEN ele::NUMERIC
+                      WHEN tags->'ele' ~ '^-?\d{1,4}(\.\d+)?$' THEN (tags->'ele')::NUMERIC
                       ELSE NULL
                     END
                   ELSE NULL
                 END AS elevation,
                 "natural",
-                operator,
+                tags->'operator' as operator,
                 ref,
                 NULL AS way_area,
                 CASE WHEN building = 'no' OR building IS NULL THEN 'no' ELSE 'yes' END AS is_building
               FROM planet_osm_point
               -- The upcoming where clause is needed for performance only, as the CASE statements would end up doing the equivalent filtering
               WHERE (aeroway IN ('gate', 'apron', 'helipad', 'aerodrome')
-                  OR tourism IN ('artwork', 'alpine_hut', 'hotel', 'motel', 'hostel', 'chalet', 'wilderness_hut', 'guest_house', 'camp_site', 'caravan_site', 'theme_park',
+                  OR tourism IN ('artwork', 'alpine_hut', 'hotel', 'motel', 'hostel', 'chalet', 'guest_house', 'camp_site', 'caravan_site', 'theme_park', 
                                  'museum', 'viewpoint', 'attraction', 'zoo', 'information', 'picnic_site')
                   OR amenity IS NOT NULL -- skip checking a huge list and use a null check
                   OR shop IS NOT NULL
@@ -4421,7 +2307,7 @@
                   OR boundary IN ('national_park')
                   OR waterway IN ('dam', 'weir'))
                 AND (name IS NOT NULL
-                     OR (ele IS NOT NULL AND ("natural" IN ('peak', 'volcano', 'saddle') OR tourism = 'alpine_hut' OR amenity = 'shelter'))
+                     OR (tags?'ele' AND ("natural" IN ('peak', 'volcano', 'saddle') OR tourism = 'alpine_hut' OR amenity = 'shelter'))
                      OR (ref IS NOT NULL AND aeroway IN ('gate'))
                     )
               ) AS p
@@ -4509,13 +2395,13 @@
             waterway,
             lock,
             name,
-            intermittent,
+            tags->'intermittent' as intermittent,
             CASE WHEN tunnel IN ('yes', 'culvert') THEN 'yes' ELSE 'no' END AS int_tunnel
           FROM planet_osm_line
           WHERE waterway IN ('river', 'canal', 'derelict_canal', 'stream', 'drain', 'ditch', 'wadi')
             AND (tunnel IS NULL or tunnel != 'culvert')
             AND name IS NOT NULL
-          ORDER BY z_order
+          ORDER BY COALESCE(layer,0)
         ) AS water_lines_text
     properties:
       minzoom: 13
@@ -4631,5 +2517,4 @@
           ) AS amenity_low_priority_poly
     properties:
       minzoom: 14
-    advanced: {}
->>>>>>> ba2ddd66
+    advanced: {}