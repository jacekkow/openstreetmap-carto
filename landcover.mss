// --- Parks, woods, other green things ---

@forest: #a0cf85;
@grass: #cfeca8; // also meadow, common, garden, village_green, conservation
@golf_course: #b5e3b5;
@park: #cdf7c9; // also recreation_ground
@wood: #aed1a0;
@vineyard: #abdf96;
@grassland: #c6e4b4;

// --- sports ---

@stadium: #3c9; // also sports_centre
@track: #74dcba;
@pitch: #8ad3af;

// --- "base" landuses ---

@residential: #E1E1E1;      // Lch(89,0,0)
@residential-line: #B9B9B9; // Lch(75,0,0)
@retail: #FFD6D1;           // Lch(89,16,30)
@retail-line: #D99C95;      // Lch(70,25,30)
@commercial: #F2DAD9;       // Lch(89,8.5,25)
@commercial-line: #D1B2B0;  // Lch(75,12,25)
@industrial: #EBDBE8;       // Lch(89,9,330)
@industrial-line: #C6B3C3;  // Lch(75,11,330)
@railway: @industrial;
@railway-line: @industrial-line;
@farmland: #EDDDC9;         // Lch(89,12,80) (Also used for farm)
@farmland-line: #C8B69E;    // Lch(75,15,80)

@farmyard: #EFD6B5;         // Lch(87,20,80)
@farmyard-line: #D1B48C;    // Lch(75,25,80)

// --- Other ----

@aerodrome: #e9e7e2;
@allotments: #e5c7ab;
@apron: #e9d1ff;
@attraction: #f2caea;
@barracks: #ff8f8f;
@campsite: #def6c0; // also caravan_site, picnic_site
@cemetery: #aacbaf; // also grave_yard
@construction: #b6b592;
@danger_area: pink;
@desert: #e3b57a;
@field: @farmland;
@garages: #dfddce;
@heath: #d6d99f;
@parking: #f7efb7;
@place_of_worship: #cdccc9;
@place_of_worship_outline: #111;
@playground: #ccfff1;
@power: #bbb;
@rest_area: #efc8c8; // also services
@sand: #ffdf88;
@school: #f0f0d8; // also university, college, hospital, kindergarten
<<<<<<< HEAD
@station: #d4aaaa;
=======
@scrub: #b5e3b5;
@theme_park: #734a08;
@quarry: #c5c3c3;
@military: #f55;
@zoo: #a4f3a1;
@beach: #fff1ba;
>>>>>>> 1df67df5

#landcover {
 [feature = 'leisure_swimming_pool'][zoom >= 14] {
    polygon-fill: @water-color;
    line-color: saturate(darken(@water-color, 40%), 30%);
    line-width: 0.5;
  }

  [feature = 'leisure_playground'][zoom >= 13] {
    polygon-fill: @playground;
    line-color: saturate(darken(@playground, 60%), 30%);
    line-width: 0.3;
  }

  [feature = 'tourism_camp_site'],
  [feature = 'tourism_caravan_site'],
  [feature = 'tourism_picnic_site'] {
    [zoom >= 10] {
      polygon-fill: @campsite;
      line-color: saturate(darken(@campsite, 60%), 30%);
      line-width: 0.3;
    }
  }

  [feature = 'tourism_attraction'][zoom >= 10] {
    polygon-fill: @attraction;
  }

  [feature = 'landuse_quarry'][zoom >= 10] {
    polygon-pattern-file: url('symbols/quarry2.png');
    line-width: 0.5;
    line-color: grey;
  }

  [feature = 'landuse_vineyard'] {
    [zoom >= 10][zoom < 13] {
      polygon-fill: @vineyard;
    }
    [zoom >= 13] {
      polygon-pattern-file: url('symbols/vineyard.png');
    }
  }

  [feature = 'landuse_orchard'][zoom >= 10] {
    polygon-pattern-file: url('symbols/orchard.png');
    polygon-pattern-alignment: global;
  }

  [feature = 'landuse_cemetery'],
  [feature = 'amenity_grave_yard'] {
    [zoom >= 10][zoom < 14] {
      polygon-fill: @cemetery;
    }
    [zoom >= 14] {
      [religion = 'jewish'] { polygon-pattern-file: url('symbols/cemetery_jewish.18.png'); }
      [religion = 'christian'] { polygon-pattern-file: url('symbols/grave_yard.png'); }
      [religion = 'INT-generic'] { polygon-pattern-file: url('symbols/grave_yard_generic.png'); }
    }
  }

  [feature = 'amenity_place_of_worship'] {
    polygon-fill: @place_of_worship;
    polygon-clip: false;
    [zoom >= 15] {
      line-color: @place_of_worship_outline;
      line-width: 0.3;
      line-clip: false;
    }
  }

  [feature = 'landuse_residential'][zoom >= 10] {
    polygon-fill: @residential;
    [zoom >= 16] {
      line-width: .5;
      line-color: @residential-line;
      [name != ''] {
        line-width: 0.7;
      }

    }
  }

  [feature = 'landuse_garages'][zoom >= 13] {
    polygon-fill: @garages;
  }

  [feature = 'military_barracks'][zoom >= 10] {
    polygon-fill: @barracks;
  }

  [feature = 'landuse_field'] {
    [zoom >= 10] {
      polygon-fill: @field;
      [zoom >= 14] {
        line-width: 0.3;
        line-opacity: 0.4;
        line-color: saturate(darken(@field, 40%), 20%);
      }
    }
  }

  [feature = 'military_danger_area'] {
    [zoom >= 9][zoom < 11] {
      polygon-fill: @danger_area;
      polygon-opacity: 0.3;
    }
    [zoom >= 11] {
      polygon-pattern-file: url('symbols/danger.png');
    }
  }

  [feature = 'landuse_meadow'],
  [feature = 'landuse_grass'] {
    [zoom >= 10] {
      polygon-fill: @grass;
    }
  }

  [feature = 'leisure_park'],
  [feature = 'leisure_recreation_ground'] {
    [zoom >= 10] {
      polygon-fill: @park;
    }
  }

  [feature = 'tourism_zoo'][zoom >= 10] {
    polygon-pattern-file: url('symbols/zoo.png');
  }

  [feature = 'leisure_common'][zoom >= 10] {
    polygon-fill: @grass;
  }

  [feature = 'leisure_garden'][zoom >= 10] {
    polygon-fill: @grass;
  }

  [feature = 'leisure_golf_course'][zoom >= 10] {
    polygon-fill: @golf_course;
  }

  [feature = 'landuse_allotments'] {
    [zoom >= 10][zoom < 14] {
      polygon-fill: @allotments;
    }
    [zoom >= 14] {
      polygon-pattern-file: url('symbols/allotments.png');
      polygon-pattern-alignment: global;
    }
  }

  [feature = 'landuse_forest'] {
    [zoom >= 8] {
      polygon-fill: @forest;
    }
    [zoom >= 14] {
      polygon-pattern-file: url('symbols/forest.png');
    }
  }

  [feature = 'landuse_farmyard'][zoom >= 10] {
    polygon-fill: @farmyard;
      [zoom >= 16] {
        line-width: 0.5;
        line-color: @farmyard-line;
        [name != ''] {
          line-width: 0.7;
        }
      }
  }

  [feature = 'landuse_farm'],
  [feature = 'landuse_farmland'] {
    [zoom >= 10] {
      polygon-fill: @farmland;
      [zoom >= 16] {
        line-width: .5;
        line-color: @farmland-line;
      }
    }
  }

  [feature = 'landuse_recreation_ground'],
  [feature = 'landuse_conservation'] {
    [zoom >= 10] {
      polygon-fill: @grass;
    }
  }

  [feature = 'landuse_village_green'][zoom >= 10] {
    polygon-fill: @grass;
  }

  [feature = 'landuse_retail'][zoom >= 10] {
    polygon-fill: @retail;
    [zoom >= 16] {
      line-width: 0.5;
      line-color: @retail-line;
      [name != ''] {
        line-width: 0.7;
      }
    }
  }

  [feature = 'landuse_industrial'][zoom >= 10] {
    polygon-fill: @industrial;
    [zoom >= 16] {
      line-width: .5;
      line-color: @industrial-line;
      [name != ''] {
        line-width: 0.7;
      }
    }
  }

  [feature = 'landuse_railway'][zoom >= 10] {
    polygon-fill: @railway;
    [zoom >= 16][name != ''] {
      line-width: 0.7;
      line-color: @railway-line;
    }
  }

  [feature = 'power_station'][zoom >= 10],
  [feature = 'power_generator'][zoom >= 10],
  [feature = 'power_sub_station'][zoom >= 13],
  [feature = 'power_substation'][zoom >= 13] {
      polygon-fill: @power;
      [zoom >= 12] {
        line-width: 0.4;
        line-color: darken(@power, 40%);
      }
  }

  [feature = 'landuse_commercial'][zoom >= 10] {
    polygon-fill: @commercial;
    [zoom >= 16] {
      line-width: 0.5;
      line-color: @commercial-line;
      [name != ''] {
        line-width: 0.7;
      }

    }
  }

  [feature = 'landuse_brownfield'],
  [feature = 'landuse_landfill'],
  [feature = 'landuse_construction'] {
    [zoom >= 10] {
      polygon-fill: @construction;
    }
  }

  [feature = 'natural_wood'] {
    [zoom >= 8] {
      polygon-fill: @wood;
    }
  }

  [feature = 'natural_desert'][zoom >= 10] {
    polygon-fill: @desert;
  }

  [feature = 'natural_sand'][zoom >= 10] {
    polygon-fill: @sand;
  }

  [feature = 'natural_heath'][zoom >= 10] {
    polygon-fill: @heath;
  }

  [feature = 'natural_grassland'][zoom >= 10] {
    polygon-fill: @grassland;
  }

  [feature = 'natural_scrub'] {
    [zoom >= 10][zoom < 14] {
      polygon-fill: @scrub;
    }
    [zoom >= 14] {
      polygon-pattern-file: url('symbols/scrub.png');
    }
  }

  [feature = 'amenity_university'],
  [feature = 'amenity_college'],
  [feature = 'amenity_school'],
  [feature = 'amenity_hospital'],
  [feature = 'amenity_kindergarten'] {
    [zoom >= 10] {
      polygon-fill: @school;
      [zoom >= 12] {
        line-width: 0.3;
        line-color: brown;
      }
    }
  }

  [feature = 'amenity_parking'][zoom >= 10] {
    polygon-fill: @parking;
    [zoom >= 15] {
      line-width: 0.3;
      line-color: saturate(darken(@parking, 40%), 20%);
    }
  }

  [feature = 'aeroway_apron'][zoom >= 10] {
    polygon-fill: @apron;
  }

  [feature = 'aeroway_aerodrome'][zoom >= 10] {
    polygon-fill: @aerodrome;
    line-width: 0.2;
    line-color: saturate(darken(@aerodrome, 40%), 20%);
  }

  [feature = 'natural_beach'][zoom >= 10] {
    polygon-pattern-file: url('symbols/beach.png');
    polygon-pattern-alignment: global;
  }

  [feature = 'highway_services'],
  [feature = 'highway_rest_area'] {
    [zoom >= 10] {
      polygon-fill: @rest_area;
    }
  }

  [feature = 'railway_station'][zoom >= 10] {
    polygon-fill: @station;
  }

  [feature = 'leisure_sports_centre'],
  [feature = 'leisure_stadium'] {
    [zoom >= 10] {
      polygon-fill: @stadium;
    }
  }

  [feature = 'leisure_track'][zoom >= 10] {
    polygon-fill: @track;
    [zoom >= 15] {
      line-width: 0.5;
      line-color: saturate(darken(@track, 40%), 20%);
    }
  }

  [feature = 'leisure_pitch'][zoom >= 10] {
    polygon-fill: @pitch;
    [zoom >= 15] {
      line-width: 0.5;
      line-color: saturate(darken(@pitch, 40%), 20%);
    }
  }
}

/* man_made=cutline */
#landcover-line {
  [zoom >= 14] {
    line-width: 3;
    line-join: round;
    line-cap: square;
    line-color: @land-color;
    [zoom >= 16] {
      line-width: 6;
    }
  }
}

#landuse-overlay {
  [landuse = 'military'][zoom >= 10]::landuse {
    polygon-pattern-file: url('symbols/military_red_hatch.png');
    polygon-pattern-alignment: global;
    line-color: @military;
    line-width: 3;
    line-opacity: 0.329;
  }
}

#cliffs {
  [natural = 'cliff'][zoom >= 13] {
    line-pattern-file: url('symbols/cliff.png');
    [zoom >= 15] {
      line-pattern-file: url('symbols/cliff2.png');
    }
  }
  [man_made = 'embankment'][zoom >= 15]::man_made {
    line-pattern-file: url('symbols/cliff.png');
  }
}

#area-barriers {
  [zoom >= 16] {
    line-color: #444;
    line-width: 0.4;
    [barrier = 'hedge'] {
      polygon-fill: #aed1a0;
    }
  }
}

.barriers {
  [zoom >= 16] {
    line-width: 0.4;
    line-color: #444;
  }
  [barrier = 'embankment'][zoom >= 14] {
    line-width: 0.4;
    line-color: #444;
  }
  [barrier = 'hedge'][zoom >= 16] {
    line-width: 3;
    line-color: #aed1a0;
  }
}

#tree-row {
  [natural = 'tree_row'][zoom >= 16] {
    line-pattern-file: url('symbols/tree_row.png');
    [zoom >= 17] {
      line-pattern-file: url('symbols/tree_row2.png');
    }
  }
}

#theme-park {
  [tourism = 'theme_park'][zoom >= 13] {
    line-color: @theme_park;
    line-width: 1.5;
    line-dasharray: 9,3;
    line-opacity: 0.6;
    [zoom >= 15] {
      line-width: 2.5;
    }
  }
}<|MERGE_RESOLUTION|>--- conflicted
+++ resolved
@@ -55,16 +55,13 @@
 @rest_area: #efc8c8; // also services
 @sand: #ffdf88;
 @school: #f0f0d8; // also university, college, hospital, kindergarten
-<<<<<<< HEAD
 @station: #d4aaaa;
-=======
 @scrub: #b5e3b5;
 @theme_park: #734a08;
 @quarry: #c5c3c3;
 @military: #f55;
 @zoo: #a4f3a1;
 @beach: #fff1ba;
->>>>>>> 1df67df5
 
 #landcover {
  [feature = 'leisure_swimming_pool'][zoom >= 14] {
