--- conflicted
+++ resolved
@@ -113,11 +113,8 @@
     }
     [zoom >= 13] {
       polygon-pattern-file: url('symbols/vineyard.png');
-<<<<<<< HEAD
       [way_pixels >= 4]  { polygon-pattern-gamma: 0.75; }
       [way_pixels >= 64] { polygon-pattern-gamma: 0.3;  }
-=======
->>>>>>> 2bc90019
     }
   }
 
@@ -140,15 +137,12 @@
       [religion = 'jewish'] { polygon-pattern-file: url('symbols/grave_yard_jewish.png'); }
       [religion = 'christian'] { polygon-pattern-file: url('symbols/grave_yard_christian.png'); }
       [religion = 'INT-generic'] { polygon-pattern-file: url('symbols/grave_yard_generic.png'); }
-<<<<<<< HEAD
       [religion = 'jewish'],
       [religion = 'christian'],
       [religion = 'INT-generic'] {
         [way_pixels >= 4]  { polygon-pattern-gamma: 0.75; }
         [way_pixels >= 64] { polygon-pattern-gamma: 0.3;  }
       }
-=======
->>>>>>> 2bc90019
     }
   }
 
@@ -428,11 +422,8 @@
     }
     [zoom >= 14] {
       polygon-pattern-file: url('symbols/scrub.png');
-<<<<<<< HEAD
       [way_pixels >= 4]  { polygon-pattern-gamma: 0.75; }
       [way_pixels >= 64] { polygon-pattern-gamma: 0.3;  }
-=======
->>>>>>> 2bc90019
     }
   }
 
