// --- Parks, woods, other green things ---

@forest: #a0cf85;
@grass: #cfeca8; // also meadow, common, garden, village_green, conservation
@golf_course: #b5e3b5;
@natural: #c6e4b4; // also grassland
@park: #b6fdb6; // also recreation_ground
@wood: #aed1a0;
@vineyard: #abdf96;

// --- sports ---

@stadium: #3c9; // also sports_centre
@track: #74dcba;
@pitch: #8ad3af;

// --- "base" landuses ---

@residential: #E1E1E1;      // Lch(89,0,0)
@residential-line: #B9B9B9; // Lch(75,0,0)
@retail: #FFD6D1;           // Lch(89,16,30)
@retail-line: #D99C95;      // Lch(70,25,30)
@commercial: #F2DAD9;       // Lch(89,8.5,25)
@commercial-line: #D1B2B0;  // Lch(75,12,25)
@industrial: #EBDBE8;       // Lch(89,9,330)
@industrial-line: #C6B3C3;  // Lch(75,11,330)
@railway: @industrial;
@railway-line: @industrial-line;
@farmland: #EDDDC9;         // Lch(89,12,80) (Also used for farm)
@farmland-line: #C8B69E;    // Lch(75,15,80)

@farmyard: #EFD6B5;         // Lch(87,20,80)
@farmyard-line: #D1B48C;    // Lch(75,25,80)

// --- Other ----

@aerodrome: #ccc;
@allotments: #e5c7ab;
@apron: #e9d1ff;
@attraction: #f2caea;
@barracks: #ff8f8f;
@campsite: #ccff99; // also caravan_site, picnic_site
@cemetery: #aacbaf; // also grave_yard
@construction: #9d9d6c;
@danger_area: pink;
@desert: #e3b57a;
@field: #660;
@garages: #996;
@heath: #d6d99f;
@parking: #f7efb7;
@playground: #ccfff1;
@power: #bbb;
@rest_area: #efc8c8; // also services
@sand: #ffdf88;
@school: #f0f0d8; // also university, college, hospital, kindergarten

#landcover {
 [feature = 'leisure_swimming_pool'][zoom >= 14] {
    polygon-fill: @water-color;
    line-color: saturate(darken(@water-color, 40%), 30%);
    line-width: 0.5;
  }

  [feature = 'leisure_playground'][zoom >= 13] {
    polygon-fill: @playground;
    line-color: saturate(darken(@playground, 60%), 30%);
    line-width: 0.3;
  }

  [feature = 'tourism_camp_site'],
  [feature = 'tourism_caravan_site'],
  [feature = 'tourism_picnic_site'] {
    [zoom >= 13] {
      polygon-fill: @campsite;
      polygon-opacity: 0.5;
      line-color: saturate(darken(@campsite, 60%), 30%);
      line-width: 0.3;
    }
  }

  [feature = 'tourism_attraction'][zoom >= 10] {
    polygon-fill: @attraction;
  }

  [feature = 'landuse_quarry'][zoom >= 11] {
    polygon-pattern-file: url('symbols/quarry2.png');
    line-width: 0.5;
    line-color: grey;
  }

  [feature = 'landuse_vineyard'] {
    [zoom >= 10][zoom < 13] {
      polygon-fill: @vineyard;
    }
    [zoom >= 13] {
      polygon-pattern-file: url('symbols/vineyard.png');
    }
  }

  [feature = 'landuse_orchard'][zoom >= 10] {
    polygon-pattern-file: url('symbols/orchard.png');
  }

  [feature = 'landuse_cemetery'],
  [feature = 'landuse_grave_yard'],
  [feature = 'amenity_grave_yard'] {
    [zoom >= 10][zoom < 14] {
      polygon-fill: @cemetery;
    }
    [zoom >= 14] {
      [religion = 'jewish'] { polygon-pattern-file: url('symbols/cemetery_jewish.18.png'); }
      [religion = 'christian'] { polygon-pattern-file: url('symbols/grave_yard.png'); }
      [religion = 'INT-generic'] { polygon-pattern-file: url('symbols/grave_yard_generic.png'); }
    }
  }

  [feature = 'landuse_residential'][zoom >= 10] {
    polygon-fill: @residential;
    [zoom >= 16] {
      line-width: .5;
      line-color: @residential-line;
      [name!=''] {
        line-width: 0.7;
      }

    }
  }

  [feature = 'landuse_garages'][zoom >= 12] {
    polygon-fill: @garages;
    polygon-opacity: 0.2;
  }

  [feature = 'military_barracks'][zoom >= 10] {
    polygon-fill: @barracks;
  }

  [feature = 'landuse_field'],
  [feature = 'natural_field'] {
    [zoom >= 10] {
      polygon-fill: @field;
      polygon-opacity: 0.2;
      [zoom >= 14] {
        line-width: 0.3;
        line-opacity: 0.4;
        line-color: saturate(darken(@field, 40%), 20%);
      }
    }
  }

  [feature = 'military_danger_area'] {
    [zoom >= 9][zoom < 11] {
      polygon-fill: @danger_area;
      polygon-opacity: 0.3;
    }
    [zoom >= 11] {
      polygon-pattern-file: url('symbols/danger.png');
    }
  }

  [feature = 'landuse_meadow'],
  [feature = 'landuse_grass'] {
    [zoom >= 10] {
      polygon-fill: @grass;
    }
  }

  [feature = 'leisure_park'],
  [feature = 'leisure_recreation_ground'] {
    [zoom >= 10] {
      polygon-fill: @park;
      polygon-opacity: 0.6;
    }
  }

  [feature = 'tourism_zoo'][zoom >= 10] {
    polygon-pattern-file: url('symbols/zoo.png');
  }

  [feature = 'leisure_common'][zoom >= 10] {
    polygon-fill: @grass;
  }

  [feature = 'leisure_garden'][zoom >= 10] {
    polygon-fill: @grass;
  }

  [feature = 'leisure_golf_course'][zoom >= 10] {
    polygon-fill: @golf_course;
  }

  [feature = 'landuse_allotments'] {
    [zoom >= 10][zoom < 14] {
      polygon-fill: @allotments;
    }
    [zoom >= 14] {
      polygon-pattern-file: url('symbols/allotments.png');
    }
  }

  [feature = 'landuse_forest'] {
    [zoom >= 8] {
      polygon-fill: @forest;
    }
    [zoom >= 14] {
      polygon-pattern-file: url('symbols/forest.png');
    }
  }

  [feature = 'landuse_farmyard'][zoom >= 9] {
    polygon-fill: @farmyard;
      [zoom >= 16] {
        line-width: 0.5;
        line-color: @farmyard-line;
        [name!=''] {
          line-width: 0.7;
        }
      }
  }

  [feature = 'landuse_farm'],
  [feature = 'landuse_farmland'] {
    [zoom >= 9] {
      polygon-fill: @farmland;
      [zoom >= 16] {
        line-width: .5;
        line-color: @farmland-line;
      }
    }
  }

  [feature = 'landuse_recreation_ground'],
  [feature = 'landuse_conservation'] {
    [zoom >= 10] {
      polygon-fill: @grass;
    }
  }

  [feature = 'landuse_village_green'][zoom >= 11] {
    polygon-fill: @grass;
  }

  [feature = 'landuse_retail'][zoom >= 10] {
    polygon-fill: @retail;
<<<<<<< HEAD
    [zoom >= 16] {
      line-width: 0.5;
      line-color: @retail-line;
      [name!=''] {
        line-width: 0.7;
      }
=======
    [zoom >= 15] {
      line-width: 0.3;
      line-color: saturate(darken(@retail, 40%), 20%);
>>>>>>> d9eb29c0
    }
  }

  [feature = 'landuse_industrial'][zoom >= 10] {
    polygon-fill: @industrial;
    [zoom >= 16] {
      line-width: .5;
      line-color: @industrial-line;
      [name!=''] {
        line-width: 0.7;
      }
    }
  }

  [feature = 'landuse_railway'][zoom >= 10] {
    polygon-fill: @railway;
    [zoom >= 16][name!=''] {
      line-width: 0.7;
      line-color: @railway-line;
    }
  }

  [feature = 'power_station'][zoom >= 10],
  [feature = 'power_generator'][zoom >= 10],
  [feature = 'power_sub_station'][zoom >= 13],
  [feature = 'power_substation'][zoom >= 13] {
      polygon-fill: @power;
      [zoom >= 12] {
        line-width: 0.4;
        line-color: darken(@power, 40%);
      }
  }

  [feature = 'landuse_commercial'][zoom >= 10] {
    polygon-fill: @commercial;
    [zoom >= 16] {
      line-width: 0.5;
      line-color: @commercial-line;
      [name!=''] {
        line-width: 0.7;
      }

    }
  }

  [feature = 'landuse_brownfield'],
  [feature = 'landuse_landfill'],
  [feature = 'landuse_greenfield'],
  [feature = 'landuse_construction'] {
    [zoom >= 10] {
      polygon-fill: @construction;
      polygon-opacity: 0.7;
    }
  }

  [feature = 'natural_wood'] {
    [zoom >= 8] {
      polygon-fill: @wood;
    }
  }

  [feature = 'natural_desert'][zoom >= 8] {
    polygon-fill: @desert;
  }

  [feature = 'natural_sand'][zoom >= 10] {
    polygon-fill: @sand;
  }

  [feature = 'natural_heath'][zoom >= 10] {
    polygon-fill: @heath;
  }

  [feature = 'natural_grassland'][zoom >= 10] {
    polygon-fill: #c6e4b4;
  }

  [feature = 'natural_scrub'] {
    [zoom >= 10][zoom < 14] {
      polygon-fill: #b5e3b5;
    }
    [zoom >= 14] {
      polygon-pattern-file: url('symbols/scrub.png');
    }
  }

  [feature = 'amenity_university'],
  [feature = 'amenity_college'],
  [feature = 'amenity_school'],
  [feature = 'amenity_hospital'],
  [feature = 'amenity_kindergarten'] {
    [zoom >= 10] {
      polygon-fill: @school;
      [zoom >= 12] {
        line-width: 0.3;
        line-color: brown;
      }
    }
  }

  [feature = 'amenity_parking'][zoom >= 10] {
    polygon-fill: @parking;
    [zoom >= 15] {
      line-width: 0.3;
      line-color: saturate(darken(@parking, 40%), 20%);
    }
  }

  [feature = 'aeroway_apron'][zoom >= 12] {
    polygon-fill: @apron;
  }

  [feature = 'aeroway_aerodrome'][zoom >= 12] {
    polygon-fill: @aerodrome;
    polygon-opacity: 0.2;
    line-width: 0.2;
    line-color: saturate(darken(@aerodrome, 40%), 20%);
  }

  [feature = 'natural_beach'][zoom >= 13] {
    polygon-pattern-file: url('symbols/beach.png');
  }

  [feature = 'highway_services'],
  [feature = 'highway_rest_area'] {
    [zoom >= 14] {
      polygon-fill: @rest_area;
    }
  }
}

/* man_made=cutline */
#landcover-line {
  [zoom >= 14] {
    line-width: 3;
    line-join: round;
    line-cap: square;
    line-color: @land-color;
    [zoom >= 16] {
      line-width: 6;
    }
  }
}

#sports-grounds {
  [leisure = 'sports_centre'],
  [leisure = 'stadium'] {
    [zoom >= 10] {
      polygon-fill: @stadium;
    }
  }

  [leisure = 'track'][zoom >= 10] {
    polygon-fill: @track;
    line-width: 0.5;
    line-color: saturate(darken(@track, 40%), 20%);
  }

  [leisure = 'pitch'][zoom >= 10] {
    polygon-fill: @pitch;
    line-width: 0.5;
    line-color: saturate(darken(@pitch, 40%), 20%);
  }
}


#landuse-overlay {
  [landuse = 'military'][zoom >= 10]::landuse {
    polygon-pattern-file: url('symbols/military_red_hatch.png');
    polygon-pattern-alignment: global;
    line-color: #f55;
    line-width: 3;
    line-opacity: 0.329;
  }
}

#cliffs {
  [natural = 'cliff'][zoom >= 13] {
    line-pattern-file: url('symbols/cliff.png');
    [zoom >= 15] {
      line-pattern-file: url('symbols/cliff2.png');
    }
  }
  [man_made = 'embankment'][zoom >= 15]::man_made {
    line-pattern-file: url('symbols/cliff.png');
  }
}

#area-barriers {
  [zoom >= 16] {
    line-color: #444;
    line-width: 0.4;
    [barrier = 'hedge'] {
      polygon-fill: #aed1a0;
    }
  }
}

.barriers {
  [zoom >= 16] {
    line-width: 0.4;
    line-color: #444;
  }
  [barrier = 'embankment'][zoom >= 14] {
    line-width: 0.4;
    line-color: #444;
  }
  [barrier = 'hedge'][zoom >= 16] {
    line-width: 3;
    line-color: #aed1a0;
  }
}


#theme-park {
  [tourism = 'theme_park'][zoom >= 13] {
    line-color: #734a08;
    line-width: 1.5;
    line-dasharray: 9,3;
    line-opacity: 0.6;
    [zoom >= 15] {
      line-width: 2.5;
    }
  }
}<|MERGE_RESOLUTION|>--- conflicted
+++ resolved
@@ -242,18 +242,12 @@
 
   [feature = 'landuse_retail'][zoom >= 10] {
     polygon-fill: @retail;
-<<<<<<< HEAD
     [zoom >= 16] {
       line-width: 0.5;
       line-color: @retail-line;
       [name!=''] {
         line-width: 0.7;
       }
-=======
-    [zoom >= 15] {
-      line-width: 0.3;
-      line-color: saturate(darken(@retail, 40%), 20%);
->>>>>>> d9eb29c0
     }
   }
 
